from dataclasses import dataclass
from typing import Any, Callable, List, Optional
from reinforcement.learning_agent import LearningAgent

from vega_sim.environment.agent import Agent, StateAgent, VegaState
from vega_sim.environment.environment import MarketEnvironmentWithState
from vega_sim.null_service import VegaServiceNull
from vega_sim.service import VegaService


class RLMarketEnvironment(MarketEnvironmentWithState):
    def __init__(
        self,
        base_agents: List[StateAgent],
        n_steps: int = 180,
        random_agent_ordering: bool = False,
        state_func: Optional[Callable[[VegaService], VegaState]] = None,
        transactions_per_block: int = 1,
        block_length_seconds: int = 1,
        vega_service: Optional[VegaServiceNull] = None,
        state_extraction_fn: Optional[
            Callable[[VegaServiceNull, List[Agent]], Any]
        ] = None,
        state_extraction_freq: int = 10,
    ):
        super().__init__(
            agents=base_agents,
            n_steps=n_steps,
            random_agent_ordering=random_agent_ordering,
            transactions_per_block=transactions_per_block,
            block_length_seconds=block_length_seconds,
            vega_service=vega_service,
            state_extraction_fn=state_extraction_fn,
            state_extraction_freq=state_extraction_freq,
            state_func=state_func,
        )
        self._base_agents = base_agents

    def add_learning_agent(self, agent: LearningAgent):
        self.learning_agent = agent
        self.agents = self._base_agents + [agent]

    def step(self, vega: VegaService):
        state = self.state_func(vega)

        # Agent must step in order
        #   agents = [market_maker, tradingbot, randomtrader, auctionpass1, auctionpass2]
        self.agents[0].AvoidCrossedOrder()
        self.agents[2].step_amendprice(state)
        self.agents[0].step(state)

        self.agents[2].num_post_at_bid = self.agents[0].num_bidhit
        self.agents[2].num_post_at_ask = self.agents[0].num_askhit
        self.agents[1].num_buyMO = self.agents[0].num_buyMO
        self.agents[1].num_sellMO = self.agents[0].num_sellMO

        self.agents[2].step_limitorders(state)
        self.agents[1].step_buy(state)
        self.agents[2].step_limitorderask(state)

        self.agents[1].step_sell(state)
        self.agents[2].step_limitorderbid(state)

        self.agents[0].logdata()

        # Learning agent
<<<<<<< HEAD
        self.learning_agent.step(state)
=======
        self.agents[-1].step(state, random=False)
>>>>>>> 49be41b4
<|MERGE_RESOLUTION|>--- conflicted
+++ resolved
@@ -1,4 +1,3 @@
-from dataclasses import dataclass
 from typing import Any, Callable, List, Optional
 from reinforcement.learning_agent import LearningAgent
 
@@ -44,7 +43,8 @@
         state = self.state_func(vega)
 
         # Agent must step in order
-        #   agents = [market_maker, tradingbot, randomtrader, auctionpass1, auctionpass2]
+        #   agents = [market_maker, tradingbot, randomtrader,
+        #    auctionpass1, auctionpass2]
         self.agents[0].AvoidCrossedOrder()
         self.agents[2].step_amendprice(state)
         self.agents[0].step(state)
@@ -64,8 +64,4 @@
         self.agents[0].logdata()
 
         # Learning agent
-<<<<<<< HEAD
-        self.learning_agent.step(state)
-=======
-        self.agents[-1].step(state, random=False)
->>>>>>> 49be41b4
+        self.learning_agent.step(state, random=False)