--- conflicted
+++ resolved
@@ -41,14 +41,9 @@
     return (learner.latest_state, learner.latest_action)
 
 
-<<<<<<< HEAD
 def set_up_background_market(
     vega: VegaServiceNull,
     tag: str = "",
-=======
-def main(
-    learning_agent: LearningAgent,
->>>>>>> 49be41b4
     num_steps: int = 120,
     dt: float = 1 / 60 / 24 / 365.25,
     market_decimal: int = 5,
@@ -127,17 +122,8 @@
         tag=str(tag),
     )
 
-<<<<<<< HEAD
     env = RLMarketEnvironment(
         base_agents=[
-=======
-    # learning_agent = LearningAgent(
-    #    wallet_name=LEARNING_WALLET.name, wallet_pass=LEARNING_WALLET.passphrase
-    # )
-
-    env = MarketEnvironmentforMMsim(
-        agents=[
->>>>>>> 49be41b4
             market_maker,
             tradingbot,
             randomtrader,
@@ -153,7 +139,9 @@
     return env
 
 
-def main(
+def run_iteration(
+    learning_agent: LearningAgent,
+    step_tag: int,
     num_steps: int = 120,
     dt: float = 1 / 60 / 24 / 365.25,
     market_decimal: int = 5,
@@ -173,46 +161,35 @@
     pause_at_completion: bool = False,
     vega: Optional[VegaServiceNull] = None,
 ):
-
-    learning_agent = LearningAgent(
-        wallet_name=LEARNING_WALLET.name, wallet_pass=LEARNING_WALLET.passphrase
-    )
-<<<<<<< HEAD
-
-    for i in range(50):
-        env = set_up_background_market(
-            vega=vega,
-            tag=i,
-            num_steps=num_steps,
-            dt=dt,
-            market_decimal=market_decimal,
-            asset_decimal=asset_decimal,
-            initial_price=initial_price,
-            sigma=sigma,
-            kappa=kappa,
-            Lambda=Lambda,
-            q_upper=q_upper,
-            q_lower=q_lower,
-            alpha=alpha,
-            phi=phi,
-            spread=spread,
-            block_size=block_size,
-            state_extraction_freq=state_extraction_freq,
-        )
-
-        learning_agent.set_market_tag(str(i))
-        env.add_learning_agent(learning_agent)
-
-        result = env.run(
-            run_with_console=run_with_console,
-            pause_at_completion=pause_at_completion,
-        )
-    sarsa = states_to_sarsa(result)
-=======
-    # sarsa = states_to_sarsa(result)
+    env = set_up_background_market(
+        vega=vega,
+        tag=str(step_tag),
+        num_steps=num_steps,
+        dt=dt,
+        market_decimal=market_decimal,
+        asset_decimal=asset_decimal,
+        initial_price=initial_price,
+        sigma=sigma,
+        kappa=kappa,
+        Lambda=Lambda,
+        q_upper=q_upper,
+        q_lower=q_lower,
+        alpha=alpha,
+        phi=phi,
+        spread=spread,
+        block_size=block_size,
+        state_extraction_freq=state_extraction_freq,
+    )
+
+    learning_agent.set_market_tag(str(step_tag))
+    env.add_learning_agent(learning_agent)
+
+    result = env.run(
+        run_with_console=run_with_console,
+        pause_at_completion=pause_at_completion,
+    )
     # Update the memory of the learning agent with the simulated data
     learning_agent.update_memory(result)
->>>>>>> 49be41b4
 
 
 if __name__ == "__main__":
@@ -240,63 +217,26 @@
         os.makedirs(args.results_dir)
     logfile = os.path.join(args.results_dir, "learning_agent.txt")
 
-    if args.num_procs > 1:
-        ress = []
-        vega_services: List[VegaServiceNull] = []
-        with Pool(args.num_procs) as p:
-            start = datetime.datetime.now()
-            for _ in range(args.num_procs):
-                vega_service = VegaServiceNull(warn_on_raw_data_access=False)
-                vega_service.start(block_on_startup=True)
-                vega_services.append(vega_service)
-                ress.append(
-                    p.apply_async(
-                        main,
-                        kwds={
-                            "vega": vega_service.clone(),
-                        },
-                    )
-                )
-
-            [res.get() for res in ress]
-            print(f"Run took {(datetime.datetime.now() - start).seconds}s")
-            for vega_service in vega_services:
-                vega_service.stop()
-    else:
-<<<<<<< HEAD
-        with VegaServiceNull(
-            warn_on_raw_data_access=False,
-            run_with_console=True,
-            use_full_vega_wallet=False,
-            block_duration="1s",
-        ) as vega:
-            main(
-                **{"vega": vega, "pause_at_completion": False, "num_steps": 120},
-            )
-=======
-        # create the Learning Agent
-        learning_agent = LearningAgent(
-            device=device,
-            discount_factor=0.8,
-            logfile=logfile,
-            num_levels=5,
-            wallet_name=LEARNING_WALLET.name,
-            wallet_pass=LEARNING_WALLET.passphrase,
-        )
-        # Agent training:
+    # create the Learning Agent
+    learning_agent = LearningAgent(
+        device=device,
+        discount_factor=0.8,
+        logfile=logfile,
+        num_levels=5,
+        wallet_name=LEARNING_WALLET.name,
+        wallet_pass=LEARNING_WALLET.passphrase,
+    )
+    # Agent training:
+    with VegaServiceNull(warn_on_raw_data_access=False, run_with_console=False) as vega:
+        time.sleep(2)
         for it in range(args.rl_max_it):
             # simulation of market to get some data
             learning_agent.move_to_cpu()
-            with VegaServiceNull(
-                warn_on_raw_data_access=False, run_with_console=False
-            ) as vega:
-                time.sleep(2)
-                main(
-                    learning_agent=learning_agent,
-                    **{"vega": vega, "pause_at_completion": False, "num_steps": 10},
-                )
+            main(
+                learning_agent=learning_agent,
+                **{"vega": vega, "pause_at_completion": False, "num_steps": 10},
+            )
             # Policy evaluation + Policy improvement
             learning_agent.move_to_device()
             learning_agent.policy_eval(batch_size=50, n_epochs=10)
-            learning_agent.policy_improvement(batch_size=50, n_epochs=10)
->>>>>>> 49be41b4
+            learning_agent.policy_improvement(batch_size=50, n_epochs=10)