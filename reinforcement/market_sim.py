--- conflicted
+++ resolved
@@ -292,16 +292,4 @@
                     "step_length_seconds": 60,
                 },
             )
-<<<<<<< HEAD
-            fig, ax = plt.subplots()
-            acc_reward = np.array(learning_agent.memory["reward"]).cumsum()
-            ax.plot(acc_reward)
-            fig.savefig(os.path.join(args.results_dir, "PnL_{}.pdf".format(it)))
-            plt.close()
-        input("Waiting")
-=======
-            plot_simulation(simulation=result, results_dir=args.results_dir, tag=it)
-
-        
-
->>>>>>> 57ee70d3
+            plot_simulation(simulation=result, results_dir=args.results_dir, tag=it)