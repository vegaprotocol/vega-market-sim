from dataclasses import dataclass
import numpy as np
from collections import namedtuple, defaultdict, deque
from typing import List, Tuple
import os
import math
from functools import partial
from tqdm import tqdm

import torch
import torch.nn as nn
from torch.distributions.categorical import Categorical

from reinforcement.networks import Softmax, FFN, Softmax, FFN_Params_Normal, FFN_Q
from reinforcement.helpers import apply_funcs, to_torch, toggle
from reinforcement.distributions import lognorm_sample, lognorm_logprob, reg_policy

from vega_sim.api.helpers import num_from_padded_int

from vega_sim.environment import VegaState
from vega_sim.environment.agent import StateAgentWithWallet
from vega_sim.null_service import VegaServiceNull
from vega_sim.proto.vega import markets as markets_protos

WalletConfig = namedtuple("WalletConfig", ["name", "passphrase"])

# Send selling/buying MOs to hit LP orders
WALLET = WalletConfig("learner", "learner")


@dataclass
class MarketState:
    position: float
    margin_balance: float
    general_balance: float
    market_in_auction: bool
    market_active: bool
    bid_prices: List[float]
    ask_prices: List[float]
    bid_volumes: List[float]
    ask_volumes: List[float]
    trading_fee: float

    next_price: float

    def to_array(self):

        l = (
            [
                self.position,
                self.margin_balance,
                self.general_balance,
                int(self.market_in_auction),
                int(self.market_active),
                self.trading_fee,
            ]
            + self.bid_prices
            + self.ask_prices
            + self.bid_volumes
            + self.ask_volumes
        )
        arr = np.nan_to_num(np.array(l))
        return arr


@dataclass
class Action:
    buy: bool
    sell: bool
    volume: float


@dataclass
class SoftAction:
    z_sell: torch.Tensor  # sample from N(mu_sell, sigma_sell) to generate selling volume from lognormal
    z_buy: torch.Tensor  # sample from N(mu_buy, sigma_buy) to generate buying volume from lognormal
    c: torch.Tensor  # sell / buy / do nothing probabilities if training. If simulating, value in {0,1,2} indicating sampled action
    mu: torch.Tensor  # [mu_sell, mu_buy]
    sigma: torch.Tensor  # [sigma_sell, sigma_buy]
    volume_sell: torch.Tensor  # sampled volume sell
    volume_buy: torch.Tensor  # sampled volume buy

    def unravel(self):
        return (
            self.z_sell,
            self.z_buy,
            self.c,
            self.mu,
            self.sigma,
            self.volume_sell,
            self.volume_buy,
        )


def states_to_sarsa(
    states: List[Tuple[MarketState, Action]]
) -> List[Tuple[MarketState, Action, float, MarketState, Action]]:
    res = []
    for i in range(len(states) - 1):
        pres = states[i]
        next = states[i + 1]
        reward = (next[0].general_balance + next[0].margin_balance) - (
            pres[0].general_balance + pres[0].margin_balance
        )
        res.append((pres[0], pres[1], reward, next[0], next[1]))
    return res


class LearningAgent(StateAgentWithWallet):
    def __init__(
        self,
<<<<<<< HEAD
        wallet_name: str,
        wallet_pass: str,
    ):
        super().__init__(wallet_name=wallet_name, wallet_pass=wallet_pass)
        self.base_wallet_name = wallet_name

    def set_market_tag(self, tag: str):
        self.tag = tag
        self.wallet_name = self.base_wallet_name + str(tag)
=======
        device: str,
        discount_factor: float,
        logfile: str,
        num_levels: int,
        wallet_name: str,
        wallet_pass: str,
    ):

        self.price_process = None
        self.step_num = 0

        self.device = device
        self.discount_factor = discount_factor

        self.memory = defaultdict(list)
        self.memory_capacity = 10000

        # Dimensions of state and action
        self.num_levels = num_levels
        state_dim = 6 + 4 * self.num_levels  # from MarketState
        action_discrete_dim = 3
        # Q func
        self.q_func = FFN_Q(
            state_dim=state_dim,
        )
        self.optimizer_q = torch.optim.RMSprop(self.q_func.parameters(), lr=0.001)
        # policy
        self.policy_volume = FFN_Params_Normal(
            n_in=state_dim,
            n_distr=2,
            hidden_sizes=[32],
        )
        self.policy_discr = FFN(
            sizes=[state_dim, 32, action_discrete_dim],
            activation=nn.Tanh,
            output_activation=Softmax,
        )  # this network decides whether to buy/sell/do nothing
        self.optimizer_pol = torch.optim.RMSprop(
            list(self.policy_volume.parameters())
            + list(self.policy_discr.parameters()),
            lr=0.001,
        )

        # Coefficients or regularisation
        self.coefH_discr = 5.0
        self.coefH_cont = 0.5
        # losses logger
        self.losses = defaultdict(list)
        # logfile
        self.logfile = logfile

        # Wallet
        self.wallet_name = wallet_name
        self.wallet_pass = wallet_pass

    def move_to_device(self):
        self.q_func.to(self.device)
        self.policy_volume.to(self.device)
        self.policy_discr.to(self.device)

    def move_to_cpu(self):
        self.q_func.to("cpu")
        self.policy_volume.to("cpu")
        self.policy_discr.to("cpu")
>>>>>>> 49be41b4

    def initialise(self, vega: VegaServiceNull):
        # Initialise wallet
        super().initialise(vega=vega)
<<<<<<< HEAD
        market_name = f"BTC:DAI_{self.tag}"
=======
        self.step_num = 0

>>>>>>> 49be41b4
        # Get market id
        self.market_id = [
            m.id
            for m in self.vega.all_markets()
            if m.tradable_instrument.instrument.name == market_name
        ][0]
        # Get asset id
        self.tdai_id = self.vega.find_asset_id(symbol=f"tDAI{self.tag}")
        # Top up asset
        self.vega.mint(
            self.wallet_name,
            asset=self.tdai_id,
            amount=100000,
        )
        self.vega.forward("10s")

    def _update_memory(
        self, state: MarketState, action: Action, reward: float, next_state: MarketState
    ):
        """
        Ensure what is the input?
        """
        self.memory["state"].append(state.to_array())
        # action_discrete = 0 if sell
        # action_discrete = 1 if buy
        # action_discrete = 2 if they do not do anything
        if action.sell:
            self.memory["action_discrete"].append([0])
        elif action.buy:
            self.memory["action_discrete"].append([1])
        else:
            self.memory["action_discrete"].append([2])

        self.memory["action_volume"].append([action.volume])
        self.memory["reward"].append([reward])
        self.memory["next_state"].append(next_state.to_array())
        return 0

    def update_memory(self, states: List[Tuple[MarketState, Action]]):
        """
        Updates memory of the agent, and removes old tuples (s,a,r,s) if memory exceeds its capacity
        """
        for res in states_to_sarsa(states):
            self._update_memory(res[0], res[1], res[2], res[3])
        # remove old tuples if memory exceeds its capaciy
        for key, value in self.memory.items():
            if len(self.memory[key]) > self.memory_capacity:
                first_n = len(self.memory[key]) - self.memory_capacity
                del self.memory[key][:first_n]
        return 0

    def create_dataloader(self, batch_size):
        """
        creates dataset and dataloader for training.
        """
        to_torch_device = partial(to_torch, device=self.device)
        dataset_state = apply_funcs(
            value=self.memory["state"], funcs=(np.stack, to_torch_device)
        )
        dataset_action_discrete = apply_funcs(
            value=self.memory["action_discrete"],
            funcs=(np.array, partial(to_torch, dtype=torch.int64, device=self.device)),
        )
        dataset_action_volume = apply_funcs(
            value=self.memory["action_volume"], funcs=(np.array, to_torch_device)
        )
        dataset_reward = apply_funcs(
            value=self.memory["reward"], funcs=(np.array, to_torch_device)
        )
        dataset_next_state = apply_funcs(
            value=self.memory["next_state"], funcs=(np.stack, to_torch_device)
        )

        dataset = torch.utils.data.TensorDataset(
            *(
                dataset_state,
                dataset_action_discrete,
                dataset_action_volume,
                dataset_reward,
                dataset_next_state,
            )
        )
        dataloader = torch.utils.data.DataLoader(
            dataset, batch_size=batch_size, shuffle=True
        )
        return dataloader

    def state(self, vega: VegaServiceNull) -> MarketState:
        position = self.vega.positions_by_market(self.wallet_name, self.market_id)
        position = (
            num_from_padded_int(
                position[0].open_volume, vega.market_pos_decimals[self.market_id]
            )
            if position
            else 0
        )
        account = self.vega.party_account(
            wallet_name=self.wallet_name,
            asset_id=self.tdai_id,
            market_id=self.market_id,
        )
        book_state = self.vega.market_depth(
            self.market_id, num_levels=self.num_levels
        )  # make num_levels as a parameter?
        market_info = vega.market_info(market_id=self.market_id)
        return MarketState(
            position=position,
            margin_balance=account.margin,
            general_balance=account.general,
            market_active=market_info.state == markets_protos.Market.State.STATE_ACTIVE,
            market_in_auction=market_info.trading_mode
            == markets_protos.Market.TradingMode.TRADING_MODE_CONTINUOUS,
            bid_prices=[level.price for level in book_state.buys]
            + [0] * max(0, self.num_levels - len(book_state.buys)),
            ask_prices=[level.price for level in book_state.sells]
            + [0] * max(0, self.num_levels - len(book_state.sells)),
            bid_volumes=[level.volume for level in book_state.buys]
            + [0] * max(0, self.num_levels - len(book_state.buys)),
            ask_volumes=[level.volume for level in book_state.sells]
            + [0] * max(0, self.num_levels - len(book_state.sells)),
            trading_fee=0,
            next_price=self.price_process[self.step_num + 1]
            if self.price_process is not None
            else np.nan,
        )

    def step(self, vega_state: VegaState, random: bool = False):
        learning_state = self.state(self.vega)
        self.latest_action = self._step(learning_state, random)
        self.latest_state = learning_state

        if self.latest_action.buy or self.latest_action.sell:
            self.vega.submit_market_order(
                trading_wallet=self.wallet_name,
                market_id=self.market_id,
                side="SIDE_BUY" if self.latest_action.buy else "SIDE_SELL",
                volume=self.latest_action.volume,
                wait=False,
                fill_or_kill=False,
            )
        self.step_num += 1

    def _step(self, vega_state: MarketState, random: bool = False) -> Action:
        if random:
            # random policy
            choice = np.random.choice([0, 1, 2])
            volume = 1
        else:
            # learned policy
            state = vega_state.to_array().reshape(1, -1)  # adding batch_dimension
            state = torch.from_numpy(state).float()  # .to(self.device)

            with torch.no_grad():
                soft_action = self.sample_action(state=state, sim=True)
            choice = int(soft_action.c.item())
            if choice == 0:
                volume = soft_action.volume_sell.item()
            elif choice == 1:
                volume = soft_action.volume_buy.item()
            else:
                volume = 1  # choice=2, hence do nothing, hence volume is irrelevant
        return Action(buy=choice == 0, sell=choice == 1, volume=volume)

    def sample_action(
        self, state: torch.Tensor, sim: bool = True, evaluate: bool = False
    ):
        """
        Sample an action.

        Returns
        -------
        z_sell: torch.Tensor
            samples from N(0,1) used to sample volume_sell from a lognormal
        z_buy: torch.Tensor
            samples from N(0,1) used to sample volume_buy from a lognormal
        mu: torch.Tensor
            Tensor of shape (batch_size,2). Each column is mu_{sell} and mu_{buy} of lognormal
        sigma: torch.Tensor
            Tensor of shape (batch_size, 2). Each column is sigma_{sell} and sigma_{buy} of lognormal
        c: torch.Tensor
            if sim = False, c is a tensor of shape (batch_size, 3) returning the probs of {sell, buy, do nothign}
            if sim = True, c is a tensor of shape (batch_size, 1) returning the sampled action from {sell, buy, do nothing} (i.e. c is filled with values from {0,1,2})
        mu: torch.Tensor
            Tensor of shape
        sigma: torch.Tensor
            Tensor of shape
        volume_sell: torch.Tensor
            Tensor of shape
        volume_buy: torch.Tensor
            Tensor of shape
        """
        probs = self.policy_discr(state)
        mu, sigma = self.policy_volume(state)
        z_sell, volume_sell = lognorm_sample(mu=mu[:, 0], sigma=sigma[:, 0])
        z_buy, volume_buy = lognorm_sample(mu=mu[:, 1], sigma=sigma[:, 1])
        if sim:
            # We are simulating, hence we sample from discr action
            m = Categorical(probs)
            c = m.sample()
        else:
            c = probs
        if evaluate:
            c = torch.max(action.C, 1, keepdim=True)[1]

        return SoftAction(
            z_sell=z_sell,
            z_buy=z_buy,
            c=c,
            mu=mu,
            sigma=sigma,
            volume_sell=volume_sell,
            volume_buy=volume_buy,
        )

    def policy_eval(
        self,
        batch_size: int,
        n_epochs: int,
    ):

        toggle(self.policy_discr, to=False)
        toggle(self.policy_volume, to=False)
        toggle(self.q_func, to=True)

        dataloader = self.create_dataloader(batch_size=batch_size)

        pbar = tqdm(total=n_epochs)
        for epoch in range(n_epochs):
            for i, (
                batch_state,
                batch_action_discrete,
                batch_action_volume,
                batch_reward,
                batch_next_state,
            ) in enumerate(dataloader):
                self.optimizer_q.zero_grad()
                # differentiate between sell and buy volumes for the q_func
                volume_sell = batch_action_volume.clone()
                volume_sell[batch_action_discrete.ne(0)] = 0
                volume_buy = batch_action_volume.clone()
                volume_buy[batch_action_discrete.ne(1)] = 0

                pred = torch.gather(
                    self.q_func(batch_state, volume_sell, volume_buy),
                    dim=1,
                    index=batch_action_discrete,
                )

                with torch.no_grad():
                    v = self.v_func(batch_next_state)
                    target = batch_reward + self.discount_factor * v
                loss = torch.pow(pred - target, 2).mean()
                loss.backward()
                self.optimizer_q.step()
            self.losses["q"].append(loss.item())
            # logging loss
            with open(self.logfile, "a") as f:
                f.write(
                    "policy evaluation... Epoch {} / {}. Loss={:.4f}\n".format(
                        epoch, n_epochs, loss.item()
                    )
                )
        return 0

    def v_func(self, state, n_mc=50):
        """
        v(x) = E[q(x,A)] = E[q(x,A)|C=0]p(C=0) + E[q(x,A)|C=1]p(C=1) + E[q(x)|C=2]p(C=2)

        if C==0 --> sell,
        if C==1 --> buy,
        if C==2 --> does nothing,
        Parameters
        ----------
        state: torch.Tensor
            State. Tensor of shape (batch_size,
        n_mc: torch.Tensor
            Number of Monte Carlo samples to calculate
        """
        batch_size = state.shape[0]
        # MONTE CARLO to approximate expectations
        state_mc = state.repeat(n_mc, 1)
        soft_action = self.sample_action(state_mc, sim=False)
        z_sell, z_buy, c, mu, sigma, volume_sell, volume_buy = soft_action.unravel()

        q = self.q_func(state_mc, volume_sell, volume_buy)
        v = c[:, 0] * (
            q[:, 0]
            - self.coefH_discr * torch.log(c[:, 0])
            - self.coefH_cont
            * lognorm_logprob(z=z_sell, mu=mu[:, 0], sigma=sigma[:, 0])
        )
        v += c[:, 1] * (
            q[:, 1]
            - self.coefH_discr * torch.log(c[:, 1])
            - self.coefH_cont * lognorm_logprob(z=z_buy, mu=mu[:, 1], sigma=sigma[:, 1])
        )
        v += c[:, 2] * (q[:, 2] - self.coefH_discr * torch.log(c[:, 2]))
        v = v.reshape(n_mc, batch_size, -1).mean(0)  # average of Monte Carlo samples
        self.q_func.train()
        return v

    def D_KL(self, state, n_mc):
        """
        KL divergence between pi(.|x) and the unnormalised density exp(Q(x,.)),
        where pi(.|x) is a LogNormal distribution
        """
        batch_size = state.shape[0]
        # MONTE CARLO to approximate expectations
        state_mc = state.repeat(n_mc, 1)
        soft_action = self.sample_action(state_mc, sim=False)
        z_sell, z_buy, c, mu, sigma, volume_sell, volume_buy = soft_action.unravel()

        q = self.q_func(state_mc, volume_sell, volume_buy)
        d_kl = c[:, 0] * (
            self.coefH_discr * torch.log(c[:, 0])
            + self.coefH_cont
            * lognorm_logprob(z=z_sell, mu=mu[:, 0], sigma=sigma[:, 0])
            - q[:, 0]
        )
        d_kl += c[:, 1] * (
            self.coefH_discr * torch.log(c[:, 1])
            + self.coefH_cont * lognorm_logprob(z=z_buy, mu=mu[:, 1], sigma=sigma[:, 1])
            - q[:, 1]
        )
        d_kl += c[:, 2] * (self.coefH_discr * torch.log(c[:, 2]) - q[:, 2])

        # regularisation. Since the action space is not compact, then Q(x,a) could potentially explode.
        # To avoid this, I force the parameters of the lognormal not to be very far away from (0,1)
        reg = c[:, 0] * reg_policy(z_sell, mu=mu[:, 0], sigma=sigma[:, 0])
        reg += c[:, 1] * reg_policy(z_buy, mu=mu[:, 1], sigma=sigma[:, 1])

        d_kl = (
            d_kl.reshape(n_mc, batch_size, -1).mean(0).mean()
            + 0.5 * reg.reshape(n_mc, batch_size, -1).mean(0).mean()
        )  # Average of Monte Carlo samples. Doing one extra unnecessary step for clarity
        return d_kl

    def policy_improvement(self, batch_size: int, n_epochs: int):
        toggle(self.policy_discr, to=True)
        toggle(self.policy_volume, to=True)
        toggle(self.q_func, to=False)

        dataloader = self.create_dataloader(batch_size=batch_size)

        pbar = tqdm(total=n_epochs)
        for epoch in range(n_epochs):
            for i, (batch_state, _, _, _, _) in enumerate(dataloader):
                self.optimizer_pol.zero_grad()
                d_kl = self.D_KL(batch_state, n_mc=100).mean()
                d_kl.backward()
                # nn.utils.clip_grad_norm_(self.policy_volume.parameters(), max_norm=1.)
                self.optimizer_pol.step()
            self.losses["d_kl"].append(d_kl.item())
            with open(self.logfile, "a") as f:
                f.write(
                    "policy improvement... Epoch {} / {}. KL_div={:.4f}\n".format(
                        epoch, n_epochs, d_kl.item()
                    )
                )
            pbar.update(1)

        # update the coefficients for the next run
        self.coefH_discr = max(self.coefH_discr * 0.99, 0.1)
        self.coefH_cont = max(self.coefH_cont * 0.99, 0.1)

        return 0

    def save(self, results_dir: str):
        filename = os.path.join(results_dir, "agent.pth.tar")
        d = {
            "losses": self.losses,
            "q": self.q_func.state_dict(),
            "policy_discr": self.policy_discr.state_dict(),
            "policy_volume": self.policy_volume.state_dict(),
        }
        torch.save(d, filename)<|MERGE_RESOLUTION|>--- conflicted
+++ resolved
@@ -109,17 +109,6 @@
 class LearningAgent(StateAgentWithWallet):
     def __init__(
         self,
-<<<<<<< HEAD
-        wallet_name: str,
-        wallet_pass: str,
-    ):
-        super().__init__(wallet_name=wallet_name, wallet_pass=wallet_pass)
-        self.base_wallet_name = wallet_name
-
-    def set_market_tag(self, tag: str):
-        self.tag = tag
-        self.wallet_name = self.base_wallet_name + str(tag)
-=======
         device: str,
         discount_factor: float,
         logfile: str,
@@ -127,6 +116,8 @@
         wallet_name: str,
         wallet_pass: str,
     ):
+        super().__init__(wallet_name=wallet_name, wallet_pass=wallet_pass)
+        self.base_wallet_name = wallet_name
 
         self.price_process = None
         self.step_num = 0
@@ -171,9 +162,9 @@
         # logfile
         self.logfile = logfile
 
-        # Wallet
-        self.wallet_name = wallet_name
-        self.wallet_pass = wallet_pass
+    def set_market_tag(self, tag: str):
+        self.tag = tag
+        self.wallet_name = self.base_wallet_name + str(tag)
 
     def move_to_device(self):
         self.q_func.to(self.device)
@@ -184,17 +175,13 @@
         self.q_func.to("cpu")
         self.policy_volume.to("cpu")
         self.policy_discr.to("cpu")
->>>>>>> 49be41b4
 
     def initialise(self, vega: VegaServiceNull):
         # Initialise wallet
         super().initialise(vega=vega)
-<<<<<<< HEAD
         market_name = f"BTC:DAI_{self.tag}"
-=======
         self.step_num = 0
 
->>>>>>> 49be41b4
         # Get market id
         self.market_id = [
             m.id
