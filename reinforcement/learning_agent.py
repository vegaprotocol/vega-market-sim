--- conflicted
+++ resolved
@@ -115,14 +115,11 @@
                 next[1] if next is not None else None,
             )
         )
-<<<<<<< HEAD
         if pres[0].margin_balance + pres[0].general_balance <= 0:
             reward = -10
             res.append((pres[0], pres[1], reward, next[0], next[1]))
             break
         res.append((pres[0], pres[1], reward, next[0], next[1]))
-=======
->>>>>>> 01501165
     return res
 
 
