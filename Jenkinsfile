@Library('vega-shared-library') _

def scmVars = null
def version = 'UNKNOWN'
def versionHash = 'UNKNOWN'
def commitHash = 'UNKNOWN'

pipeline {
    agent none
    options {
        skipDefaultCheckout true
        timestamps()
        timeout(time: 50, unit: 'MINUTES')
        disableConcurrentBuilds(abortPrevious: true)
    }
    parameters {
<<<<<<< HEAD
        string( name: 'VEGA_VERSION', defaultValue: 'd098780b8f64322aee9f5e0eafca5398cd974a18',
=======
        string( name: 'VEGA_VERSION', defaultValue: '1debd1d75d26aba9699890cecb09feca5258b3c8',
>>>>>>> 67bd6a99
                description: 'Git branch, tag or hash of the vegaprotocol/vega repository')
        string( name: 'VEGACAPSULE_VERSION', defaultValue: 'main',
                description: 'Git branch, tag or hash of the vegaprotocol/vegacapsule repository')
        string( name: 'JENKINS_SHARED_LIB_BRANCH', defaultValue: 'main',
                description: 'Git branch, tag or hash of the vegaprotocol/jenkins-shared-library repository')
        string( name: 'NODE_LABEL', defaultValue: 'vega-market-sim',
                description: 'Node to run market sims' )
    }
    environment {
        CGO_ENABLED = 0
        GO111MODULE = 'on'
    }

    stages {
        stage('Config') {
            agent {
                label params.NODE_LABEL
            }
            steps {
                sh 'printenv'
                echo "params=${params}"
                echo "isPRBuild=${isPRBuild()}"
                script {
                    params = pr.injectPRParams()
                }
                echo "params (after injection)=${params}"
                retry (3) {
                    dir('vega-market-sim') {
                        script {
                            scmVars = checkout(scm)
                            versionHash = sh (returnStdout: true, script: "echo \"${scmVars.GIT_COMMIT}\"|cut -b1-8").trim()
                            version = sh (returnStdout: true, script: "git describe --tags 2>/dev/null || echo ${versionHash}").trim()
                            commitHash = getCommitHash()
                        }
                        echo "scmVars=${scmVars}"
                        echo "commitHash=${commitHash}"
                    }
                }
            }
        }

        stage('Vega Market Sim Tests') {
            steps {
                script {
                    vegaMarketSim (
                        ignoreFailure: false,
                        timeout: 90,
                        vegaMarketSim: commitHash,
                        vegaVersion: params.VEGA_VERSION,
                        vegacapsuleVersion: params.VEGACAPSULE_VERSION,
                        jenkinsSharedLib: params.JENKINS_SHARED_LIB_BRANCH,
                        nodeLabel: params.NODE_LABEL,
                        branchRun: isPRBuild()
                    )
                }
            }
        }
    }
}<|MERGE_RESOLUTION|>--- conflicted
+++ resolved
@@ -14,11 +14,7 @@
         disableConcurrentBuilds(abortPrevious: true)
     }
     parameters {
-<<<<<<< HEAD
-        string( name: 'VEGA_VERSION', defaultValue: 'd098780b8f64322aee9f5e0eafca5398cd974a18',
-=======
         string( name: 'VEGA_VERSION', defaultValue: '1debd1d75d26aba9699890cecb09feca5258b3c8',
->>>>>>> 67bd6a99
                 description: 'Git branch, tag or hash of the vegaprotocol/vega repository')
         string( name: 'VEGACAPSULE_VERSION', defaultValue: 'main',
                 description: 'Git branch, tag or hash of the vegaprotocol/vegacapsule repository')
