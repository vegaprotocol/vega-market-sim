@Library('vega-shared-library') _

def scmVars = null
def version = 'UNKNOWN'
def versionHash = 'UNKNOWN'
def commitHash = 'UNKNOWN'

pipeline {
    agent none
    options {
        skipDefaultCheckout true
        timestamps()
        timeout(time: 50, unit: 'MINUTES')
    }
    parameters {
<<<<<<< HEAD
        string( name: 'VEGA_VERSION', defaultValue: 'b6d82302a1ebf29a224b49a40756b2d76a5b7ef3',
=======
        string( name: 'VEGA_VERSION', defaultValue: 'a7ce1fa22b1bd301753367e4798141c6ffc7ecb0',
>>>>>>> e771baa0
                description: 'Git branch, tag or hash of the vegaprotocol/vega repository')
        string( name: 'JENKINS_SHARED_LIB_BRANCH', defaultValue: 'main',
                description: 'Git branch, tag or hash of the vegaprotocol/jenkins-shared-library repository')
    }
    environment {
        CGO_ENABLED = 0
        GO111MODULE = 'on'
    }

    stages {
        stage('Config') {
            agent any
            steps {
                sh 'printenv'
                echo "params=${params}"
                echo "isPRBuild=${isPRBuild()}"
                script {
                    params = pr.injectPRParams()
                }
                echo "params (after injection)=${params}"
            }
        }

        stage('Git clone') {
            agent any
            options { retry(3) }
            steps {
                dir('vega-market-sim') {
                    script {
                        scmVars = checkout(scm)
                        versionHash = sh (returnStdout: true, script: "echo \"${scmVars.GIT_COMMIT}\"|cut -b1-8").trim()
                        version = sh (returnStdout: true, script: "git describe --tags 2>/dev/null || echo ${versionHash}").trim()
                        commitHash = getCommitHash()
                    }
                    echo "scmVars=${scmVars}"
                    echo "commitHash=${commitHash}"
                }
            }
        }

        stage('Vega Market Sim Tests') {
            steps {
                script {
                    vegaMarketSim ignoreFailure: false,
                        timeout: 45,
                        vegaMarketSim: commitHash,
                        vegaVersion: params.VEGA_VERSION,
                        jenkinsSharedLib: params.JENKINS_SHARED_LIB_BRANCH
                }
            }
        }
    }
}<|MERGE_RESOLUTION|>--- conflicted
+++ resolved
@@ -13,11 +13,7 @@
         timeout(time: 50, unit: 'MINUTES')
     }
     parameters {
-<<<<<<< HEAD
-        string( name: 'VEGA_VERSION', defaultValue: 'b6d82302a1ebf29a224b49a40756b2d76a5b7ef3',
-=======
         string( name: 'VEGA_VERSION', defaultValue: 'a7ce1fa22b1bd301753367e4798141c6ffc7ecb0',
->>>>>>> e771baa0
                 description: 'Git branch, tag or hash of the vegaprotocol/vega repository')
         string( name: 'JENKINS_SHARED_LIB_BRANCH', defaultValue: 'main',
                 description: 'Git branch, tag or hash of the vegaprotocol/jenkins-shared-library repository')
