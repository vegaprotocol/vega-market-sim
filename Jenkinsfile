--- conflicted
+++ resolved
@@ -61,13 +61,9 @@
                         timeout: 90,
                         vegaMarketSimBranch: commitHash,
                         vegaVersion: params.VEGA_VERSION,
-<<<<<<< HEAD
-                        jenkinsSharedLibBranch: params.JENKINS_SHARED_LIB_BRANCH
-=======
                         jenkinsSharedLib: params.JENKINS_SHARED_LIB_BRANCH,
                         nodeLabel: params.NODE_LABEL,
                     )
->>>>>>> eae867ec
                 }
             }
         }
