
/* properties of scmVars (example):
    - GIT_BRANCH:PR-40-head
    - GIT_COMMIT:05a1c6fbe7d1ff87cfc40a011a63db574edad7e6
    - GIT_PREVIOUS_COMMIT:5d02b46fdb653f789e799ff6ad304baccc32cbf9
    - GIT_PREVIOUS_SUCCESSFUL_COMMIT:5d02b46fdb653f789e799ff6ad304baccc32cbf9
    - GIT_URL:https://github.com/vegaprotocol/vega-market-sim.git
*/
def scmVars = null
def version = 'UNKNOWN'
def versionHash = 'UNKNOWN'
def commitHash = 'UNKNOWN'


pipeline {
    agent { label 'system-tests' }
    options {
        skipDefaultCheckout true
        timestamps()
        timeout(time: 45, unit: 'MINUTES')
    }
    parameters {
        string(name: 'VEGA_BRANCH', defaultValue: 'develop', description: 'Git branch name of the vegaprotocol/vega repository')
        string(name: 'DATA_NODE_BRANCH', defaultValue: 'liquidity-provision-order', description: 'Git branch name of the vegaprotocol/data-node repository')
    }
    environment {
        CGO_ENABLED = 0
        GO111MODULE = 'on'
    }

    stages {
        stage('Git Clone') {
            parallel {
                stage('vega-market-sim') {
                    options { retry(3) }
                    steps {
                        dir('vega-market-sim') {
                            script {
                                scmVars = checkout(scm)
                                versionHash = sh (returnStdout: true, script: "echo \"${scmVars.GIT_COMMIT}\"|cut -b1-8").trim()
                                version = sh (returnStdout: true, script: "git describe --tags 2>/dev/null || echo ${versionHash}").trim()
                            }
                        }
                    }
                }
                stage('vega core') {
                    options { retry(3) }
                    steps {
                        dir('vega-market-sim') {
                            dir('extern/vega') {
                                git branch: "${params.VEGA_BRANCH}", credentialsId: 'vega-ci-bot', url: 'git@github.com:vegaprotocol/vega.git'
                            }
                        }
                    }
                }
                stage('data-node') {
                    options { retry(3) }
                    steps {
                        dir('vega-market-sim') {
                            dir('extern/data-node') {
                                git branch: "${params.DATA_NODE_BRANCH}", credentialsId: 'vega-ci-bot', url: 'git@github.com:vegaprotocol/data-node.git'
                            }
                        }
                    }
                }
            }
        }

        stage('Build Docker Image') {
            options { retry(3) }
            steps {
                dir('vega-market-sim') {
                    sh label: 'Build docker image', script: '''
                        scripts/build-docker-test.sh
                    '''
                }
            }
        }

        stage('Tests') {
            steps {
                dir('vega-market-sim') {
<<<<<<< HEAD
                    sh label: 'Run Integration Tests', script: '''
=======
                    sh label: 'Integration Tests', script: '''
>>>>>>> 88b3ac0b
                        scripts/run-docker-integration-test.sh
                    '''
                }
                dir('vega-market-sim') {
                    sh label: 'Example Notebook Tests', script: '''
                        scripts/run-docker-example-notebook-test.sh
                    '''
                }
            }
            post {
                always {
                    archiveArtifacts artifacts: 'vega-market-sim/test_logs/**/*.out'
                    archiveArtifacts artifacts: 'vega-market-sim/test_logs/**/*.err'
                }
            }
        }
    }
    // post {
    //     // success {
    //     // }
    //     // unsuccessful {
    //     // }
    //     // cleanup {
    //     //     retry(3) {
    //     //     }
    //     // }
    // }
}<|MERGE_RESOLUTION|>--- conflicted
+++ resolved
@@ -80,11 +80,7 @@
         stage('Tests') {
             steps {
                 dir('vega-market-sim') {
-<<<<<<< HEAD
                     sh label: 'Run Integration Tests', script: '''
-=======
-                    sh label: 'Integration Tests', script: '''
->>>>>>> 88b3ac0b
                         scripts/run-docker-integration-test.sh
                     '''
                 }
