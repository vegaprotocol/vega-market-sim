@Library('vega-shared-library') _

def scmVars = null
def version = 'UNKNOWN'
def versionHash = 'UNKNOWN'
def commitHash = 'UNKNOWN'

pipeline {
    agent none
    options {
        skipDefaultCheckout true
        timestamps()
        timeout(time: 50, unit: 'MINUTES')
        disableConcurrentBuilds(abortPrevious: true)
    }
    parameters {
<<<<<<< HEAD
        string( name: 'VEGA_VERSION', defaultValue: 'cb2153cc1d6bba5d8ac348ed4b2bf8720c428630',
=======
        string( name: 'VEGA_VERSION', defaultValue: '347011f9a22f34ee9cbcf5b9def9f6b68dc33c8b',
>>>>>>> 1a3bc4d9
                description: 'Git branch, tag or hash of the vegaprotocol/vega repository')
        string( name: 'VEGACAPSULE_VERSION', defaultValue: 'main',
                description: 'Git branch, tag or hash of the vegaprotocol/vegacapsule repository')
        string( name: 'JENKINS_SHARED_LIB_BRANCH', defaultValue: 'main',
                description: 'Git branch, tag or hash of the vegaprotocol/jenkins-shared-library repository')
        string( name: 'NODE_LABEL', defaultValue: 'vega-market-sim',
                description: 'Node to run market sims' )
    }
    environment {
        CGO_ENABLED = 0
        GO111MODULE = 'on'
    }

    stages {
        stage('Config') {
            agent {
                label params.NODE_LABEL
            }
            steps {
                sh 'printenv'
                echo "params=${params}"
                echo "isPRBuild=${isPRBuild()}"
                script {
                    params = pr.injectPRParams()
                }
                echo "params (after injection)=${params}"
                retry (3) {
                    dir('vega-market-sim') {
                        script {
                            scmVars = checkout(scm)
                            versionHash = sh (returnStdout: true, script: "echo \"${scmVars.GIT_COMMIT}\"|cut -b1-8").trim()
                            version = sh (returnStdout: true, script: "git describe --tags 2>/dev/null || echo ${versionHash}").trim()
                            commitHash = getCommitHash()
                        }
                        echo "scmVars=${scmVars}"
                        echo "commitHash=${commitHash}"
                    }
                }
            }
        }

        stage('Vega Market Sim Tests') {
            steps {
                script {
                    vegaMarketSim (
                        ignoreFailure: false,
                        timeout: 90,
                        vegaMarketSim: commitHash,
                        vegaVersion: params.VEGA_VERSION,
                        vegacapsuleVersion: params.VEGACAPSULE_VERSION,
                        jenkinsSharedLib: params.JENKINS_SHARED_LIB_BRANCH,
                        nodeLabel: params.NODE_LABEL,
                        branchRun: isPRBuild()
                    )
                }
            }
        }
    }
}<|MERGE_RESOLUTION|>--- conflicted
+++ resolved
@@ -14,11 +14,7 @@
         disableConcurrentBuilds(abortPrevious: true)
     }
     parameters {
-<<<<<<< HEAD
-        string( name: 'VEGA_VERSION', defaultValue: 'cb2153cc1d6bba5d8ac348ed4b2bf8720c428630',
-=======
         string( name: 'VEGA_VERSION', defaultValue: '347011f9a22f34ee9cbcf5b9def9f6b68dc33c8b',
->>>>>>> 1a3bc4d9
                 description: 'Git branch, tag or hash of the vegaprotocol/vega repository')
         string( name: 'VEGACAPSULE_VERSION', defaultValue: 'main',
                 description: 'Git branch, tag or hash of the vegaprotocol/vegacapsule repository')
