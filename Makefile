--- conflicted
+++ resolved
@@ -27,17 +27,10 @@
 pull_deps_ui:
 	@if [ ! -d ./extern/ ]; then mkdir ./extern/; fi
 	@echo "Downloading Git dependencies into " ${EXTERN_DIR}
-<<<<<<< HEAD
 	@echo "Downloading Vega console"
 	@if [ ! -d ./extern/console ]; then mkdir ./extern/console; git clone https://github.com/vegaprotocol/frontend-monorepo.git ${EXTERN_DIR}/console; fi
-ifneq (${CONSOLE_TAG},master)
-	@git -C ${EXTERN_DIR}/console pull; git -C ${EXTERN_DIR}/console checkout ${CONSOLE_TAG}
-=======
-	@echo "Downloading Vega slimline console"
-	@if [ ! -d ./extern/console ]; then mkdir ./extern/console; git clone https://github.com/vegaprotocol/slimline-console ${EXTERN_DIR}/console; fi
 ifneq (${VEGA_SIM_CONSOLE_TAG},master)
 	@git -C ${EXTERN_DIR}/console pull; git -C ${EXTERN_DIR}/console checkout ${VEGA_SIM_CONSOLE_TAG}
->>>>>>> f422fb62
 else
 	@git -C ${EXTERN_DIR}/console checkout master; git -C ${EXTERN_DIR}/console pull
 endif
