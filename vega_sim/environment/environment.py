--- conflicted
+++ resolved
@@ -161,16 +161,10 @@
 
         for agent in self.agents:
             agent.initialise(vega=vega)
-<<<<<<< HEAD
-            if self.transactions_per_block > 1 and self.block_length_seconds > 1:
-                vega.forward(f"{self.block_length_seconds + 1}s")
-
-=======
             if self.transactions_per_block > 1:
                 vega.forward("1s")
 
         start_time = vega.get_blockchain_time()
->>>>>>> b484ca96
         for i in range(self.n_steps):
             self.step(vega)
             if (
@@ -180,21 +174,17 @@
                 state_values.append(self._state_extraction_fn(vega, self.agents))
 
             vega.wait_for_datanode_sync()
-<<<<<<< HEAD
-
-        for agent in self.agents:
-            agent.finalise()
-
-        if self._state_extraction_fn:
-            state_values.append(self._state_extraction_fn(vega, self.agents))
-=======
             if self.step_length_seconds is not None:
                 end_time = vega.get_blockchain_time()
                 to_forward = max(0, self.step_length_seconds - (end_time - start_time))
                 if to_forward > 0:
                     vega.forward(f"{to_forward}s")
->>>>>>> b484ca96
-
+
+        for agent in self.agents:
+            agent.finalise()
+
+        if self._state_extraction_fn:
+            state_values.append(self._state_extraction_fn(vega, self.agents))
         logger.info(f"Run took {(datetime.datetime.now() - start).seconds}s")
 
         if pause_at_completion:
