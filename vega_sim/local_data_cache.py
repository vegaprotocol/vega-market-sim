--- conflicted
+++ resolved
@@ -59,17 +59,12 @@
                         sink.put(elem)
                 else:
                     sink.put(output)
-<<<<<<< HEAD
-    except Exception:
-        logger.debug("Data cache event bus closed.")
-=======
     except grpc._channel._MultiThreadedRendezvous as e:
         if e.details() in ["Channel closed!", "Socket closed"]:
             logging.debug(f"Thread finished as {e.details}")
             logger.info("Data cache event bus closed.")
         else:
             raise e
->>>>>>> df983ea8
 
 
 class DecimalsCache(defaultdict):
