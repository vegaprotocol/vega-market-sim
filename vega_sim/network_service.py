--- conflicted
+++ resolved
@@ -206,12 +206,8 @@
         network: Network,
         run_with_wallet: bool = True,
         run_with_console: bool = True,
-<<<<<<< HEAD
-=======
-        start_live_feeds: bool = True,
         vega_console_path: Optional[str] = None,
         network_config_path: Optional[str] = None,
->>>>>>> 5d421ef5
     ):
         """Method initialises the class.
 
