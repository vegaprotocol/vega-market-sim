from vega import markets_pb2 as _markets_pb2
from google.protobuf.internal import containers as _containers
from google.protobuf.internal import enum_type_wrapper as _enum_type_wrapper
from google.protobuf import descriptor as _descriptor
from google.protobuf import message as _message
from typing import (
    ClassVar as _ClassVar,
    Iterable as _Iterable,
    Mapping as _Mapping,
    Optional as _Optional,
    Union as _Union,
)

DESCRIPTOR: _descriptor.FileDescriptor

class Side(int, metaclass=_enum_type_wrapper.EnumTypeWrapper):
    __slots__ = ()
    SIDE_UNSPECIFIED: _ClassVar[Side]
    SIDE_BUY: _ClassVar[Side]
    SIDE_SELL: _ClassVar[Side]

class Interval(int, metaclass=_enum_type_wrapper.EnumTypeWrapper):
    __slots__ = ()
    INTERVAL_UNSPECIFIED: _ClassVar[Interval]
    INTERVAL_BLOCK: _ClassVar[Interval]
    INTERVAL_I1M: _ClassVar[Interval]
    INTERVAL_I5M: _ClassVar[Interval]
    INTERVAL_I15M: _ClassVar[Interval]
    INTERVAL_I30M: _ClassVar[Interval]
    INTERVAL_I1H: _ClassVar[Interval]
    INTERVAL_I4H: _ClassVar[Interval]
    INTERVAL_I6H: _ClassVar[Interval]
    INTERVAL_I8H: _ClassVar[Interval]
    INTERVAL_I12H: _ClassVar[Interval]
    INTERVAL_I1D: _ClassVar[Interval]
    INTERVAL_I7D: _ClassVar[Interval]

class PositionStatus(int, metaclass=_enum_type_wrapper.EnumTypeWrapper):
    __slots__ = ()
    POSITION_STATUS_UNSPECIFIED: _ClassVar[PositionStatus]
    POSITION_STATUS_ORDERS_CLOSED: _ClassVar[PositionStatus]
    POSITION_STATUS_CLOSED_OUT: _ClassVar[PositionStatus]
    POSITION_STATUS_DISTRESSED: _ClassVar[PositionStatus]

class AuctionTrigger(int, metaclass=_enum_type_wrapper.EnumTypeWrapper):
    __slots__ = ()
    AUCTION_TRIGGER_UNSPECIFIED: _ClassVar[AuctionTrigger]
    AUCTION_TRIGGER_BATCH: _ClassVar[AuctionTrigger]
    AUCTION_TRIGGER_OPENING: _ClassVar[AuctionTrigger]
    AUCTION_TRIGGER_PRICE: _ClassVar[AuctionTrigger]
    AUCTION_TRIGGER_LIQUIDITY: _ClassVar[AuctionTrigger]
    AUCTION_TRIGGER_LIQUIDITY_TARGET_NOT_MET: _ClassVar[AuctionTrigger]
    AUCTION_TRIGGER_UNABLE_TO_DEPLOY_LP_ORDERS: _ClassVar[AuctionTrigger]
    AUCTION_TRIGGER_GOVERNANCE_SUSPENSION: _ClassVar[AuctionTrigger]

class PeggedReference(int, metaclass=_enum_type_wrapper.EnumTypeWrapper):
    __slots__ = ()
    PEGGED_REFERENCE_UNSPECIFIED: _ClassVar[PeggedReference]
    PEGGED_REFERENCE_MID: _ClassVar[PeggedReference]
    PEGGED_REFERENCE_BEST_BID: _ClassVar[PeggedReference]
    PEGGED_REFERENCE_BEST_ASK: _ClassVar[PeggedReference]

class OrderError(int, metaclass=_enum_type_wrapper.EnumTypeWrapper):
    __slots__ = ()
    ORDER_ERROR_UNSPECIFIED: _ClassVar[OrderError]
    ORDER_ERROR_INVALID_MARKET_ID: _ClassVar[OrderError]
    ORDER_ERROR_INVALID_ORDER_ID: _ClassVar[OrderError]
    ORDER_ERROR_OUT_OF_SEQUENCE: _ClassVar[OrderError]
    ORDER_ERROR_INVALID_REMAINING_SIZE: _ClassVar[OrderError]
    ORDER_ERROR_TIME_FAILURE: _ClassVar[OrderError]
    ORDER_ERROR_REMOVAL_FAILURE: _ClassVar[OrderError]
    ORDER_ERROR_INVALID_EXPIRATION_DATETIME: _ClassVar[OrderError]
    ORDER_ERROR_INVALID_ORDER_REFERENCE: _ClassVar[OrderError]
    ORDER_ERROR_EDIT_NOT_ALLOWED: _ClassVar[OrderError]
    ORDER_ERROR_AMEND_FAILURE: _ClassVar[OrderError]
    ORDER_ERROR_NOT_FOUND: _ClassVar[OrderError]
    ORDER_ERROR_INVALID_PARTY_ID: _ClassVar[OrderError]
    ORDER_ERROR_MARKET_CLOSED: _ClassVar[OrderError]
    ORDER_ERROR_MARGIN_CHECK_FAILED: _ClassVar[OrderError]
    ORDER_ERROR_MISSING_GENERAL_ACCOUNT: _ClassVar[OrderError]
    ORDER_ERROR_INTERNAL_ERROR: _ClassVar[OrderError]
    ORDER_ERROR_INVALID_SIZE: _ClassVar[OrderError]
    ORDER_ERROR_INVALID_PERSISTENCE: _ClassVar[OrderError]
    ORDER_ERROR_INVALID_TYPE: _ClassVar[OrderError]
    ORDER_ERROR_SELF_TRADING: _ClassVar[OrderError]
    ORDER_ERROR_INSUFFICIENT_FUNDS_TO_PAY_FEES: _ClassVar[OrderError]
    ORDER_ERROR_INCORRECT_MARKET_TYPE: _ClassVar[OrderError]
    ORDER_ERROR_INVALID_TIME_IN_FORCE: _ClassVar[OrderError]
    ORDER_ERROR_CANNOT_SEND_GFN_ORDER_DURING_AN_AUCTION: _ClassVar[OrderError]
    ORDER_ERROR_CANNOT_SEND_GFA_ORDER_DURING_CONTINUOUS_TRADING: _ClassVar[OrderError]
    ORDER_ERROR_CANNOT_AMEND_TO_GTT_WITHOUT_EXPIRYAT: _ClassVar[OrderError]
    ORDER_ERROR_EXPIRYAT_BEFORE_CREATEDAT: _ClassVar[OrderError]
    ORDER_ERROR_CANNOT_HAVE_GTC_AND_EXPIRYAT: _ClassVar[OrderError]
    ORDER_ERROR_CANNOT_AMEND_TO_FOK_OR_IOC: _ClassVar[OrderError]
    ORDER_ERROR_CANNOT_AMEND_TO_GFA_OR_GFN: _ClassVar[OrderError]
    ORDER_ERROR_CANNOT_AMEND_FROM_GFA_OR_GFN: _ClassVar[OrderError]
    ORDER_ERROR_CANNOT_SEND_IOC_ORDER_DURING_AUCTION: _ClassVar[OrderError]
    ORDER_ERROR_CANNOT_SEND_FOK_ORDER_DURING_AUCTION: _ClassVar[OrderError]
    ORDER_ERROR_MUST_BE_LIMIT_ORDER: _ClassVar[OrderError]
    ORDER_ERROR_MUST_BE_GTT_OR_GTC: _ClassVar[OrderError]
    ORDER_ERROR_WITHOUT_REFERENCE_PRICE: _ClassVar[OrderError]
    ORDER_ERROR_BUY_CANNOT_REFERENCE_BEST_ASK_PRICE: _ClassVar[OrderError]
    ORDER_ERROR_OFFSET_MUST_BE_GREATER_OR_EQUAL_TO_ZERO: _ClassVar[OrderError]
    ORDER_ERROR_SELL_CANNOT_REFERENCE_BEST_BID_PRICE: _ClassVar[OrderError]
    ORDER_ERROR_OFFSET_MUST_BE_GREATER_THAN_ZERO: _ClassVar[OrderError]
    ORDER_ERROR_INSUFFICIENT_ASSET_BALANCE: _ClassVar[OrderError]
    ORDER_ERROR_CANNOT_AMEND_PEGGED_ORDER_DETAILS_ON_NON_PEGGED_ORDER: _ClassVar[
        OrderError
    ]
    ORDER_ERROR_UNABLE_TO_REPRICE_PEGGED_ORDER: _ClassVar[OrderError]
    ORDER_ERROR_UNABLE_TO_AMEND_PRICE_ON_PEGGED_ORDER: _ClassVar[OrderError]
    ORDER_ERROR_NON_PERSISTENT_ORDER_OUT_OF_PRICE_BOUNDS: _ClassVar[OrderError]
    ORDER_ERROR_TOO_MANY_PEGGED_ORDERS: _ClassVar[OrderError]
    ORDER_ERROR_POST_ONLY_ORDER_WOULD_TRADE: _ClassVar[OrderError]
    ORDER_ERROR_REDUCE_ONLY_ORDER_WOULD_NOT_REDUCE_POSITION: _ClassVar[OrderError]
    ORDER_ERROR_ISOLATED_MARGIN_CHECK_FAILED: _ClassVar[OrderError]
<<<<<<< HEAD
=======
    ORDER_ERROR_PEGGED_ORDERS_NOT_ALLOWED_IN_ISOLATED_MARGIN_MODE: _ClassVar[OrderError]
>>>>>>> 2c5573bb

class ChainStatus(int, metaclass=_enum_type_wrapper.EnumTypeWrapper):
    __slots__ = ()
    CHAIN_STATUS_UNSPECIFIED: _ClassVar[ChainStatus]
    CHAIN_STATUS_DISCONNECTED: _ClassVar[ChainStatus]
    CHAIN_STATUS_REPLAYING: _ClassVar[ChainStatus]
    CHAIN_STATUS_CONNECTED: _ClassVar[ChainStatus]

class AccountType(int, metaclass=_enum_type_wrapper.EnumTypeWrapper):
    __slots__ = ()
    ACCOUNT_TYPE_UNSPECIFIED: _ClassVar[AccountType]
    ACCOUNT_TYPE_INSURANCE: _ClassVar[AccountType]
    ACCOUNT_TYPE_SETTLEMENT: _ClassVar[AccountType]
    ACCOUNT_TYPE_MARGIN: _ClassVar[AccountType]
    ACCOUNT_TYPE_GENERAL: _ClassVar[AccountType]
    ACCOUNT_TYPE_FEES_INFRASTRUCTURE: _ClassVar[AccountType]
    ACCOUNT_TYPE_FEES_LIQUIDITY: _ClassVar[AccountType]
    ACCOUNT_TYPE_FEES_MAKER: _ClassVar[AccountType]
    ACCOUNT_TYPE_BOND: _ClassVar[AccountType]
    ACCOUNT_TYPE_EXTERNAL: _ClassVar[AccountType]
    ACCOUNT_TYPE_GLOBAL_INSURANCE: _ClassVar[AccountType]
    ACCOUNT_TYPE_GLOBAL_REWARD: _ClassVar[AccountType]
    ACCOUNT_TYPE_PENDING_TRANSFERS: _ClassVar[AccountType]
    ACCOUNT_TYPE_REWARD_MAKER_PAID_FEES: _ClassVar[AccountType]
    ACCOUNT_TYPE_REWARD_MAKER_RECEIVED_FEES: _ClassVar[AccountType]
    ACCOUNT_TYPE_REWARD_LP_RECEIVED_FEES: _ClassVar[AccountType]
    ACCOUNT_TYPE_REWARD_MARKET_PROPOSERS: _ClassVar[AccountType]
    ACCOUNT_TYPE_HOLDING: _ClassVar[AccountType]
    ACCOUNT_TYPE_LP_LIQUIDITY_FEES: _ClassVar[AccountType]
    ACCOUNT_TYPE_LIQUIDITY_FEES_BONUS_DISTRIBUTION: _ClassVar[AccountType]
    ACCOUNT_TYPE_NETWORK_TREASURY: _ClassVar[AccountType]
    ACCOUNT_TYPE_VESTING_REWARDS: _ClassVar[AccountType]
    ACCOUNT_TYPE_VESTED_REWARDS: _ClassVar[AccountType]
    ACCOUNT_TYPE_REWARD_AVERAGE_POSITION: _ClassVar[AccountType]
    ACCOUNT_TYPE_REWARD_RELATIVE_RETURN: _ClassVar[AccountType]
    ACCOUNT_TYPE_REWARD_RETURN_VOLATILITY: _ClassVar[AccountType]
    ACCOUNT_TYPE_REWARD_VALIDATOR_RANKING: _ClassVar[AccountType]
    ACCOUNT_TYPE_PENDING_FEE_REFERRAL_REWARD: _ClassVar[AccountType]
    ACCOUNT_TYPE_ORDER_MARGIN: _ClassVar[AccountType]

class TransferType(int, metaclass=_enum_type_wrapper.EnumTypeWrapper):
    __slots__ = ()
    TRANSFER_TYPE_UNSPECIFIED: _ClassVar[TransferType]
    TRANSFER_TYPE_LOSS: _ClassVar[TransferType]
    TRANSFER_TYPE_WIN: _ClassVar[TransferType]
    TRANSFER_TYPE_MTM_LOSS: _ClassVar[TransferType]
    TRANSFER_TYPE_MTM_WIN: _ClassVar[TransferType]
    TRANSFER_TYPE_MARGIN_LOW: _ClassVar[TransferType]
    TRANSFER_TYPE_MARGIN_HIGH: _ClassVar[TransferType]
    TRANSFER_TYPE_MARGIN_CONFISCATED: _ClassVar[TransferType]
    TRANSFER_TYPE_MAKER_FEE_PAY: _ClassVar[TransferType]
    TRANSFER_TYPE_MAKER_FEE_RECEIVE: _ClassVar[TransferType]
    TRANSFER_TYPE_INFRASTRUCTURE_FEE_PAY: _ClassVar[TransferType]
    TRANSFER_TYPE_INFRASTRUCTURE_FEE_DISTRIBUTE: _ClassVar[TransferType]
    TRANSFER_TYPE_LIQUIDITY_FEE_PAY: _ClassVar[TransferType]
    TRANSFER_TYPE_LIQUIDITY_FEE_DISTRIBUTE: _ClassVar[TransferType]
    TRANSFER_TYPE_BOND_LOW: _ClassVar[TransferType]
    TRANSFER_TYPE_BOND_HIGH: _ClassVar[TransferType]
    TRANSFER_TYPE_WITHDRAW: _ClassVar[TransferType]
    TRANSFER_TYPE_DEPOSIT: _ClassVar[TransferType]
    TRANSFER_TYPE_BOND_SLASHING: _ClassVar[TransferType]
    TRANSFER_TYPE_REWARD_PAYOUT: _ClassVar[TransferType]
    TRANSFER_TYPE_TRANSFER_FUNDS_SEND: _ClassVar[TransferType]
    TRANSFER_TYPE_TRANSFER_FUNDS_DISTRIBUTE: _ClassVar[TransferType]
    TRANSFER_TYPE_CLEAR_ACCOUNT: _ClassVar[TransferType]
    TRANSFER_TYPE_CHECKPOINT_BALANCE_RESTORE: _ClassVar[TransferType]
    TRANSFER_TYPE_SPOT: _ClassVar[TransferType]
    TRANSFER_TYPE_HOLDING_LOCK: _ClassVar[TransferType]
    TRANSFER_TYPE_HOLDING_RELEASE: _ClassVar[TransferType]
    TRANSFER_TYPE_SUCCESSOR_INSURANCE_FRACTION: _ClassVar[TransferType]
    TRANSFER_TYPE_LIQUIDITY_FEE_ALLOCATE: _ClassVar[TransferType]
    TRANSFER_TYPE_LIQUIDITY_FEE_NET_DISTRIBUTE: _ClassVar[TransferType]
    TRANSFER_TYPE_SLA_PENALTY_BOND_APPLY: _ClassVar[TransferType]
    TRANSFER_TYPE_SLA_PENALTY_LP_FEE_APPLY: _ClassVar[TransferType]
    TRANSFER_TYPE_LIQUIDITY_FEE_UNPAID_COLLECT: _ClassVar[TransferType]
    TRANSFER_TYPE_SLA_PERFORMANCE_BONUS_DISTRIBUTE: _ClassVar[TransferType]
    TRANSFER_TYPE_PERPETUALS_FUNDING_LOSS: _ClassVar[TransferType]
    TRANSFER_TYPE_PERPETUALS_FUNDING_WIN: _ClassVar[TransferType]
    TRANSFER_TYPE_REWARDS_VESTED: _ClassVar[TransferType]
    TRANSFER_TYPE_FEE_REFERRER_REWARD_PAY: _ClassVar[TransferType]
    TRANSFER_TYPE_FEE_REFERRER_REWARD_DISTRIBUTE: _ClassVar[TransferType]
    TRANSFER_TYPE_ORDER_MARGIN_LOW: _ClassVar[TransferType]
    TRANSFER_TYPE_ORDER_MARGIN_HIGH: _ClassVar[TransferType]
    TRANSFER_TYPE_ISOLATED_MARGIN_LOW: _ClassVar[TransferType]
    TRANSFER_TYPE_ISOLATED_MARGIN_HIGH: _ClassVar[TransferType]

class DispatchMetric(int, metaclass=_enum_type_wrapper.EnumTypeWrapper):
    __slots__ = ()
    DISPATCH_METRIC_UNSPECIFIED: _ClassVar[DispatchMetric]
    DISPATCH_METRIC_MAKER_FEES_PAID: _ClassVar[DispatchMetric]
    DISPATCH_METRIC_MAKER_FEES_RECEIVED: _ClassVar[DispatchMetric]
    DISPATCH_METRIC_LP_FEES_RECEIVED: _ClassVar[DispatchMetric]
    DISPATCH_METRIC_MARKET_VALUE: _ClassVar[DispatchMetric]
    DISPATCH_METRIC_AVERAGE_POSITION: _ClassVar[DispatchMetric]
    DISPATCH_METRIC_RELATIVE_RETURN: _ClassVar[DispatchMetric]
    DISPATCH_METRIC_RETURN_VOLATILITY: _ClassVar[DispatchMetric]
    DISPATCH_METRIC_VALIDATOR_RANKING: _ClassVar[DispatchMetric]

class EntityScope(int, metaclass=_enum_type_wrapper.EnumTypeWrapper):
    __slots__ = ()
    ENTITY_SCOPE_UNSPECIFIED: _ClassVar[EntityScope]
    ENTITY_SCOPE_INDIVIDUALS: _ClassVar[EntityScope]
    ENTITY_SCOPE_TEAMS: _ClassVar[EntityScope]

class IndividualScope(int, metaclass=_enum_type_wrapper.EnumTypeWrapper):
    __slots__ = ()
    INDIVIDUAL_SCOPE_UNSPECIFIED: _ClassVar[IndividualScope]
    INDIVIDUAL_SCOPE_ALL: _ClassVar[IndividualScope]
    INDIVIDUAL_SCOPE_IN_TEAM: _ClassVar[IndividualScope]
    INDIVIDUAL_SCOPE_NOT_IN_TEAM: _ClassVar[IndividualScope]

class DistributionStrategy(int, metaclass=_enum_type_wrapper.EnumTypeWrapper):
    __slots__ = ()
    DISTRIBUTION_STRATEGY_UNSPECIFIED: _ClassVar[DistributionStrategy]
    DISTRIBUTION_STRATEGY_PRO_RATA: _ClassVar[DistributionStrategy]
    DISTRIBUTION_STRATEGY_RANK: _ClassVar[DistributionStrategy]

class NodeStatus(int, metaclass=_enum_type_wrapper.EnumTypeWrapper):
    __slots__ = ()
    NODE_STATUS_UNSPECIFIED: _ClassVar[NodeStatus]
    NODE_STATUS_VALIDATOR: _ClassVar[NodeStatus]
    NODE_STATUS_NON_VALIDATOR: _ClassVar[NodeStatus]

class EpochAction(int, metaclass=_enum_type_wrapper.EnumTypeWrapper):
    __slots__ = ()
    EPOCH_ACTION_UNSPECIFIED: _ClassVar[EpochAction]
    EPOCH_ACTION_START: _ClassVar[EpochAction]
    EPOCH_ACTION_END: _ClassVar[EpochAction]

class ValidatorNodeStatus(int, metaclass=_enum_type_wrapper.EnumTypeWrapper):
    __slots__ = ()
    VALIDATOR_NODE_STATUS_UNSPECIFIED: _ClassVar[ValidatorNodeStatus]
    VALIDATOR_NODE_STATUS_TENDERMINT: _ClassVar[ValidatorNodeStatus]
    VALIDATOR_NODE_STATUS_ERSATZ: _ClassVar[ValidatorNodeStatus]
    VALIDATOR_NODE_STATUS_PENDING: _ClassVar[ValidatorNodeStatus]

class MarginMode(int, metaclass=_enum_type_wrapper.EnumTypeWrapper):
    __slots__ = ()
    MARGIN_MODE_UNSPECIFIED: _ClassVar[MarginMode]
    MARGIN_MODE_CROSS_MARGIN: _ClassVar[MarginMode]
    MARGIN_MODE_ISOLATED_MARGIN: _ClassVar[MarginMode]

SIDE_UNSPECIFIED: Side
SIDE_BUY: Side
SIDE_SELL: Side
INTERVAL_UNSPECIFIED: Interval
INTERVAL_BLOCK: Interval
INTERVAL_I1M: Interval
INTERVAL_I5M: Interval
INTERVAL_I15M: Interval
INTERVAL_I30M: Interval
INTERVAL_I1H: Interval
INTERVAL_I4H: Interval
INTERVAL_I6H: Interval
INTERVAL_I8H: Interval
INTERVAL_I12H: Interval
INTERVAL_I1D: Interval
INTERVAL_I7D: Interval
POSITION_STATUS_UNSPECIFIED: PositionStatus
POSITION_STATUS_ORDERS_CLOSED: PositionStatus
POSITION_STATUS_CLOSED_OUT: PositionStatus
POSITION_STATUS_DISTRESSED: PositionStatus
AUCTION_TRIGGER_UNSPECIFIED: AuctionTrigger
AUCTION_TRIGGER_BATCH: AuctionTrigger
AUCTION_TRIGGER_OPENING: AuctionTrigger
AUCTION_TRIGGER_PRICE: AuctionTrigger
AUCTION_TRIGGER_LIQUIDITY: AuctionTrigger
AUCTION_TRIGGER_LIQUIDITY_TARGET_NOT_MET: AuctionTrigger
AUCTION_TRIGGER_UNABLE_TO_DEPLOY_LP_ORDERS: AuctionTrigger
AUCTION_TRIGGER_GOVERNANCE_SUSPENSION: AuctionTrigger
PEGGED_REFERENCE_UNSPECIFIED: PeggedReference
PEGGED_REFERENCE_MID: PeggedReference
PEGGED_REFERENCE_BEST_BID: PeggedReference
PEGGED_REFERENCE_BEST_ASK: PeggedReference
ORDER_ERROR_UNSPECIFIED: OrderError
ORDER_ERROR_INVALID_MARKET_ID: OrderError
ORDER_ERROR_INVALID_ORDER_ID: OrderError
ORDER_ERROR_OUT_OF_SEQUENCE: OrderError
ORDER_ERROR_INVALID_REMAINING_SIZE: OrderError
ORDER_ERROR_TIME_FAILURE: OrderError
ORDER_ERROR_REMOVAL_FAILURE: OrderError
ORDER_ERROR_INVALID_EXPIRATION_DATETIME: OrderError
ORDER_ERROR_INVALID_ORDER_REFERENCE: OrderError
ORDER_ERROR_EDIT_NOT_ALLOWED: OrderError
ORDER_ERROR_AMEND_FAILURE: OrderError
ORDER_ERROR_NOT_FOUND: OrderError
ORDER_ERROR_INVALID_PARTY_ID: OrderError
ORDER_ERROR_MARKET_CLOSED: OrderError
ORDER_ERROR_MARGIN_CHECK_FAILED: OrderError
ORDER_ERROR_MISSING_GENERAL_ACCOUNT: OrderError
ORDER_ERROR_INTERNAL_ERROR: OrderError
ORDER_ERROR_INVALID_SIZE: OrderError
ORDER_ERROR_INVALID_PERSISTENCE: OrderError
ORDER_ERROR_INVALID_TYPE: OrderError
ORDER_ERROR_SELF_TRADING: OrderError
ORDER_ERROR_INSUFFICIENT_FUNDS_TO_PAY_FEES: OrderError
ORDER_ERROR_INCORRECT_MARKET_TYPE: OrderError
ORDER_ERROR_INVALID_TIME_IN_FORCE: OrderError
ORDER_ERROR_CANNOT_SEND_GFN_ORDER_DURING_AN_AUCTION: OrderError
ORDER_ERROR_CANNOT_SEND_GFA_ORDER_DURING_CONTINUOUS_TRADING: OrderError
ORDER_ERROR_CANNOT_AMEND_TO_GTT_WITHOUT_EXPIRYAT: OrderError
ORDER_ERROR_EXPIRYAT_BEFORE_CREATEDAT: OrderError
ORDER_ERROR_CANNOT_HAVE_GTC_AND_EXPIRYAT: OrderError
ORDER_ERROR_CANNOT_AMEND_TO_FOK_OR_IOC: OrderError
ORDER_ERROR_CANNOT_AMEND_TO_GFA_OR_GFN: OrderError
ORDER_ERROR_CANNOT_AMEND_FROM_GFA_OR_GFN: OrderError
ORDER_ERROR_CANNOT_SEND_IOC_ORDER_DURING_AUCTION: OrderError
ORDER_ERROR_CANNOT_SEND_FOK_ORDER_DURING_AUCTION: OrderError
ORDER_ERROR_MUST_BE_LIMIT_ORDER: OrderError
ORDER_ERROR_MUST_BE_GTT_OR_GTC: OrderError
ORDER_ERROR_WITHOUT_REFERENCE_PRICE: OrderError
ORDER_ERROR_BUY_CANNOT_REFERENCE_BEST_ASK_PRICE: OrderError
ORDER_ERROR_OFFSET_MUST_BE_GREATER_OR_EQUAL_TO_ZERO: OrderError
ORDER_ERROR_SELL_CANNOT_REFERENCE_BEST_BID_PRICE: OrderError
ORDER_ERROR_OFFSET_MUST_BE_GREATER_THAN_ZERO: OrderError
ORDER_ERROR_INSUFFICIENT_ASSET_BALANCE: OrderError
ORDER_ERROR_CANNOT_AMEND_PEGGED_ORDER_DETAILS_ON_NON_PEGGED_ORDER: OrderError
ORDER_ERROR_UNABLE_TO_REPRICE_PEGGED_ORDER: OrderError
ORDER_ERROR_UNABLE_TO_AMEND_PRICE_ON_PEGGED_ORDER: OrderError
ORDER_ERROR_NON_PERSISTENT_ORDER_OUT_OF_PRICE_BOUNDS: OrderError
ORDER_ERROR_TOO_MANY_PEGGED_ORDERS: OrderError
ORDER_ERROR_POST_ONLY_ORDER_WOULD_TRADE: OrderError
ORDER_ERROR_REDUCE_ONLY_ORDER_WOULD_NOT_REDUCE_POSITION: OrderError
ORDER_ERROR_ISOLATED_MARGIN_CHECK_FAILED: OrderError
<<<<<<< HEAD
=======
ORDER_ERROR_PEGGED_ORDERS_NOT_ALLOWED_IN_ISOLATED_MARGIN_MODE: OrderError
>>>>>>> 2c5573bb
CHAIN_STATUS_UNSPECIFIED: ChainStatus
CHAIN_STATUS_DISCONNECTED: ChainStatus
CHAIN_STATUS_REPLAYING: ChainStatus
CHAIN_STATUS_CONNECTED: ChainStatus
ACCOUNT_TYPE_UNSPECIFIED: AccountType
ACCOUNT_TYPE_INSURANCE: AccountType
ACCOUNT_TYPE_SETTLEMENT: AccountType
ACCOUNT_TYPE_MARGIN: AccountType
ACCOUNT_TYPE_GENERAL: AccountType
ACCOUNT_TYPE_FEES_INFRASTRUCTURE: AccountType
ACCOUNT_TYPE_FEES_LIQUIDITY: AccountType
ACCOUNT_TYPE_FEES_MAKER: AccountType
ACCOUNT_TYPE_BOND: AccountType
ACCOUNT_TYPE_EXTERNAL: AccountType
ACCOUNT_TYPE_GLOBAL_INSURANCE: AccountType
ACCOUNT_TYPE_GLOBAL_REWARD: AccountType
ACCOUNT_TYPE_PENDING_TRANSFERS: AccountType
ACCOUNT_TYPE_REWARD_MAKER_PAID_FEES: AccountType
ACCOUNT_TYPE_REWARD_MAKER_RECEIVED_FEES: AccountType
ACCOUNT_TYPE_REWARD_LP_RECEIVED_FEES: AccountType
ACCOUNT_TYPE_REWARD_MARKET_PROPOSERS: AccountType
ACCOUNT_TYPE_HOLDING: AccountType
ACCOUNT_TYPE_LP_LIQUIDITY_FEES: AccountType
ACCOUNT_TYPE_LIQUIDITY_FEES_BONUS_DISTRIBUTION: AccountType
ACCOUNT_TYPE_NETWORK_TREASURY: AccountType
ACCOUNT_TYPE_VESTING_REWARDS: AccountType
ACCOUNT_TYPE_VESTED_REWARDS: AccountType
ACCOUNT_TYPE_REWARD_AVERAGE_POSITION: AccountType
ACCOUNT_TYPE_REWARD_RELATIVE_RETURN: AccountType
ACCOUNT_TYPE_REWARD_RETURN_VOLATILITY: AccountType
ACCOUNT_TYPE_REWARD_VALIDATOR_RANKING: AccountType
ACCOUNT_TYPE_PENDING_FEE_REFERRAL_REWARD: AccountType
ACCOUNT_TYPE_ORDER_MARGIN: AccountType
TRANSFER_TYPE_UNSPECIFIED: TransferType
TRANSFER_TYPE_LOSS: TransferType
TRANSFER_TYPE_WIN: TransferType
TRANSFER_TYPE_MTM_LOSS: TransferType
TRANSFER_TYPE_MTM_WIN: TransferType
TRANSFER_TYPE_MARGIN_LOW: TransferType
TRANSFER_TYPE_MARGIN_HIGH: TransferType
TRANSFER_TYPE_MARGIN_CONFISCATED: TransferType
TRANSFER_TYPE_MAKER_FEE_PAY: TransferType
TRANSFER_TYPE_MAKER_FEE_RECEIVE: TransferType
TRANSFER_TYPE_INFRASTRUCTURE_FEE_PAY: TransferType
TRANSFER_TYPE_INFRASTRUCTURE_FEE_DISTRIBUTE: TransferType
TRANSFER_TYPE_LIQUIDITY_FEE_PAY: TransferType
TRANSFER_TYPE_LIQUIDITY_FEE_DISTRIBUTE: TransferType
TRANSFER_TYPE_BOND_LOW: TransferType
TRANSFER_TYPE_BOND_HIGH: TransferType
TRANSFER_TYPE_WITHDRAW: TransferType
TRANSFER_TYPE_DEPOSIT: TransferType
TRANSFER_TYPE_BOND_SLASHING: TransferType
TRANSFER_TYPE_REWARD_PAYOUT: TransferType
TRANSFER_TYPE_TRANSFER_FUNDS_SEND: TransferType
TRANSFER_TYPE_TRANSFER_FUNDS_DISTRIBUTE: TransferType
TRANSFER_TYPE_CLEAR_ACCOUNT: TransferType
TRANSFER_TYPE_CHECKPOINT_BALANCE_RESTORE: TransferType
TRANSFER_TYPE_SPOT: TransferType
TRANSFER_TYPE_HOLDING_LOCK: TransferType
TRANSFER_TYPE_HOLDING_RELEASE: TransferType
TRANSFER_TYPE_SUCCESSOR_INSURANCE_FRACTION: TransferType
TRANSFER_TYPE_LIQUIDITY_FEE_ALLOCATE: TransferType
TRANSFER_TYPE_LIQUIDITY_FEE_NET_DISTRIBUTE: TransferType
TRANSFER_TYPE_SLA_PENALTY_BOND_APPLY: TransferType
TRANSFER_TYPE_SLA_PENALTY_LP_FEE_APPLY: TransferType
TRANSFER_TYPE_LIQUIDITY_FEE_UNPAID_COLLECT: TransferType
TRANSFER_TYPE_SLA_PERFORMANCE_BONUS_DISTRIBUTE: TransferType
TRANSFER_TYPE_PERPETUALS_FUNDING_LOSS: TransferType
TRANSFER_TYPE_PERPETUALS_FUNDING_WIN: TransferType
TRANSFER_TYPE_REWARDS_VESTED: TransferType
TRANSFER_TYPE_FEE_REFERRER_REWARD_PAY: TransferType
TRANSFER_TYPE_FEE_REFERRER_REWARD_DISTRIBUTE: TransferType
TRANSFER_TYPE_ORDER_MARGIN_LOW: TransferType
TRANSFER_TYPE_ORDER_MARGIN_HIGH: TransferType
TRANSFER_TYPE_ISOLATED_MARGIN_LOW: TransferType
TRANSFER_TYPE_ISOLATED_MARGIN_HIGH: TransferType
DISPATCH_METRIC_UNSPECIFIED: DispatchMetric
DISPATCH_METRIC_MAKER_FEES_PAID: DispatchMetric
DISPATCH_METRIC_MAKER_FEES_RECEIVED: DispatchMetric
DISPATCH_METRIC_LP_FEES_RECEIVED: DispatchMetric
DISPATCH_METRIC_MARKET_VALUE: DispatchMetric
DISPATCH_METRIC_AVERAGE_POSITION: DispatchMetric
DISPATCH_METRIC_RELATIVE_RETURN: DispatchMetric
DISPATCH_METRIC_RETURN_VOLATILITY: DispatchMetric
DISPATCH_METRIC_VALIDATOR_RANKING: DispatchMetric
ENTITY_SCOPE_UNSPECIFIED: EntityScope
ENTITY_SCOPE_INDIVIDUALS: EntityScope
ENTITY_SCOPE_TEAMS: EntityScope
INDIVIDUAL_SCOPE_UNSPECIFIED: IndividualScope
INDIVIDUAL_SCOPE_ALL: IndividualScope
INDIVIDUAL_SCOPE_IN_TEAM: IndividualScope
INDIVIDUAL_SCOPE_NOT_IN_TEAM: IndividualScope
DISTRIBUTION_STRATEGY_UNSPECIFIED: DistributionStrategy
DISTRIBUTION_STRATEGY_PRO_RATA: DistributionStrategy
DISTRIBUTION_STRATEGY_RANK: DistributionStrategy
NODE_STATUS_UNSPECIFIED: NodeStatus
NODE_STATUS_VALIDATOR: NodeStatus
NODE_STATUS_NON_VALIDATOR: NodeStatus
EPOCH_ACTION_UNSPECIFIED: EpochAction
EPOCH_ACTION_START: EpochAction
EPOCH_ACTION_END: EpochAction
VALIDATOR_NODE_STATUS_UNSPECIFIED: ValidatorNodeStatus
VALIDATOR_NODE_STATUS_TENDERMINT: ValidatorNodeStatus
VALIDATOR_NODE_STATUS_ERSATZ: ValidatorNodeStatus
VALIDATOR_NODE_STATUS_PENDING: ValidatorNodeStatus
MARGIN_MODE_UNSPECIFIED: MarginMode
MARGIN_MODE_CROSS_MARGIN: MarginMode
MARGIN_MODE_ISOLATED_MARGIN: MarginMode

class StopOrder(_message.Message):
    __slots__ = (
        "id",
        "oco_link_id",
        "expires_at",
        "expiry_strategy",
        "trigger_direction",
        "status",
        "created_at",
        "updated_at",
        "order_id",
        "party_id",
        "market_id",
        "rejection_reason",
        "size_override_setting",
        "size_override_value",
        "price",
        "trailing_percent_offset",
    )

    class SizeOverrideSetting(int, metaclass=_enum_type_wrapper.EnumTypeWrapper):
        __slots__ = ()
        SIZE_OVERRIDE_SETTING_UNSPECIFIED: _ClassVar[StopOrder.SizeOverrideSetting]
        SIZE_OVERRIDE_SETTING_NONE: _ClassVar[StopOrder.SizeOverrideSetting]
        SIZE_OVERRIDE_SETTING_POSITION: _ClassVar[StopOrder.SizeOverrideSetting]
    SIZE_OVERRIDE_SETTING_UNSPECIFIED: StopOrder.SizeOverrideSetting
    SIZE_OVERRIDE_SETTING_NONE: StopOrder.SizeOverrideSetting
    SIZE_OVERRIDE_SETTING_POSITION: StopOrder.SizeOverrideSetting

    class ExpiryStrategy(int, metaclass=_enum_type_wrapper.EnumTypeWrapper):
        __slots__ = ()
        EXPIRY_STRATEGY_UNSPECIFIED: _ClassVar[StopOrder.ExpiryStrategy]
        EXPIRY_STRATEGY_CANCELS: _ClassVar[StopOrder.ExpiryStrategy]
        EXPIRY_STRATEGY_SUBMIT: _ClassVar[StopOrder.ExpiryStrategy]
    EXPIRY_STRATEGY_UNSPECIFIED: StopOrder.ExpiryStrategy
    EXPIRY_STRATEGY_CANCELS: StopOrder.ExpiryStrategy
    EXPIRY_STRATEGY_SUBMIT: StopOrder.ExpiryStrategy

    class TriggerDirection(int, metaclass=_enum_type_wrapper.EnumTypeWrapper):
        __slots__ = ()
        TRIGGER_DIRECTION_UNSPECIFIED: _ClassVar[StopOrder.TriggerDirection]
        TRIGGER_DIRECTION_RISES_ABOVE: _ClassVar[StopOrder.TriggerDirection]
        TRIGGER_DIRECTION_FALLS_BELOW: _ClassVar[StopOrder.TriggerDirection]
    TRIGGER_DIRECTION_UNSPECIFIED: StopOrder.TriggerDirection
    TRIGGER_DIRECTION_RISES_ABOVE: StopOrder.TriggerDirection
    TRIGGER_DIRECTION_FALLS_BELOW: StopOrder.TriggerDirection

    class Status(int, metaclass=_enum_type_wrapper.EnumTypeWrapper):
        __slots__ = ()
        STATUS_UNSPECIFIED: _ClassVar[StopOrder.Status]
        STATUS_PENDING: _ClassVar[StopOrder.Status]
        STATUS_CANCELLED: _ClassVar[StopOrder.Status]
        STATUS_STOPPED: _ClassVar[StopOrder.Status]
        STATUS_TRIGGERED: _ClassVar[StopOrder.Status]
        STATUS_EXPIRED: _ClassVar[StopOrder.Status]
        STATUS_REJECTED: _ClassVar[StopOrder.Status]
    STATUS_UNSPECIFIED: StopOrder.Status
    STATUS_PENDING: StopOrder.Status
    STATUS_CANCELLED: StopOrder.Status
    STATUS_STOPPED: StopOrder.Status
    STATUS_TRIGGERED: StopOrder.Status
    STATUS_EXPIRED: StopOrder.Status
    STATUS_REJECTED: StopOrder.Status

    class RejectionReason(int, metaclass=_enum_type_wrapper.EnumTypeWrapper):
        __slots__ = ()
        REJECTION_REASON_UNSPECIFIED: _ClassVar[StopOrder.RejectionReason]
        REJECTION_REASON_TRADING_NOT_ALLOWED: _ClassVar[StopOrder.RejectionReason]
        REJECTION_REASON_EXPIRY_IN_THE_PAST: _ClassVar[StopOrder.RejectionReason]
        REJECTION_REASON_MUST_BE_REDUCE_ONLY: _ClassVar[StopOrder.RejectionReason]
        REJECTION_REASON_MAX_STOP_ORDERS_PER_PARTY_REACHED: _ClassVar[
            StopOrder.RejectionReason
        ]
        REJECTION_REASON_STOP_ORDER_NOT_ALLOWED_WITHOUT_A_POSITION: _ClassVar[
            StopOrder.RejectionReason
        ]
        REJECTION_REASON_STOP_ORDER_NOT_CLOSING_THE_POSITION: _ClassVar[
            StopOrder.RejectionReason
        ]
        REJECTION_REASON_STOP_ORDER_LINKED_PERCENTAGE_INVALID: _ClassVar[
            StopOrder.RejectionReason
        ]
    REJECTION_REASON_UNSPECIFIED: StopOrder.RejectionReason
    REJECTION_REASON_TRADING_NOT_ALLOWED: StopOrder.RejectionReason
    REJECTION_REASON_EXPIRY_IN_THE_PAST: StopOrder.RejectionReason
    REJECTION_REASON_MUST_BE_REDUCE_ONLY: StopOrder.RejectionReason
    REJECTION_REASON_MAX_STOP_ORDERS_PER_PARTY_REACHED: StopOrder.RejectionReason
    REJECTION_REASON_STOP_ORDER_NOT_ALLOWED_WITHOUT_A_POSITION: StopOrder.RejectionReason
    REJECTION_REASON_STOP_ORDER_NOT_CLOSING_THE_POSITION: StopOrder.RejectionReason
    REJECTION_REASON_STOP_ORDER_LINKED_PERCENTAGE_INVALID: StopOrder.RejectionReason

    class SizeOverrideValue(_message.Message):
        __slots__ = ("percentage",)
        PERCENTAGE_FIELD_NUMBER: _ClassVar[int]
        percentage: str
        def __init__(self, percentage: _Optional[str] = ...) -> None: ...
    ID_FIELD_NUMBER: _ClassVar[int]
    OCO_LINK_ID_FIELD_NUMBER: _ClassVar[int]
    EXPIRES_AT_FIELD_NUMBER: _ClassVar[int]
    EXPIRY_STRATEGY_FIELD_NUMBER: _ClassVar[int]
    TRIGGER_DIRECTION_FIELD_NUMBER: _ClassVar[int]
    STATUS_FIELD_NUMBER: _ClassVar[int]
    CREATED_AT_FIELD_NUMBER: _ClassVar[int]
    UPDATED_AT_FIELD_NUMBER: _ClassVar[int]
    ORDER_ID_FIELD_NUMBER: _ClassVar[int]
    PARTY_ID_FIELD_NUMBER: _ClassVar[int]
    MARKET_ID_FIELD_NUMBER: _ClassVar[int]
    REJECTION_REASON_FIELD_NUMBER: _ClassVar[int]
    SIZE_OVERRIDE_SETTING_FIELD_NUMBER: _ClassVar[int]
    SIZE_OVERRIDE_VALUE_FIELD_NUMBER: _ClassVar[int]
    PRICE_FIELD_NUMBER: _ClassVar[int]
    TRAILING_PERCENT_OFFSET_FIELD_NUMBER: _ClassVar[int]
    id: str
    oco_link_id: str
    expires_at: int
    expiry_strategy: StopOrder.ExpiryStrategy
    trigger_direction: StopOrder.TriggerDirection
    status: StopOrder.Status
    created_at: int
    updated_at: int
    order_id: str
    party_id: str
    market_id: str
    rejection_reason: StopOrder.RejectionReason
    size_override_setting: StopOrder.SizeOverrideSetting
    size_override_value: StopOrder.SizeOverrideValue
    price: str
    trailing_percent_offset: str
    def __init__(
        self,
        id: _Optional[str] = ...,
        oco_link_id: _Optional[str] = ...,
        expires_at: _Optional[int] = ...,
        expiry_strategy: _Optional[_Union[StopOrder.ExpiryStrategy, str]] = ...,
        trigger_direction: _Optional[_Union[StopOrder.TriggerDirection, str]] = ...,
        status: _Optional[_Union[StopOrder.Status, str]] = ...,
        created_at: _Optional[int] = ...,
        updated_at: _Optional[int] = ...,
        order_id: _Optional[str] = ...,
        party_id: _Optional[str] = ...,
        market_id: _Optional[str] = ...,
        rejection_reason: _Optional[_Union[StopOrder.RejectionReason, str]] = ...,
        size_override_setting: _Optional[
            _Union[StopOrder.SizeOverrideSetting, str]
        ] = ...,
        size_override_value: _Optional[
            _Union[StopOrder.SizeOverrideValue, _Mapping]
        ] = ...,
        price: _Optional[str] = ...,
        trailing_percent_offset: _Optional[str] = ...,
    ) -> None: ...

class Party(_message.Message):
    __slots__ = ("id",)
    ID_FIELD_NUMBER: _ClassVar[int]
    id: str
    def __init__(self, id: _Optional[str] = ...) -> None: ...

class RiskFactor(_message.Message):
    __slots__ = ("market", "short", "long")
    MARKET_FIELD_NUMBER: _ClassVar[int]
    SHORT_FIELD_NUMBER: _ClassVar[int]
    LONG_FIELD_NUMBER: _ClassVar[int]
    market: str
    short: str
    long: str
    def __init__(
        self,
        market: _Optional[str] = ...,
        short: _Optional[str] = ...,
        long: _Optional[str] = ...,
    ) -> None: ...

class PeggedOrder(_message.Message):
    __slots__ = ("reference", "offset")
    REFERENCE_FIELD_NUMBER: _ClassVar[int]
    OFFSET_FIELD_NUMBER: _ClassVar[int]
    reference: PeggedReference
    offset: str
    def __init__(
        self,
        reference: _Optional[_Union[PeggedReference, str]] = ...,
        offset: _Optional[str] = ...,
    ) -> None: ...

class IcebergOrder(_message.Message):
    __slots__ = ("peak_size", "minimum_visible_size", "reserved_remaining")
    PEAK_SIZE_FIELD_NUMBER: _ClassVar[int]
    MINIMUM_VISIBLE_SIZE_FIELD_NUMBER: _ClassVar[int]
    RESERVED_REMAINING_FIELD_NUMBER: _ClassVar[int]
    peak_size: int
    minimum_visible_size: int
    reserved_remaining: int
    def __init__(
        self,
        peak_size: _Optional[int] = ...,
        minimum_visible_size: _Optional[int] = ...,
        reserved_remaining: _Optional[int] = ...,
    ) -> None: ...

class Order(_message.Message):
    __slots__ = (
        "id",
        "market_id",
        "party_id",
        "side",
        "price",
        "size",
        "remaining",
        "time_in_force",
        "type",
        "created_at",
        "status",
        "expires_at",
        "reference",
        "reason",
        "updated_at",
        "version",
        "batch_id",
        "pegged_order",
        "liquidity_provision_id",
        "post_only",
        "reduce_only",
        "iceberg_order",
    )

    class TimeInForce(int, metaclass=_enum_type_wrapper.EnumTypeWrapper):
        __slots__ = ()
        TIME_IN_FORCE_UNSPECIFIED: _ClassVar[Order.TimeInForce]
        TIME_IN_FORCE_GTC: _ClassVar[Order.TimeInForce]
        TIME_IN_FORCE_GTT: _ClassVar[Order.TimeInForce]
        TIME_IN_FORCE_IOC: _ClassVar[Order.TimeInForce]
        TIME_IN_FORCE_FOK: _ClassVar[Order.TimeInForce]
        TIME_IN_FORCE_GFA: _ClassVar[Order.TimeInForce]
        TIME_IN_FORCE_GFN: _ClassVar[Order.TimeInForce]
    TIME_IN_FORCE_UNSPECIFIED: Order.TimeInForce
    TIME_IN_FORCE_GTC: Order.TimeInForce
    TIME_IN_FORCE_GTT: Order.TimeInForce
    TIME_IN_FORCE_IOC: Order.TimeInForce
    TIME_IN_FORCE_FOK: Order.TimeInForce
    TIME_IN_FORCE_GFA: Order.TimeInForce
    TIME_IN_FORCE_GFN: Order.TimeInForce

    class Type(int, metaclass=_enum_type_wrapper.EnumTypeWrapper):
        __slots__ = ()
        TYPE_UNSPECIFIED: _ClassVar[Order.Type]
        TYPE_LIMIT: _ClassVar[Order.Type]
        TYPE_MARKET: _ClassVar[Order.Type]
        TYPE_NETWORK: _ClassVar[Order.Type]
    TYPE_UNSPECIFIED: Order.Type
    TYPE_LIMIT: Order.Type
    TYPE_MARKET: Order.Type
    TYPE_NETWORK: Order.Type

    class Status(int, metaclass=_enum_type_wrapper.EnumTypeWrapper):
        __slots__ = ()
        STATUS_UNSPECIFIED: _ClassVar[Order.Status]
        STATUS_ACTIVE: _ClassVar[Order.Status]
        STATUS_EXPIRED: _ClassVar[Order.Status]
        STATUS_CANCELLED: _ClassVar[Order.Status]
        STATUS_STOPPED: _ClassVar[Order.Status]
        STATUS_FILLED: _ClassVar[Order.Status]
        STATUS_REJECTED: _ClassVar[Order.Status]
        STATUS_PARTIALLY_FILLED: _ClassVar[Order.Status]
        STATUS_PARKED: _ClassVar[Order.Status]
    STATUS_UNSPECIFIED: Order.Status
    STATUS_ACTIVE: Order.Status
    STATUS_EXPIRED: Order.Status
    STATUS_CANCELLED: Order.Status
    STATUS_STOPPED: Order.Status
    STATUS_FILLED: Order.Status
    STATUS_REJECTED: Order.Status
    STATUS_PARTIALLY_FILLED: Order.Status
    STATUS_PARKED: Order.Status
    ID_FIELD_NUMBER: _ClassVar[int]
    MARKET_ID_FIELD_NUMBER: _ClassVar[int]
    PARTY_ID_FIELD_NUMBER: _ClassVar[int]
    SIDE_FIELD_NUMBER: _ClassVar[int]
    PRICE_FIELD_NUMBER: _ClassVar[int]
    SIZE_FIELD_NUMBER: _ClassVar[int]
    REMAINING_FIELD_NUMBER: _ClassVar[int]
    TIME_IN_FORCE_FIELD_NUMBER: _ClassVar[int]
    TYPE_FIELD_NUMBER: _ClassVar[int]
    CREATED_AT_FIELD_NUMBER: _ClassVar[int]
    STATUS_FIELD_NUMBER: _ClassVar[int]
    EXPIRES_AT_FIELD_NUMBER: _ClassVar[int]
    REFERENCE_FIELD_NUMBER: _ClassVar[int]
    REASON_FIELD_NUMBER: _ClassVar[int]
    UPDATED_AT_FIELD_NUMBER: _ClassVar[int]
    VERSION_FIELD_NUMBER: _ClassVar[int]
    BATCH_ID_FIELD_NUMBER: _ClassVar[int]
    PEGGED_ORDER_FIELD_NUMBER: _ClassVar[int]
    LIQUIDITY_PROVISION_ID_FIELD_NUMBER: _ClassVar[int]
    POST_ONLY_FIELD_NUMBER: _ClassVar[int]
    REDUCE_ONLY_FIELD_NUMBER: _ClassVar[int]
    ICEBERG_ORDER_FIELD_NUMBER: _ClassVar[int]
    id: str
    market_id: str
    party_id: str
    side: Side
    price: str
    size: int
    remaining: int
    time_in_force: Order.TimeInForce
    type: Order.Type
    created_at: int
    status: Order.Status
    expires_at: int
    reference: str
    reason: OrderError
    updated_at: int
    version: int
    batch_id: int
    pegged_order: PeggedOrder
    liquidity_provision_id: str
    post_only: bool
    reduce_only: bool
    iceberg_order: IcebergOrder
    def __init__(
        self,
        id: _Optional[str] = ...,
        market_id: _Optional[str] = ...,
        party_id: _Optional[str] = ...,
        side: _Optional[_Union[Side, str]] = ...,
        price: _Optional[str] = ...,
        size: _Optional[int] = ...,
        remaining: _Optional[int] = ...,
        time_in_force: _Optional[_Union[Order.TimeInForce, str]] = ...,
        type: _Optional[_Union[Order.Type, str]] = ...,
        created_at: _Optional[int] = ...,
        status: _Optional[_Union[Order.Status, str]] = ...,
        expires_at: _Optional[int] = ...,
        reference: _Optional[str] = ...,
        reason: _Optional[_Union[OrderError, str]] = ...,
        updated_at: _Optional[int] = ...,
        version: _Optional[int] = ...,
        batch_id: _Optional[int] = ...,
        pegged_order: _Optional[_Union[PeggedOrder, _Mapping]] = ...,
        liquidity_provision_id: _Optional[str] = ...,
        post_only: bool = ...,
        reduce_only: bool = ...,
        iceberg_order: _Optional[_Union[IcebergOrder, _Mapping]] = ...,
    ) -> None: ...

class OrderCancellationConfirmation(_message.Message):
    __slots__ = ("order",)
    ORDER_FIELD_NUMBER: _ClassVar[int]
    order: Order
    def __init__(self, order: _Optional[_Union[Order, _Mapping]] = ...) -> None: ...

class OrderConfirmation(_message.Message):
    __slots__ = ("order", "trades", "passive_orders_affected")
    ORDER_FIELD_NUMBER: _ClassVar[int]
    TRADES_FIELD_NUMBER: _ClassVar[int]
    PASSIVE_ORDERS_AFFECTED_FIELD_NUMBER: _ClassVar[int]
    order: Order
    trades: _containers.RepeatedCompositeFieldContainer[Trade]
    passive_orders_affected: _containers.RepeatedCompositeFieldContainer[Order]
    def __init__(
        self,
        order: _Optional[_Union[Order, _Mapping]] = ...,
        trades: _Optional[_Iterable[_Union[Trade, _Mapping]]] = ...,
        passive_orders_affected: _Optional[_Iterable[_Union[Order, _Mapping]]] = ...,
    ) -> None: ...

class AuctionIndicativeState(_message.Message):
    __slots__ = (
        "market_id",
        "indicative_price",
        "indicative_volume",
        "auction_start",
        "auction_end",
    )
    MARKET_ID_FIELD_NUMBER: _ClassVar[int]
    INDICATIVE_PRICE_FIELD_NUMBER: _ClassVar[int]
    INDICATIVE_VOLUME_FIELD_NUMBER: _ClassVar[int]
    AUCTION_START_FIELD_NUMBER: _ClassVar[int]
    AUCTION_END_FIELD_NUMBER: _ClassVar[int]
    market_id: str
    indicative_price: str
    indicative_volume: int
    auction_start: int
    auction_end: int
    def __init__(
        self,
        market_id: _Optional[str] = ...,
        indicative_price: _Optional[str] = ...,
        indicative_volume: _Optional[int] = ...,
        auction_start: _Optional[int] = ...,
        auction_end: _Optional[int] = ...,
    ) -> None: ...

class Trade(_message.Message):
    __slots__ = (
        "id",
        "market_id",
        "price",
        "size",
        "buyer",
        "seller",
        "aggressor",
        "buy_order",
        "sell_order",
        "timestamp",
        "type",
        "buyer_fee",
        "seller_fee",
        "buyer_auction_batch",
        "seller_auction_batch",
        "asset_price",
    )

    class Type(int, metaclass=_enum_type_wrapper.EnumTypeWrapper):
        __slots__ = ()
        TYPE_UNSPECIFIED: _ClassVar[Trade.Type]
        TYPE_DEFAULT: _ClassVar[Trade.Type]
        TYPE_NETWORK_CLOSE_OUT_GOOD: _ClassVar[Trade.Type]
        TYPE_NETWORK_CLOSE_OUT_BAD: _ClassVar[Trade.Type]
    TYPE_UNSPECIFIED: Trade.Type
    TYPE_DEFAULT: Trade.Type
    TYPE_NETWORK_CLOSE_OUT_GOOD: Trade.Type
    TYPE_NETWORK_CLOSE_OUT_BAD: Trade.Type
    ID_FIELD_NUMBER: _ClassVar[int]
    MARKET_ID_FIELD_NUMBER: _ClassVar[int]
    PRICE_FIELD_NUMBER: _ClassVar[int]
    SIZE_FIELD_NUMBER: _ClassVar[int]
    BUYER_FIELD_NUMBER: _ClassVar[int]
    SELLER_FIELD_NUMBER: _ClassVar[int]
    AGGRESSOR_FIELD_NUMBER: _ClassVar[int]
    BUY_ORDER_FIELD_NUMBER: _ClassVar[int]
    SELL_ORDER_FIELD_NUMBER: _ClassVar[int]
    TIMESTAMP_FIELD_NUMBER: _ClassVar[int]
    TYPE_FIELD_NUMBER: _ClassVar[int]
    BUYER_FEE_FIELD_NUMBER: _ClassVar[int]
    SELLER_FEE_FIELD_NUMBER: _ClassVar[int]
    BUYER_AUCTION_BATCH_FIELD_NUMBER: _ClassVar[int]
    SELLER_AUCTION_BATCH_FIELD_NUMBER: _ClassVar[int]
    ASSET_PRICE_FIELD_NUMBER: _ClassVar[int]
    id: str
    market_id: str
    price: str
    size: int
    buyer: str
    seller: str
    aggressor: Side
    buy_order: str
    sell_order: str
    timestamp: int
    type: Trade.Type
    buyer_fee: Fee
    seller_fee: Fee
    buyer_auction_batch: int
    seller_auction_batch: int
    asset_price: str
    def __init__(
        self,
        id: _Optional[str] = ...,
        market_id: _Optional[str] = ...,
        price: _Optional[str] = ...,
        size: _Optional[int] = ...,
        buyer: _Optional[str] = ...,
        seller: _Optional[str] = ...,
        aggressor: _Optional[_Union[Side, str]] = ...,
        buy_order: _Optional[str] = ...,
        sell_order: _Optional[str] = ...,
        timestamp: _Optional[int] = ...,
        type: _Optional[_Union[Trade.Type, str]] = ...,
        buyer_fee: _Optional[_Union[Fee, _Mapping]] = ...,
        seller_fee: _Optional[_Union[Fee, _Mapping]] = ...,
        buyer_auction_batch: _Optional[int] = ...,
        seller_auction_batch: _Optional[int] = ...,
        asset_price: _Optional[str] = ...,
    ) -> None: ...

class Fee(_message.Message):
    __slots__ = (
        "maker_fee",
        "infrastructure_fee",
        "liquidity_fee",
        "maker_fee_volume_discount",
        "infrastructure_fee_volume_discount",
        "liquidity_fee_volume_discount",
        "maker_fee_referrer_discount",
        "infrastructure_fee_referrer_discount",
        "liquidity_fee_referrer_discount",
    )
    MAKER_FEE_FIELD_NUMBER: _ClassVar[int]
    INFRASTRUCTURE_FEE_FIELD_NUMBER: _ClassVar[int]
    LIQUIDITY_FEE_FIELD_NUMBER: _ClassVar[int]
    MAKER_FEE_VOLUME_DISCOUNT_FIELD_NUMBER: _ClassVar[int]
    INFRASTRUCTURE_FEE_VOLUME_DISCOUNT_FIELD_NUMBER: _ClassVar[int]
    LIQUIDITY_FEE_VOLUME_DISCOUNT_FIELD_NUMBER: _ClassVar[int]
    MAKER_FEE_REFERRER_DISCOUNT_FIELD_NUMBER: _ClassVar[int]
    INFRASTRUCTURE_FEE_REFERRER_DISCOUNT_FIELD_NUMBER: _ClassVar[int]
    LIQUIDITY_FEE_REFERRER_DISCOUNT_FIELD_NUMBER: _ClassVar[int]
    maker_fee: str
    infrastructure_fee: str
    liquidity_fee: str
    maker_fee_volume_discount: str
    infrastructure_fee_volume_discount: str
    liquidity_fee_volume_discount: str
    maker_fee_referrer_discount: str
    infrastructure_fee_referrer_discount: str
    liquidity_fee_referrer_discount: str
    def __init__(
        self,
        maker_fee: _Optional[str] = ...,
        infrastructure_fee: _Optional[str] = ...,
        liquidity_fee: _Optional[str] = ...,
        maker_fee_volume_discount: _Optional[str] = ...,
        infrastructure_fee_volume_discount: _Optional[str] = ...,
        liquidity_fee_volume_discount: _Optional[str] = ...,
        maker_fee_referrer_discount: _Optional[str] = ...,
        infrastructure_fee_referrer_discount: _Optional[str] = ...,
        liquidity_fee_referrer_discount: _Optional[str] = ...,
    ) -> None: ...

class TradeSet(_message.Message):
    __slots__ = ("trades",)
    TRADES_FIELD_NUMBER: _ClassVar[int]
    trades: _containers.RepeatedCompositeFieldContainer[Trade]
    def __init__(
        self, trades: _Optional[_Iterable[_Union[Trade, _Mapping]]] = ...
    ) -> None: ...

class Candle(_message.Message):
    __slots__ = (
        "timestamp",
        "datetime",
        "high",
        "low",
        "open",
        "close",
        "volume",
        "interval",
        "notional",
    )
    TIMESTAMP_FIELD_NUMBER: _ClassVar[int]
    DATETIME_FIELD_NUMBER: _ClassVar[int]
    HIGH_FIELD_NUMBER: _ClassVar[int]
    LOW_FIELD_NUMBER: _ClassVar[int]
    OPEN_FIELD_NUMBER: _ClassVar[int]
    CLOSE_FIELD_NUMBER: _ClassVar[int]
    VOLUME_FIELD_NUMBER: _ClassVar[int]
    INTERVAL_FIELD_NUMBER: _ClassVar[int]
    NOTIONAL_FIELD_NUMBER: _ClassVar[int]
    timestamp: int
    datetime: str
    high: str
    low: str
    open: str
    close: str
    volume: int
    interval: Interval
    notional: int
    def __init__(
        self,
        timestamp: _Optional[int] = ...,
        datetime: _Optional[str] = ...,
        high: _Optional[str] = ...,
        low: _Optional[str] = ...,
        open: _Optional[str] = ...,
        close: _Optional[str] = ...,
        volume: _Optional[int] = ...,
        interval: _Optional[_Union[Interval, str]] = ...,
        notional: _Optional[int] = ...,
    ) -> None: ...

class PriceLevel(_message.Message):
    __slots__ = ("price", "number_of_orders", "volume")
    PRICE_FIELD_NUMBER: _ClassVar[int]
    NUMBER_OF_ORDERS_FIELD_NUMBER: _ClassVar[int]
    VOLUME_FIELD_NUMBER: _ClassVar[int]
    price: str
    number_of_orders: int
    volume: int
    def __init__(
        self,
        price: _Optional[str] = ...,
        number_of_orders: _Optional[int] = ...,
        volume: _Optional[int] = ...,
    ) -> None: ...

class MarketDepth(_message.Message):
    __slots__ = ("market_id", "buy", "sell", "sequence_number")
    MARKET_ID_FIELD_NUMBER: _ClassVar[int]
    BUY_FIELD_NUMBER: _ClassVar[int]
    SELL_FIELD_NUMBER: _ClassVar[int]
    SEQUENCE_NUMBER_FIELD_NUMBER: _ClassVar[int]
    market_id: str
    buy: _containers.RepeatedCompositeFieldContainer[PriceLevel]
    sell: _containers.RepeatedCompositeFieldContainer[PriceLevel]
    sequence_number: int
    def __init__(
        self,
        market_id: _Optional[str] = ...,
        buy: _Optional[_Iterable[_Union[PriceLevel, _Mapping]]] = ...,
        sell: _Optional[_Iterable[_Union[PriceLevel, _Mapping]]] = ...,
        sequence_number: _Optional[int] = ...,
    ) -> None: ...

class MarketDepthUpdate(_message.Message):
    __slots__ = (
        "market_id",
        "buy",
        "sell",
        "sequence_number",
        "previous_sequence_number",
    )
    MARKET_ID_FIELD_NUMBER: _ClassVar[int]
    BUY_FIELD_NUMBER: _ClassVar[int]
    SELL_FIELD_NUMBER: _ClassVar[int]
    SEQUENCE_NUMBER_FIELD_NUMBER: _ClassVar[int]
    PREVIOUS_SEQUENCE_NUMBER_FIELD_NUMBER: _ClassVar[int]
    market_id: str
    buy: _containers.RepeatedCompositeFieldContainer[PriceLevel]
    sell: _containers.RepeatedCompositeFieldContainer[PriceLevel]
    sequence_number: int
    previous_sequence_number: int
    def __init__(
        self,
        market_id: _Optional[str] = ...,
        buy: _Optional[_Iterable[_Union[PriceLevel, _Mapping]]] = ...,
        sell: _Optional[_Iterable[_Union[PriceLevel, _Mapping]]] = ...,
        sequence_number: _Optional[int] = ...,
        previous_sequence_number: _Optional[int] = ...,
    ) -> None: ...

class Position(_message.Message):
    __slots__ = (
        "market_id",
        "party_id",
        "open_volume",
        "realised_pnl",
        "unrealised_pnl",
        "average_entry_price",
        "updated_at",
        "loss_socialisation_amount",
        "position_status",
    )
    MARKET_ID_FIELD_NUMBER: _ClassVar[int]
    PARTY_ID_FIELD_NUMBER: _ClassVar[int]
    OPEN_VOLUME_FIELD_NUMBER: _ClassVar[int]
    REALISED_PNL_FIELD_NUMBER: _ClassVar[int]
    UNREALISED_PNL_FIELD_NUMBER: _ClassVar[int]
    AVERAGE_ENTRY_PRICE_FIELD_NUMBER: _ClassVar[int]
    UPDATED_AT_FIELD_NUMBER: _ClassVar[int]
    LOSS_SOCIALISATION_AMOUNT_FIELD_NUMBER: _ClassVar[int]
    POSITION_STATUS_FIELD_NUMBER: _ClassVar[int]
    market_id: str
    party_id: str
    open_volume: int
    realised_pnl: str
    unrealised_pnl: str
    average_entry_price: str
    updated_at: int
    loss_socialisation_amount: str
    position_status: PositionStatus
    def __init__(
        self,
        market_id: _Optional[str] = ...,
        party_id: _Optional[str] = ...,
        open_volume: _Optional[int] = ...,
        realised_pnl: _Optional[str] = ...,
        unrealised_pnl: _Optional[str] = ...,
        average_entry_price: _Optional[str] = ...,
        updated_at: _Optional[int] = ...,
        loss_socialisation_amount: _Optional[str] = ...,
        position_status: _Optional[_Union[PositionStatus, str]] = ...,
    ) -> None: ...

class PositionTrade(_message.Message):
    __slots__ = ("volume", "price")
    VOLUME_FIELD_NUMBER: _ClassVar[int]
    PRICE_FIELD_NUMBER: _ClassVar[int]
    volume: int
    price: str
    def __init__(
        self, volume: _Optional[int] = ..., price: _Optional[str] = ...
    ) -> None: ...

class Deposit(_message.Message):
    __slots__ = (
        "id",
        "status",
        "party_id",
        "asset",
        "amount",
        "tx_hash",
        "credited_timestamp",
        "created_timestamp",
    )

    class Status(int, metaclass=_enum_type_wrapper.EnumTypeWrapper):
        __slots__ = ()
        STATUS_UNSPECIFIED: _ClassVar[Deposit.Status]
        STATUS_OPEN: _ClassVar[Deposit.Status]
        STATUS_CANCELLED: _ClassVar[Deposit.Status]
        STATUS_FINALIZED: _ClassVar[Deposit.Status]
    STATUS_UNSPECIFIED: Deposit.Status
    STATUS_OPEN: Deposit.Status
    STATUS_CANCELLED: Deposit.Status
    STATUS_FINALIZED: Deposit.Status
    ID_FIELD_NUMBER: _ClassVar[int]
    STATUS_FIELD_NUMBER: _ClassVar[int]
    PARTY_ID_FIELD_NUMBER: _ClassVar[int]
    ASSET_FIELD_NUMBER: _ClassVar[int]
    AMOUNT_FIELD_NUMBER: _ClassVar[int]
    TX_HASH_FIELD_NUMBER: _ClassVar[int]
    CREDITED_TIMESTAMP_FIELD_NUMBER: _ClassVar[int]
    CREATED_TIMESTAMP_FIELD_NUMBER: _ClassVar[int]
    id: str
    status: Deposit.Status
    party_id: str
    asset: str
    amount: str
    tx_hash: str
    credited_timestamp: int
    created_timestamp: int
    def __init__(
        self,
        id: _Optional[str] = ...,
        status: _Optional[_Union[Deposit.Status, str]] = ...,
        party_id: _Optional[str] = ...,
        asset: _Optional[str] = ...,
        amount: _Optional[str] = ...,
        tx_hash: _Optional[str] = ...,
        credited_timestamp: _Optional[int] = ...,
        created_timestamp: _Optional[int] = ...,
    ) -> None: ...

class Withdrawal(_message.Message):
    __slots__ = (
        "id",
        "party_id",
        "amount",
        "asset",
        "status",
        "ref",
        "tx_hash",
        "created_timestamp",
        "withdrawn_timestamp",
        "ext",
    )

    class Status(int, metaclass=_enum_type_wrapper.EnumTypeWrapper):
        __slots__ = ()
        STATUS_UNSPECIFIED: _ClassVar[Withdrawal.Status]
        STATUS_OPEN: _ClassVar[Withdrawal.Status]
        STATUS_REJECTED: _ClassVar[Withdrawal.Status]
        STATUS_FINALIZED: _ClassVar[Withdrawal.Status]
    STATUS_UNSPECIFIED: Withdrawal.Status
    STATUS_OPEN: Withdrawal.Status
    STATUS_REJECTED: Withdrawal.Status
    STATUS_FINALIZED: Withdrawal.Status
    ID_FIELD_NUMBER: _ClassVar[int]
    PARTY_ID_FIELD_NUMBER: _ClassVar[int]
    AMOUNT_FIELD_NUMBER: _ClassVar[int]
    ASSET_FIELD_NUMBER: _ClassVar[int]
    STATUS_FIELD_NUMBER: _ClassVar[int]
    REF_FIELD_NUMBER: _ClassVar[int]
    TX_HASH_FIELD_NUMBER: _ClassVar[int]
    CREATED_TIMESTAMP_FIELD_NUMBER: _ClassVar[int]
    WITHDRAWN_TIMESTAMP_FIELD_NUMBER: _ClassVar[int]
    EXT_FIELD_NUMBER: _ClassVar[int]
    id: str
    party_id: str
    amount: str
    asset: str
    status: Withdrawal.Status
    ref: str
    tx_hash: str
    created_timestamp: int
    withdrawn_timestamp: int
    ext: WithdrawExt
    def __init__(
        self,
        id: _Optional[str] = ...,
        party_id: _Optional[str] = ...,
        amount: _Optional[str] = ...,
        asset: _Optional[str] = ...,
        status: _Optional[_Union[Withdrawal.Status, str]] = ...,
        ref: _Optional[str] = ...,
        tx_hash: _Optional[str] = ...,
        created_timestamp: _Optional[int] = ...,
        withdrawn_timestamp: _Optional[int] = ...,
        ext: _Optional[_Union[WithdrawExt, _Mapping]] = ...,
    ) -> None: ...

class WithdrawExt(_message.Message):
    __slots__ = ("erc20",)
    ERC20_FIELD_NUMBER: _ClassVar[int]
    erc20: Erc20WithdrawExt
    def __init__(
        self, erc20: _Optional[_Union[Erc20WithdrawExt, _Mapping]] = ...
    ) -> None: ...

class Erc20WithdrawExt(_message.Message):
    __slots__ = ("receiver_address",)
    RECEIVER_ADDRESS_FIELD_NUMBER: _ClassVar[int]
    receiver_address: str
    def __init__(self, receiver_address: _Optional[str] = ...) -> None: ...

class Account(_message.Message):
    __slots__ = ("id", "owner", "balance", "asset", "market_id", "type")
    ID_FIELD_NUMBER: _ClassVar[int]
    OWNER_FIELD_NUMBER: _ClassVar[int]
    BALANCE_FIELD_NUMBER: _ClassVar[int]
    ASSET_FIELD_NUMBER: _ClassVar[int]
    MARKET_ID_FIELD_NUMBER: _ClassVar[int]
    TYPE_FIELD_NUMBER: _ClassVar[int]
    id: str
    owner: str
    balance: str
    asset: str
    market_id: str
    type: AccountType
    def __init__(
        self,
        id: _Optional[str] = ...,
        owner: _Optional[str] = ...,
        balance: _Optional[str] = ...,
        asset: _Optional[str] = ...,
        market_id: _Optional[str] = ...,
        type: _Optional[_Union[AccountType, str]] = ...,
    ) -> None: ...

class FinancialAmount(_message.Message):
    __slots__ = ("amount", "asset")
    AMOUNT_FIELD_NUMBER: _ClassVar[int]
    ASSET_FIELD_NUMBER: _ClassVar[int]
    amount: str
    asset: str
    def __init__(
        self, amount: _Optional[str] = ..., asset: _Optional[str] = ...
    ) -> None: ...

class Transfer(_message.Message):
    __slots__ = ("owner", "amount", "type", "min_amount", "market_id")
    OWNER_FIELD_NUMBER: _ClassVar[int]
    AMOUNT_FIELD_NUMBER: _ClassVar[int]
    TYPE_FIELD_NUMBER: _ClassVar[int]
    MIN_AMOUNT_FIELD_NUMBER: _ClassVar[int]
    MARKET_ID_FIELD_NUMBER: _ClassVar[int]
    owner: str
    amount: FinancialAmount
    type: TransferType
    min_amount: str
    market_id: str
    def __init__(
        self,
        owner: _Optional[str] = ...,
        amount: _Optional[_Union[FinancialAmount, _Mapping]] = ...,
        type: _Optional[_Union[TransferType, str]] = ...,
        min_amount: _Optional[str] = ...,
        market_id: _Optional[str] = ...,
    ) -> None: ...

class DispatchStrategy(_message.Message):
    __slots__ = (
        "asset_for_metric",
        "metric",
        "markets",
        "entity_scope",
        "individual_scope",
        "team_scope",
        "n_top_performers",
        "staking_requirement",
        "notional_time_weighted_average_position_requirement",
        "window_length",
        "lock_period",
        "distribution_strategy",
        "rank_table",
    )
    ASSET_FOR_METRIC_FIELD_NUMBER: _ClassVar[int]
    METRIC_FIELD_NUMBER: _ClassVar[int]
    MARKETS_FIELD_NUMBER: _ClassVar[int]
    ENTITY_SCOPE_FIELD_NUMBER: _ClassVar[int]
    INDIVIDUAL_SCOPE_FIELD_NUMBER: _ClassVar[int]
    TEAM_SCOPE_FIELD_NUMBER: _ClassVar[int]
    N_TOP_PERFORMERS_FIELD_NUMBER: _ClassVar[int]
    STAKING_REQUIREMENT_FIELD_NUMBER: _ClassVar[int]
    NOTIONAL_TIME_WEIGHTED_AVERAGE_POSITION_REQUIREMENT_FIELD_NUMBER: _ClassVar[int]
    WINDOW_LENGTH_FIELD_NUMBER: _ClassVar[int]
    LOCK_PERIOD_FIELD_NUMBER: _ClassVar[int]
    DISTRIBUTION_STRATEGY_FIELD_NUMBER: _ClassVar[int]
    RANK_TABLE_FIELD_NUMBER: _ClassVar[int]
    asset_for_metric: str
    metric: DispatchMetric
    markets: _containers.RepeatedScalarFieldContainer[str]
    entity_scope: EntityScope
    individual_scope: IndividualScope
    team_scope: _containers.RepeatedScalarFieldContainer[str]
    n_top_performers: str
    staking_requirement: str
    notional_time_weighted_average_position_requirement: str
    window_length: int
    lock_period: int
    distribution_strategy: DistributionStrategy
    rank_table: _containers.RepeatedCompositeFieldContainer[Rank]
    def __init__(
        self,
        asset_for_metric: _Optional[str] = ...,
        metric: _Optional[_Union[DispatchMetric, str]] = ...,
        markets: _Optional[_Iterable[str]] = ...,
        entity_scope: _Optional[_Union[EntityScope, str]] = ...,
        individual_scope: _Optional[_Union[IndividualScope, str]] = ...,
        team_scope: _Optional[_Iterable[str]] = ...,
        n_top_performers: _Optional[str] = ...,
        staking_requirement: _Optional[str] = ...,
        notional_time_weighted_average_position_requirement: _Optional[str] = ...,
        window_length: _Optional[int] = ...,
        lock_period: _Optional[int] = ...,
        distribution_strategy: _Optional[_Union[DistributionStrategy, str]] = ...,
        rank_table: _Optional[_Iterable[_Union[Rank, _Mapping]]] = ...,
    ) -> None: ...

class Rank(_message.Message):
    __slots__ = ("start_rank", "share_ratio")
    START_RANK_FIELD_NUMBER: _ClassVar[int]
    SHARE_RATIO_FIELD_NUMBER: _ClassVar[int]
    start_rank: int
    share_ratio: int
    def __init__(
        self, start_rank: _Optional[int] = ..., share_ratio: _Optional[int] = ...
    ) -> None: ...

class TransferRequest(_message.Message):
    __slots__ = ("from_account", "to_account", "amount", "min_amount", "asset", "type")
    FROM_ACCOUNT_FIELD_NUMBER: _ClassVar[int]
    TO_ACCOUNT_FIELD_NUMBER: _ClassVar[int]
    AMOUNT_FIELD_NUMBER: _ClassVar[int]
    MIN_AMOUNT_FIELD_NUMBER: _ClassVar[int]
    ASSET_FIELD_NUMBER: _ClassVar[int]
    TYPE_FIELD_NUMBER: _ClassVar[int]
    from_account: _containers.RepeatedCompositeFieldContainer[Account]
    to_account: _containers.RepeatedCompositeFieldContainer[Account]
    amount: str
    min_amount: str
    asset: str
    type: TransferType
    def __init__(
        self,
        from_account: _Optional[_Iterable[_Union[Account, _Mapping]]] = ...,
        to_account: _Optional[_Iterable[_Union[Account, _Mapping]]] = ...,
        amount: _Optional[str] = ...,
        min_amount: _Optional[str] = ...,
        asset: _Optional[str] = ...,
        type: _Optional[_Union[TransferType, str]] = ...,
    ) -> None: ...

class AccountDetails(_message.Message):
    __slots__ = ("asset_id", "type", "owner", "market_id")
    ASSET_ID_FIELD_NUMBER: _ClassVar[int]
    TYPE_FIELD_NUMBER: _ClassVar[int]
    OWNER_FIELD_NUMBER: _ClassVar[int]
    MARKET_ID_FIELD_NUMBER: _ClassVar[int]
    asset_id: str
    type: AccountType
    owner: str
    market_id: str
    def __init__(
        self,
        asset_id: _Optional[str] = ...,
        type: _Optional[_Union[AccountType, str]] = ...,
        owner: _Optional[str] = ...,
        market_id: _Optional[str] = ...,
    ) -> None: ...

class LedgerEntry(_message.Message):
    __slots__ = (
        "from_account",
        "to_account",
        "amount",
        "type",
        "timestamp",
        "from_account_balance",
        "to_account_balance",
        "transfer_id",
    )
    FROM_ACCOUNT_FIELD_NUMBER: _ClassVar[int]
    TO_ACCOUNT_FIELD_NUMBER: _ClassVar[int]
    AMOUNT_FIELD_NUMBER: _ClassVar[int]
    TYPE_FIELD_NUMBER: _ClassVar[int]
    TIMESTAMP_FIELD_NUMBER: _ClassVar[int]
    FROM_ACCOUNT_BALANCE_FIELD_NUMBER: _ClassVar[int]
    TO_ACCOUNT_BALANCE_FIELD_NUMBER: _ClassVar[int]
    TRANSFER_ID_FIELD_NUMBER: _ClassVar[int]
    from_account: AccountDetails
    to_account: AccountDetails
    amount: str
    type: TransferType
    timestamp: int
    from_account_balance: str
    to_account_balance: str
    transfer_id: str
    def __init__(
        self,
        from_account: _Optional[_Union[AccountDetails, _Mapping]] = ...,
        to_account: _Optional[_Union[AccountDetails, _Mapping]] = ...,
        amount: _Optional[str] = ...,
        type: _Optional[_Union[TransferType, str]] = ...,
        timestamp: _Optional[int] = ...,
        from_account_balance: _Optional[str] = ...,
        to_account_balance: _Optional[str] = ...,
        transfer_id: _Optional[str] = ...,
    ) -> None: ...

class PostTransferBalance(_message.Message):
    __slots__ = ("account", "balance")
    ACCOUNT_FIELD_NUMBER: _ClassVar[int]
    BALANCE_FIELD_NUMBER: _ClassVar[int]
    account: AccountDetails
    balance: str
    def __init__(
        self,
        account: _Optional[_Union[AccountDetails, _Mapping]] = ...,
        balance: _Optional[str] = ...,
    ) -> None: ...

class LedgerMovement(_message.Message):
    __slots__ = ("entries", "balances")
    ENTRIES_FIELD_NUMBER: _ClassVar[int]
    BALANCES_FIELD_NUMBER: _ClassVar[int]
    entries: _containers.RepeatedCompositeFieldContainer[LedgerEntry]
    balances: _containers.RepeatedCompositeFieldContainer[PostTransferBalance]
    def __init__(
        self,
        entries: _Optional[_Iterable[_Union[LedgerEntry, _Mapping]]] = ...,
        balances: _Optional[_Iterable[_Union[PostTransferBalance, _Mapping]]] = ...,
    ) -> None: ...

class MarginLevels(_message.Message):
    __slots__ = (
        "maintenance_margin",
        "search_level",
        "initial_margin",
        "collateral_release_level",
        "party_id",
        "market_id",
        "asset",
        "timestamp",
        "order_margin",
        "margin_mode",
        "margin_factor",
    )
    MAINTENANCE_MARGIN_FIELD_NUMBER: _ClassVar[int]
    SEARCH_LEVEL_FIELD_NUMBER: _ClassVar[int]
    INITIAL_MARGIN_FIELD_NUMBER: _ClassVar[int]
    COLLATERAL_RELEASE_LEVEL_FIELD_NUMBER: _ClassVar[int]
    PARTY_ID_FIELD_NUMBER: _ClassVar[int]
    MARKET_ID_FIELD_NUMBER: _ClassVar[int]
    ASSET_FIELD_NUMBER: _ClassVar[int]
    TIMESTAMP_FIELD_NUMBER: _ClassVar[int]
    ORDER_MARGIN_FIELD_NUMBER: _ClassVar[int]
    MARGIN_MODE_FIELD_NUMBER: _ClassVar[int]
    MARGIN_FACTOR_FIELD_NUMBER: _ClassVar[int]
    maintenance_margin: str
    search_level: str
    initial_margin: str
    collateral_release_level: str
    party_id: str
    market_id: str
    asset: str
    timestamp: int
    order_margin: str
    margin_mode: MarginMode
    margin_factor: str
    def __init__(
        self,
        maintenance_margin: _Optional[str] = ...,
        search_level: _Optional[str] = ...,
        initial_margin: _Optional[str] = ...,
        collateral_release_level: _Optional[str] = ...,
        party_id: _Optional[str] = ...,
        market_id: _Optional[str] = ...,
        asset: _Optional[str] = ...,
        timestamp: _Optional[int] = ...,
        order_margin: _Optional[str] = ...,
        margin_mode: _Optional[_Union[MarginMode, str]] = ...,
        margin_factor: _Optional[str] = ...,
    ) -> None: ...

class PerpetualData(_message.Message):
    __slots__ = (
        "funding_payment",
        "funding_rate",
        "internal_twap",
        "external_twap",
        "seq_num",
        "start_time",
    )
    FUNDING_PAYMENT_FIELD_NUMBER: _ClassVar[int]
    FUNDING_RATE_FIELD_NUMBER: _ClassVar[int]
    INTERNAL_TWAP_FIELD_NUMBER: _ClassVar[int]
    EXTERNAL_TWAP_FIELD_NUMBER: _ClassVar[int]
    SEQ_NUM_FIELD_NUMBER: _ClassVar[int]
    START_TIME_FIELD_NUMBER: _ClassVar[int]
    funding_payment: str
    funding_rate: str
    internal_twap: str
    external_twap: str
    seq_num: int
    start_time: int
    def __init__(
        self,
        funding_payment: _Optional[str] = ...,
        funding_rate: _Optional[str] = ...,
        internal_twap: _Optional[str] = ...,
        external_twap: _Optional[str] = ...,
        seq_num: _Optional[int] = ...,
        start_time: _Optional[int] = ...,
    ) -> None: ...

class ProductData(_message.Message):
    __slots__ = ("perpetual_data",)
    PERPETUAL_DATA_FIELD_NUMBER: _ClassVar[int]
    perpetual_data: PerpetualData
    def __init__(
        self, perpetual_data: _Optional[_Union[PerpetualData, _Mapping]] = ...
    ) -> None: ...

class MarketData(_message.Message):
    __slots__ = (
        "mark_price",
        "best_bid_price",
        "best_bid_volume",
        "best_offer_price",
        "best_offer_volume",
        "best_static_bid_price",
        "best_static_bid_volume",
        "best_static_offer_price",
        "best_static_offer_volume",
        "mid_price",
        "static_mid_price",
        "market",
        "timestamp",
        "open_interest",
        "auction_end",
        "auction_start",
        "indicative_price",
        "indicative_volume",
        "market_trading_mode",
        "trigger",
        "extension_trigger",
        "target_stake",
        "supplied_stake",
        "price_monitoring_bounds",
        "market_value_proxy",
        "liquidity_provider_fee_share",
        "market_state",
        "next_mark_to_market",
        "last_traded_price",
        "market_growth",
        "product_data",
        "liquidity_provider_sla",
        "next_network_closeout",
    )
    MARK_PRICE_FIELD_NUMBER: _ClassVar[int]
    BEST_BID_PRICE_FIELD_NUMBER: _ClassVar[int]
    BEST_BID_VOLUME_FIELD_NUMBER: _ClassVar[int]
    BEST_OFFER_PRICE_FIELD_NUMBER: _ClassVar[int]
    BEST_OFFER_VOLUME_FIELD_NUMBER: _ClassVar[int]
    BEST_STATIC_BID_PRICE_FIELD_NUMBER: _ClassVar[int]
    BEST_STATIC_BID_VOLUME_FIELD_NUMBER: _ClassVar[int]
    BEST_STATIC_OFFER_PRICE_FIELD_NUMBER: _ClassVar[int]
    BEST_STATIC_OFFER_VOLUME_FIELD_NUMBER: _ClassVar[int]
    MID_PRICE_FIELD_NUMBER: _ClassVar[int]
    STATIC_MID_PRICE_FIELD_NUMBER: _ClassVar[int]
    MARKET_FIELD_NUMBER: _ClassVar[int]
    TIMESTAMP_FIELD_NUMBER: _ClassVar[int]
    OPEN_INTEREST_FIELD_NUMBER: _ClassVar[int]
    AUCTION_END_FIELD_NUMBER: _ClassVar[int]
    AUCTION_START_FIELD_NUMBER: _ClassVar[int]
    INDICATIVE_PRICE_FIELD_NUMBER: _ClassVar[int]
    INDICATIVE_VOLUME_FIELD_NUMBER: _ClassVar[int]
    MARKET_TRADING_MODE_FIELD_NUMBER: _ClassVar[int]
    TRIGGER_FIELD_NUMBER: _ClassVar[int]
    EXTENSION_TRIGGER_FIELD_NUMBER: _ClassVar[int]
    TARGET_STAKE_FIELD_NUMBER: _ClassVar[int]
    SUPPLIED_STAKE_FIELD_NUMBER: _ClassVar[int]
    PRICE_MONITORING_BOUNDS_FIELD_NUMBER: _ClassVar[int]
    MARKET_VALUE_PROXY_FIELD_NUMBER: _ClassVar[int]
    LIQUIDITY_PROVIDER_FEE_SHARE_FIELD_NUMBER: _ClassVar[int]
    MARKET_STATE_FIELD_NUMBER: _ClassVar[int]
    NEXT_MARK_TO_MARKET_FIELD_NUMBER: _ClassVar[int]
    LAST_TRADED_PRICE_FIELD_NUMBER: _ClassVar[int]
    MARKET_GROWTH_FIELD_NUMBER: _ClassVar[int]
    PRODUCT_DATA_FIELD_NUMBER: _ClassVar[int]
    LIQUIDITY_PROVIDER_SLA_FIELD_NUMBER: _ClassVar[int]
    NEXT_NETWORK_CLOSEOUT_FIELD_NUMBER: _ClassVar[int]
    mark_price: str
    best_bid_price: str
    best_bid_volume: int
    best_offer_price: str
    best_offer_volume: int
    best_static_bid_price: str
    best_static_bid_volume: int
    best_static_offer_price: str
    best_static_offer_volume: int
    mid_price: str
    static_mid_price: str
    market: str
    timestamp: int
    open_interest: int
    auction_end: int
    auction_start: int
    indicative_price: str
    indicative_volume: int
    market_trading_mode: _markets_pb2.Market.TradingMode
    trigger: AuctionTrigger
    extension_trigger: AuctionTrigger
    target_stake: str
    supplied_stake: str
    price_monitoring_bounds: _containers.RepeatedCompositeFieldContainer[
        PriceMonitoringBounds
    ]
    market_value_proxy: str
    liquidity_provider_fee_share: _containers.RepeatedCompositeFieldContainer[
        LiquidityProviderFeeShare
    ]
    market_state: _markets_pb2.Market.State
    next_mark_to_market: int
    last_traded_price: str
    market_growth: str
    product_data: ProductData
    liquidity_provider_sla: _containers.RepeatedCompositeFieldContainer[
        LiquidityProviderSLA
    ]
    next_network_closeout: int
    def __init__(
        self,
        mark_price: _Optional[str] = ...,
        best_bid_price: _Optional[str] = ...,
        best_bid_volume: _Optional[int] = ...,
        best_offer_price: _Optional[str] = ...,
        best_offer_volume: _Optional[int] = ...,
        best_static_bid_price: _Optional[str] = ...,
        best_static_bid_volume: _Optional[int] = ...,
        best_static_offer_price: _Optional[str] = ...,
        best_static_offer_volume: _Optional[int] = ...,
        mid_price: _Optional[str] = ...,
        static_mid_price: _Optional[str] = ...,
        market: _Optional[str] = ...,
        timestamp: _Optional[int] = ...,
        open_interest: _Optional[int] = ...,
        auction_end: _Optional[int] = ...,
        auction_start: _Optional[int] = ...,
        indicative_price: _Optional[str] = ...,
        indicative_volume: _Optional[int] = ...,
        market_trading_mode: _Optional[
            _Union[_markets_pb2.Market.TradingMode, str]
        ] = ...,
        trigger: _Optional[_Union[AuctionTrigger, str]] = ...,
        extension_trigger: _Optional[_Union[AuctionTrigger, str]] = ...,
        target_stake: _Optional[str] = ...,
        supplied_stake: _Optional[str] = ...,
        price_monitoring_bounds: _Optional[
            _Iterable[_Union[PriceMonitoringBounds, _Mapping]]
        ] = ...,
        market_value_proxy: _Optional[str] = ...,
        liquidity_provider_fee_share: _Optional[
            _Iterable[_Union[LiquidityProviderFeeShare, _Mapping]]
        ] = ...,
        market_state: _Optional[_Union[_markets_pb2.Market.State, str]] = ...,
        next_mark_to_market: _Optional[int] = ...,
        last_traded_price: _Optional[str] = ...,
        market_growth: _Optional[str] = ...,
        product_data: _Optional[_Union[ProductData, _Mapping]] = ...,
        liquidity_provider_sla: _Optional[
            _Iterable[_Union[LiquidityProviderSLA, _Mapping]]
        ] = ...,
        next_network_closeout: _Optional[int] = ...,
    ) -> None: ...

class LiquidityProviderFeeShare(_message.Message):
    __slots__ = (
        "party",
        "equity_like_share",
        "average_entry_valuation",
        "average_score",
        "virtual_stake",
    )
    PARTY_FIELD_NUMBER: _ClassVar[int]
    EQUITY_LIKE_SHARE_FIELD_NUMBER: _ClassVar[int]
    AVERAGE_ENTRY_VALUATION_FIELD_NUMBER: _ClassVar[int]
    AVERAGE_SCORE_FIELD_NUMBER: _ClassVar[int]
    VIRTUAL_STAKE_FIELD_NUMBER: _ClassVar[int]
    party: str
    equity_like_share: str
    average_entry_valuation: str
    average_score: str
    virtual_stake: str
    def __init__(
        self,
        party: _Optional[str] = ...,
        equity_like_share: _Optional[str] = ...,
        average_entry_valuation: _Optional[str] = ...,
        average_score: _Optional[str] = ...,
        virtual_stake: _Optional[str] = ...,
    ) -> None: ...

class LiquidityProviderSLA(_message.Message):
    __slots__ = (
        "party",
        "current_epoch_fraction_of_time_on_book",
        "last_epoch_fraction_of_time_on_book",
        "last_epoch_fee_penalty",
        "last_epoch_bond_penalty",
        "hysteresis_period_fee_penalties",
        "required_liquidity",
        "notional_volume_buys",
        "notional_volume_sells",
    )
    PARTY_FIELD_NUMBER: _ClassVar[int]
    CURRENT_EPOCH_FRACTION_OF_TIME_ON_BOOK_FIELD_NUMBER: _ClassVar[int]
    LAST_EPOCH_FRACTION_OF_TIME_ON_BOOK_FIELD_NUMBER: _ClassVar[int]
    LAST_EPOCH_FEE_PENALTY_FIELD_NUMBER: _ClassVar[int]
    LAST_EPOCH_BOND_PENALTY_FIELD_NUMBER: _ClassVar[int]
    HYSTERESIS_PERIOD_FEE_PENALTIES_FIELD_NUMBER: _ClassVar[int]
    REQUIRED_LIQUIDITY_FIELD_NUMBER: _ClassVar[int]
    NOTIONAL_VOLUME_BUYS_FIELD_NUMBER: _ClassVar[int]
    NOTIONAL_VOLUME_SELLS_FIELD_NUMBER: _ClassVar[int]
    party: str
    current_epoch_fraction_of_time_on_book: str
    last_epoch_fraction_of_time_on_book: str
    last_epoch_fee_penalty: str
    last_epoch_bond_penalty: str
    hysteresis_period_fee_penalties: _containers.RepeatedScalarFieldContainer[str]
    required_liquidity: str
    notional_volume_buys: str
    notional_volume_sells: str
    def __init__(
        self,
        party: _Optional[str] = ...,
        current_epoch_fraction_of_time_on_book: _Optional[str] = ...,
        last_epoch_fraction_of_time_on_book: _Optional[str] = ...,
        last_epoch_fee_penalty: _Optional[str] = ...,
        last_epoch_bond_penalty: _Optional[str] = ...,
        hysteresis_period_fee_penalties: _Optional[_Iterable[str]] = ...,
        required_liquidity: _Optional[str] = ...,
        notional_volume_buys: _Optional[str] = ...,
        notional_volume_sells: _Optional[str] = ...,
    ) -> None: ...

class PriceMonitoringBounds(_message.Message):
    __slots__ = ("min_valid_price", "max_valid_price", "trigger", "reference_price")
    MIN_VALID_PRICE_FIELD_NUMBER: _ClassVar[int]
    MAX_VALID_PRICE_FIELD_NUMBER: _ClassVar[int]
    TRIGGER_FIELD_NUMBER: _ClassVar[int]
    REFERENCE_PRICE_FIELD_NUMBER: _ClassVar[int]
    min_valid_price: str
    max_valid_price: str
    trigger: _markets_pb2.PriceMonitoringTrigger
    reference_price: str
    def __init__(
        self,
        min_valid_price: _Optional[str] = ...,
        max_valid_price: _Optional[str] = ...,
        trigger: _Optional[_Union[_markets_pb2.PriceMonitoringTrigger, _Mapping]] = ...,
        reference_price: _Optional[str] = ...,
    ) -> None: ...

class ErrorDetail(_message.Message):
    __slots__ = ("code", "message", "inner")
    CODE_FIELD_NUMBER: _ClassVar[int]
    MESSAGE_FIELD_NUMBER: _ClassVar[int]
    INNER_FIELD_NUMBER: _ClassVar[int]
    code: int
    message: str
    inner: str
    def __init__(
        self,
        code: _Optional[int] = ...,
        message: _Optional[str] = ...,
        inner: _Optional[str] = ...,
    ) -> None: ...

class NetworkParameter(_message.Message):
    __slots__ = ("key", "value")
    KEY_FIELD_NUMBER: _ClassVar[int]
    VALUE_FIELD_NUMBER: _ClassVar[int]
    key: str
    value: str
    def __init__(
        self, key: _Optional[str] = ..., value: _Optional[str] = ...
    ) -> None: ...

class NetworkLimits(_message.Message):
    __slots__ = (
        "can_propose_market",
        "can_propose_asset",
        "propose_market_enabled",
        "propose_asset_enabled",
        "genesis_loaded",
        "propose_market_enabled_from",
        "propose_asset_enabled_from",
        "can_propose_spot_market",
        "can_propose_perpetual_market",
    )
    CAN_PROPOSE_MARKET_FIELD_NUMBER: _ClassVar[int]
    CAN_PROPOSE_ASSET_FIELD_NUMBER: _ClassVar[int]
    PROPOSE_MARKET_ENABLED_FIELD_NUMBER: _ClassVar[int]
    PROPOSE_ASSET_ENABLED_FIELD_NUMBER: _ClassVar[int]
    GENESIS_LOADED_FIELD_NUMBER: _ClassVar[int]
    PROPOSE_MARKET_ENABLED_FROM_FIELD_NUMBER: _ClassVar[int]
    PROPOSE_ASSET_ENABLED_FROM_FIELD_NUMBER: _ClassVar[int]
    CAN_PROPOSE_SPOT_MARKET_FIELD_NUMBER: _ClassVar[int]
    CAN_PROPOSE_PERPETUAL_MARKET_FIELD_NUMBER: _ClassVar[int]
    can_propose_market: bool
    can_propose_asset: bool
    propose_market_enabled: bool
    propose_asset_enabled: bool
    genesis_loaded: bool
    propose_market_enabled_from: int
    propose_asset_enabled_from: int
    can_propose_spot_market: bool
    can_propose_perpetual_market: bool
    def __init__(
        self,
        can_propose_market: bool = ...,
        can_propose_asset: bool = ...,
        propose_market_enabled: bool = ...,
        propose_asset_enabled: bool = ...,
        genesis_loaded: bool = ...,
        propose_market_enabled_from: _Optional[int] = ...,
        propose_asset_enabled_from: _Optional[int] = ...,
        can_propose_spot_market: bool = ...,
        can_propose_perpetual_market: bool = ...,
    ) -> None: ...

class LiquidityOrder(_message.Message):
    __slots__ = ("reference", "proportion", "offset")
    REFERENCE_FIELD_NUMBER: _ClassVar[int]
    PROPORTION_FIELD_NUMBER: _ClassVar[int]
    OFFSET_FIELD_NUMBER: _ClassVar[int]
    reference: PeggedReference
    proportion: int
    offset: str
    def __init__(
        self,
        reference: _Optional[_Union[PeggedReference, str]] = ...,
        proportion: _Optional[int] = ...,
        offset: _Optional[str] = ...,
    ) -> None: ...

class LiquidityOrderReference(_message.Message):
    __slots__ = ("order_id", "liquidity_order")
    ORDER_ID_FIELD_NUMBER: _ClassVar[int]
    LIQUIDITY_ORDER_FIELD_NUMBER: _ClassVar[int]
    order_id: str
    liquidity_order: LiquidityOrder
    def __init__(
        self,
        order_id: _Optional[str] = ...,
        liquidity_order: _Optional[_Union[LiquidityOrder, _Mapping]] = ...,
    ) -> None: ...

class LiquidityProvision(_message.Message):
    __slots__ = (
        "id",
        "party_id",
        "created_at",
        "updated_at",
        "market_id",
        "commitment_amount",
        "fee",
        "sells",
        "buys",
        "version",
        "status",
        "reference",
    )

    class Status(int, metaclass=_enum_type_wrapper.EnumTypeWrapper):
        __slots__ = ()
        STATUS_UNSPECIFIED: _ClassVar[LiquidityProvision.Status]
        STATUS_ACTIVE: _ClassVar[LiquidityProvision.Status]
        STATUS_STOPPED: _ClassVar[LiquidityProvision.Status]
        STATUS_CANCELLED: _ClassVar[LiquidityProvision.Status]
        STATUS_REJECTED: _ClassVar[LiquidityProvision.Status]
        STATUS_UNDEPLOYED: _ClassVar[LiquidityProvision.Status]
        STATUS_PENDING: _ClassVar[LiquidityProvision.Status]
    STATUS_UNSPECIFIED: LiquidityProvision.Status
    STATUS_ACTIVE: LiquidityProvision.Status
    STATUS_STOPPED: LiquidityProvision.Status
    STATUS_CANCELLED: LiquidityProvision.Status
    STATUS_REJECTED: LiquidityProvision.Status
    STATUS_UNDEPLOYED: LiquidityProvision.Status
    STATUS_PENDING: LiquidityProvision.Status
    ID_FIELD_NUMBER: _ClassVar[int]
    PARTY_ID_FIELD_NUMBER: _ClassVar[int]
    CREATED_AT_FIELD_NUMBER: _ClassVar[int]
    UPDATED_AT_FIELD_NUMBER: _ClassVar[int]
    MARKET_ID_FIELD_NUMBER: _ClassVar[int]
    COMMITMENT_AMOUNT_FIELD_NUMBER: _ClassVar[int]
    FEE_FIELD_NUMBER: _ClassVar[int]
    SELLS_FIELD_NUMBER: _ClassVar[int]
    BUYS_FIELD_NUMBER: _ClassVar[int]
    VERSION_FIELD_NUMBER: _ClassVar[int]
    STATUS_FIELD_NUMBER: _ClassVar[int]
    REFERENCE_FIELD_NUMBER: _ClassVar[int]
    id: str
    party_id: str
    created_at: int
    updated_at: int
    market_id: str
    commitment_amount: str
    fee: str
    sells: _containers.RepeatedCompositeFieldContainer[LiquidityOrderReference]
    buys: _containers.RepeatedCompositeFieldContainer[LiquidityOrderReference]
    version: int
    status: LiquidityProvision.Status
    reference: str
    def __init__(
        self,
        id: _Optional[str] = ...,
        party_id: _Optional[str] = ...,
        created_at: _Optional[int] = ...,
        updated_at: _Optional[int] = ...,
        market_id: _Optional[str] = ...,
        commitment_amount: _Optional[str] = ...,
        fee: _Optional[str] = ...,
        sells: _Optional[_Iterable[_Union[LiquidityOrderReference, _Mapping]]] = ...,
        buys: _Optional[_Iterable[_Union[LiquidityOrderReference, _Mapping]]] = ...,
        version: _Optional[int] = ...,
        status: _Optional[_Union[LiquidityProvision.Status, str]] = ...,
        reference: _Optional[str] = ...,
    ) -> None: ...

class EthereumConfig(_message.Message):
    __slots__ = (
        "network_id",
        "chain_id",
        "collateral_bridge_contract",
        "confirmations",
        "staking_bridge_contract",
        "token_vesting_contract",
        "multisig_control_contract",
    )
    NETWORK_ID_FIELD_NUMBER: _ClassVar[int]
    CHAIN_ID_FIELD_NUMBER: _ClassVar[int]
    COLLATERAL_BRIDGE_CONTRACT_FIELD_NUMBER: _ClassVar[int]
    CONFIRMATIONS_FIELD_NUMBER: _ClassVar[int]
    STAKING_BRIDGE_CONTRACT_FIELD_NUMBER: _ClassVar[int]
    TOKEN_VESTING_CONTRACT_FIELD_NUMBER: _ClassVar[int]
    MULTISIG_CONTROL_CONTRACT_FIELD_NUMBER: _ClassVar[int]
    network_id: str
    chain_id: str
    collateral_bridge_contract: EthereumContractConfig
    confirmations: int
    staking_bridge_contract: EthereumContractConfig
    token_vesting_contract: EthereumContractConfig
    multisig_control_contract: EthereumContractConfig
    def __init__(
        self,
        network_id: _Optional[str] = ...,
        chain_id: _Optional[str] = ...,
        collateral_bridge_contract: _Optional[
            _Union[EthereumContractConfig, _Mapping]
        ] = ...,
        confirmations: _Optional[int] = ...,
        staking_bridge_contract: _Optional[
            _Union[EthereumContractConfig, _Mapping]
        ] = ...,
        token_vesting_contract: _Optional[
            _Union[EthereumContractConfig, _Mapping]
        ] = ...,
        multisig_control_contract: _Optional[
            _Union[EthereumContractConfig, _Mapping]
        ] = ...,
    ) -> None: ...

class EthereumContractConfig(_message.Message):
    __slots__ = ("address", "deployment_block_height")
    ADDRESS_FIELD_NUMBER: _ClassVar[int]
    DEPLOYMENT_BLOCK_HEIGHT_FIELD_NUMBER: _ClassVar[int]
    address: str
    deployment_block_height: int
    def __init__(
        self,
        address: _Optional[str] = ...,
        deployment_block_height: _Optional[int] = ...,
    ) -> None: ...

class EpochTimestamps(_message.Message):
    __slots__ = ("start_time", "expiry_time", "end_time", "first_block", "last_block")
    START_TIME_FIELD_NUMBER: _ClassVar[int]
    EXPIRY_TIME_FIELD_NUMBER: _ClassVar[int]
    END_TIME_FIELD_NUMBER: _ClassVar[int]
    FIRST_BLOCK_FIELD_NUMBER: _ClassVar[int]
    LAST_BLOCK_FIELD_NUMBER: _ClassVar[int]
    start_time: int
    expiry_time: int
    end_time: int
    first_block: int
    last_block: int
    def __init__(
        self,
        start_time: _Optional[int] = ...,
        expiry_time: _Optional[int] = ...,
        end_time: _Optional[int] = ...,
        first_block: _Optional[int] = ...,
        last_block: _Optional[int] = ...,
    ) -> None: ...

class Epoch(_message.Message):
    __slots__ = ("seq", "timestamps", "validators", "delegations")
    SEQ_FIELD_NUMBER: _ClassVar[int]
    TIMESTAMPS_FIELD_NUMBER: _ClassVar[int]
    VALIDATORS_FIELD_NUMBER: _ClassVar[int]
    DELEGATIONS_FIELD_NUMBER: _ClassVar[int]
    seq: int
    timestamps: EpochTimestamps
    validators: _containers.RepeatedCompositeFieldContainer[Node]
    delegations: _containers.RepeatedCompositeFieldContainer[Delegation]
    def __init__(
        self,
        seq: _Optional[int] = ...,
        timestamps: _Optional[_Union[EpochTimestamps, _Mapping]] = ...,
        validators: _Optional[_Iterable[_Union[Node, _Mapping]]] = ...,
        delegations: _Optional[_Iterable[_Union[Delegation, _Mapping]]] = ...,
    ) -> None: ...

class EpochParticipation(_message.Message):
    __slots__ = ("epoch", "offline", "online", "total_rewards")
    EPOCH_FIELD_NUMBER: _ClassVar[int]
    OFFLINE_FIELD_NUMBER: _ClassVar[int]
    ONLINE_FIELD_NUMBER: _ClassVar[int]
    TOTAL_REWARDS_FIELD_NUMBER: _ClassVar[int]
    epoch: Epoch
    offline: int
    online: int
    total_rewards: float
    def __init__(
        self,
        epoch: _Optional[_Union[Epoch, _Mapping]] = ...,
        offline: _Optional[int] = ...,
        online: _Optional[int] = ...,
        total_rewards: _Optional[float] = ...,
    ) -> None: ...

class EpochData(_message.Message):
    __slots__ = ("total", "offline", "online")
    TOTAL_FIELD_NUMBER: _ClassVar[int]
    OFFLINE_FIELD_NUMBER: _ClassVar[int]
    ONLINE_FIELD_NUMBER: _ClassVar[int]
    total: int
    offline: int
    online: int
    def __init__(
        self,
        total: _Optional[int] = ...,
        offline: _Optional[int] = ...,
        online: _Optional[int] = ...,
    ) -> None: ...

class RankingScore(_message.Message):
    __slots__ = (
        "stake_score",
        "performance_score",
        "previous_status",
        "status",
        "voting_power",
        "ranking_score",
    )
    STAKE_SCORE_FIELD_NUMBER: _ClassVar[int]
    PERFORMANCE_SCORE_FIELD_NUMBER: _ClassVar[int]
    PREVIOUS_STATUS_FIELD_NUMBER: _ClassVar[int]
    STATUS_FIELD_NUMBER: _ClassVar[int]
    VOTING_POWER_FIELD_NUMBER: _ClassVar[int]
    RANKING_SCORE_FIELD_NUMBER: _ClassVar[int]
    stake_score: str
    performance_score: str
    previous_status: ValidatorNodeStatus
    status: ValidatorNodeStatus
    voting_power: int
    ranking_score: str
    def __init__(
        self,
        stake_score: _Optional[str] = ...,
        performance_score: _Optional[str] = ...,
        previous_status: _Optional[_Union[ValidatorNodeStatus, str]] = ...,
        status: _Optional[_Union[ValidatorNodeStatus, str]] = ...,
        voting_power: _Optional[int] = ...,
        ranking_score: _Optional[str] = ...,
    ) -> None: ...

class RewardScore(_message.Message):
    __slots__ = (
        "raw_validator_score",
        "performance_score",
        "multisig_score",
        "validator_score",
        "normalised_score",
        "validator_status",
    )
    RAW_VALIDATOR_SCORE_FIELD_NUMBER: _ClassVar[int]
    PERFORMANCE_SCORE_FIELD_NUMBER: _ClassVar[int]
    MULTISIG_SCORE_FIELD_NUMBER: _ClassVar[int]
    VALIDATOR_SCORE_FIELD_NUMBER: _ClassVar[int]
    NORMALISED_SCORE_FIELD_NUMBER: _ClassVar[int]
    VALIDATOR_STATUS_FIELD_NUMBER: _ClassVar[int]
    raw_validator_score: str
    performance_score: str
    multisig_score: str
    validator_score: str
    normalised_score: str
    validator_status: ValidatorNodeStatus
    def __init__(
        self,
        raw_validator_score: _Optional[str] = ...,
        performance_score: _Optional[str] = ...,
        multisig_score: _Optional[str] = ...,
        validator_score: _Optional[str] = ...,
        normalised_score: _Optional[str] = ...,
        validator_status: _Optional[_Union[ValidatorNodeStatus, str]] = ...,
    ) -> None: ...

class Node(_message.Message):
    __slots__ = (
        "id",
        "pub_key",
        "tm_pub_key",
        "ethereum_address",
        "info_url",
        "location",
        "staked_by_operator",
        "staked_by_delegates",
        "staked_total",
        "max_intended_stake",
        "pending_stake",
        "epoch_data",
        "status",
        "delegations",
        "reward_score",
        "ranking_score",
        "name",
        "avatar_url",
    )
    ID_FIELD_NUMBER: _ClassVar[int]
    PUB_KEY_FIELD_NUMBER: _ClassVar[int]
    TM_PUB_KEY_FIELD_NUMBER: _ClassVar[int]
    ETHEREUM_ADDRESS_FIELD_NUMBER: _ClassVar[int]
    INFO_URL_FIELD_NUMBER: _ClassVar[int]
    LOCATION_FIELD_NUMBER: _ClassVar[int]
    STAKED_BY_OPERATOR_FIELD_NUMBER: _ClassVar[int]
    STAKED_BY_DELEGATES_FIELD_NUMBER: _ClassVar[int]
    STAKED_TOTAL_FIELD_NUMBER: _ClassVar[int]
    MAX_INTENDED_STAKE_FIELD_NUMBER: _ClassVar[int]
    PENDING_STAKE_FIELD_NUMBER: _ClassVar[int]
    EPOCH_DATA_FIELD_NUMBER: _ClassVar[int]
    STATUS_FIELD_NUMBER: _ClassVar[int]
    DELEGATIONS_FIELD_NUMBER: _ClassVar[int]
    REWARD_SCORE_FIELD_NUMBER: _ClassVar[int]
    RANKING_SCORE_FIELD_NUMBER: _ClassVar[int]
    NAME_FIELD_NUMBER: _ClassVar[int]
    AVATAR_URL_FIELD_NUMBER: _ClassVar[int]
    id: str
    pub_key: str
    tm_pub_key: str
    ethereum_address: str
    info_url: str
    location: str
    staked_by_operator: str
    staked_by_delegates: str
    staked_total: str
    max_intended_stake: str
    pending_stake: str
    epoch_data: EpochData
    status: NodeStatus
    delegations: _containers.RepeatedCompositeFieldContainer[Delegation]
    reward_score: RewardScore
    ranking_score: RankingScore
    name: str
    avatar_url: str
    def __init__(
        self,
        id: _Optional[str] = ...,
        pub_key: _Optional[str] = ...,
        tm_pub_key: _Optional[str] = ...,
        ethereum_address: _Optional[str] = ...,
        info_url: _Optional[str] = ...,
        location: _Optional[str] = ...,
        staked_by_operator: _Optional[str] = ...,
        staked_by_delegates: _Optional[str] = ...,
        staked_total: _Optional[str] = ...,
        max_intended_stake: _Optional[str] = ...,
        pending_stake: _Optional[str] = ...,
        epoch_data: _Optional[_Union[EpochData, _Mapping]] = ...,
        status: _Optional[_Union[NodeStatus, str]] = ...,
        delegations: _Optional[_Iterable[_Union[Delegation, _Mapping]]] = ...,
        reward_score: _Optional[_Union[RewardScore, _Mapping]] = ...,
        ranking_score: _Optional[_Union[RankingScore, _Mapping]] = ...,
        name: _Optional[str] = ...,
        avatar_url: _Optional[str] = ...,
    ) -> None: ...

class NodeSet(_message.Message):
    __slots__ = ("total", "inactive", "promoted", "demoted", "maximum")
    TOTAL_FIELD_NUMBER: _ClassVar[int]
    INACTIVE_FIELD_NUMBER: _ClassVar[int]
    PROMOTED_FIELD_NUMBER: _ClassVar[int]
    DEMOTED_FIELD_NUMBER: _ClassVar[int]
    MAXIMUM_FIELD_NUMBER: _ClassVar[int]
    total: int
    inactive: int
    promoted: _containers.RepeatedScalarFieldContainer[str]
    demoted: _containers.RepeatedScalarFieldContainer[str]
    maximum: int
    def __init__(
        self,
        total: _Optional[int] = ...,
        inactive: _Optional[int] = ...,
        promoted: _Optional[_Iterable[str]] = ...,
        demoted: _Optional[_Iterable[str]] = ...,
        maximum: _Optional[int] = ...,
    ) -> None: ...

class NodeData(_message.Message):
    __slots__ = (
        "staked_total",
        "total_nodes",
        "inactive_nodes",
        "tendermint_nodes",
        "ersatz_nodes",
        "pending_nodes",
        "uptime",
    )
    STAKED_TOTAL_FIELD_NUMBER: _ClassVar[int]
    TOTAL_NODES_FIELD_NUMBER: _ClassVar[int]
    INACTIVE_NODES_FIELD_NUMBER: _ClassVar[int]
    TENDERMINT_NODES_FIELD_NUMBER: _ClassVar[int]
    ERSATZ_NODES_FIELD_NUMBER: _ClassVar[int]
    PENDING_NODES_FIELD_NUMBER: _ClassVar[int]
    UPTIME_FIELD_NUMBER: _ClassVar[int]
    staked_total: str
    total_nodes: int
    inactive_nodes: int
    tendermint_nodes: NodeSet
    ersatz_nodes: NodeSet
    pending_nodes: NodeSet
    uptime: float
    def __init__(
        self,
        staked_total: _Optional[str] = ...,
        total_nodes: _Optional[int] = ...,
        inactive_nodes: _Optional[int] = ...,
        tendermint_nodes: _Optional[_Union[NodeSet, _Mapping]] = ...,
        ersatz_nodes: _Optional[_Union[NodeSet, _Mapping]] = ...,
        pending_nodes: _Optional[_Union[NodeSet, _Mapping]] = ...,
        uptime: _Optional[float] = ...,
    ) -> None: ...

class Delegation(_message.Message):
    __slots__ = ("party", "node_id", "amount", "epoch_seq")
    PARTY_FIELD_NUMBER: _ClassVar[int]
    NODE_ID_FIELD_NUMBER: _ClassVar[int]
    AMOUNT_FIELD_NUMBER: _ClassVar[int]
    EPOCH_SEQ_FIELD_NUMBER: _ClassVar[int]
    party: str
    node_id: str
    amount: str
    epoch_seq: str
    def __init__(
        self,
        party: _Optional[str] = ...,
        node_id: _Optional[str] = ...,
        amount: _Optional[str] = ...,
        epoch_seq: _Optional[str] = ...,
    ) -> None: ...

class Reward(_message.Message):
    __slots__ = (
        "asset_id",
        "party_id",
        "epoch",
        "amount",
        "percentage_of_total",
        "received_at",
        "market_id",
        "reward_type",
        "locked_until_epoch",
        "quantum_amount",
<<<<<<< HEAD
=======
        "game_id",
        "team_id",
>>>>>>> 2c5573bb
    )
    ASSET_ID_FIELD_NUMBER: _ClassVar[int]
    PARTY_ID_FIELD_NUMBER: _ClassVar[int]
    EPOCH_FIELD_NUMBER: _ClassVar[int]
    AMOUNT_FIELD_NUMBER: _ClassVar[int]
    PERCENTAGE_OF_TOTAL_FIELD_NUMBER: _ClassVar[int]
    RECEIVED_AT_FIELD_NUMBER: _ClassVar[int]
    MARKET_ID_FIELD_NUMBER: _ClassVar[int]
    REWARD_TYPE_FIELD_NUMBER: _ClassVar[int]
    LOCKED_UNTIL_EPOCH_FIELD_NUMBER: _ClassVar[int]
    QUANTUM_AMOUNT_FIELD_NUMBER: _ClassVar[int]
<<<<<<< HEAD
=======
    GAME_ID_FIELD_NUMBER: _ClassVar[int]
    TEAM_ID_FIELD_NUMBER: _ClassVar[int]
>>>>>>> 2c5573bb
    asset_id: str
    party_id: str
    epoch: int
    amount: str
    percentage_of_total: str
    received_at: int
    market_id: str
    reward_type: str
    locked_until_epoch: int
    quantum_amount: str
<<<<<<< HEAD
=======
    game_id: str
    team_id: str
>>>>>>> 2c5573bb
    def __init__(
        self,
        asset_id: _Optional[str] = ...,
        party_id: _Optional[str] = ...,
        epoch: _Optional[int] = ...,
        amount: _Optional[str] = ...,
        percentage_of_total: _Optional[str] = ...,
        received_at: _Optional[int] = ...,
        market_id: _Optional[str] = ...,
        reward_type: _Optional[str] = ...,
        locked_until_epoch: _Optional[int] = ...,
        quantum_amount: _Optional[str] = ...,
<<<<<<< HEAD
=======
        game_id: _Optional[str] = ...,
        team_id: _Optional[str] = ...,
>>>>>>> 2c5573bb
    ) -> None: ...

class RewardSummary(_message.Message):
    __slots__ = ("asset_id", "party_id", "amount")
    ASSET_ID_FIELD_NUMBER: _ClassVar[int]
    PARTY_ID_FIELD_NUMBER: _ClassVar[int]
    AMOUNT_FIELD_NUMBER: _ClassVar[int]
    asset_id: str
    party_id: str
    amount: str
    def __init__(
        self,
        asset_id: _Optional[str] = ...,
        party_id: _Optional[str] = ...,
        amount: _Optional[str] = ...,
    ) -> None: ...

class EpochRewardSummary(_message.Message):
    __slots__ = ("epoch", "asset_id", "market_id", "reward_type", "amount")
    EPOCH_FIELD_NUMBER: _ClassVar[int]
    ASSET_ID_FIELD_NUMBER: _ClassVar[int]
    MARKET_ID_FIELD_NUMBER: _ClassVar[int]
    REWARD_TYPE_FIELD_NUMBER: _ClassVar[int]
    AMOUNT_FIELD_NUMBER: _ClassVar[int]
    epoch: int
    asset_id: str
    market_id: str
    reward_type: str
    amount: str
    def __init__(
        self,
        epoch: _Optional[int] = ...,
        asset_id: _Optional[str] = ...,
        market_id: _Optional[str] = ...,
        reward_type: _Optional[str] = ...,
        amount: _Optional[str] = ...,
    ) -> None: ...

class StateValueProposal(_message.Message):
    __slots__ = ("state_var_id", "event_id", "kvb")
    STATE_VAR_ID_FIELD_NUMBER: _ClassVar[int]
    EVENT_ID_FIELD_NUMBER: _ClassVar[int]
    KVB_FIELD_NUMBER: _ClassVar[int]
    state_var_id: str
    event_id: str
    kvb: _containers.RepeatedCompositeFieldContainer[KeyValueBundle]
    def __init__(
        self,
        state_var_id: _Optional[str] = ...,
        event_id: _Optional[str] = ...,
        kvb: _Optional[_Iterable[_Union[KeyValueBundle, _Mapping]]] = ...,
    ) -> None: ...

class KeyValueBundle(_message.Message):
    __slots__ = ("key", "tolerance", "value")
    KEY_FIELD_NUMBER: _ClassVar[int]
    TOLERANCE_FIELD_NUMBER: _ClassVar[int]
    VALUE_FIELD_NUMBER: _ClassVar[int]
    key: str
    tolerance: str
    value: StateVarValue
    def __init__(
        self,
        key: _Optional[str] = ...,
        tolerance: _Optional[str] = ...,
        value: _Optional[_Union[StateVarValue, _Mapping]] = ...,
    ) -> None: ...

class StateVarValue(_message.Message):
    __slots__ = ("scalar_val", "vector_val", "matrix_val")
    SCALAR_VAL_FIELD_NUMBER: _ClassVar[int]
    VECTOR_VAL_FIELD_NUMBER: _ClassVar[int]
    MATRIX_VAL_FIELD_NUMBER: _ClassVar[int]
    scalar_val: ScalarValue
    vector_val: VectorValue
    matrix_val: MatrixValue
    def __init__(
        self,
        scalar_val: _Optional[_Union[ScalarValue, _Mapping]] = ...,
        vector_val: _Optional[_Union[VectorValue, _Mapping]] = ...,
        matrix_val: _Optional[_Union[MatrixValue, _Mapping]] = ...,
    ) -> None: ...

class ScalarValue(_message.Message):
    __slots__ = ("value",)
    VALUE_FIELD_NUMBER: _ClassVar[int]
    value: str
    def __init__(self, value: _Optional[str] = ...) -> None: ...

class VectorValue(_message.Message):
    __slots__ = ("value",)
    VALUE_FIELD_NUMBER: _ClassVar[int]
    value: _containers.RepeatedScalarFieldContainer[str]
    def __init__(self, value: _Optional[_Iterable[str]] = ...) -> None: ...

class MatrixValue(_message.Message):
    __slots__ = ("value",)
    VALUE_FIELD_NUMBER: _ClassVar[int]
    value: _containers.RepeatedCompositeFieldContainer[VectorValue]
    def __init__(
        self, value: _Optional[_Iterable[_Union[VectorValue, _Mapping]]] = ...
    ) -> None: ...

class ReferralProgram(_message.Message):
    __slots__ = (
        "version",
        "id",
        "benefit_tiers",
        "end_of_program_timestamp",
        "window_length",
        "staking_tiers",
    )
    VERSION_FIELD_NUMBER: _ClassVar[int]
    ID_FIELD_NUMBER: _ClassVar[int]
    BENEFIT_TIERS_FIELD_NUMBER: _ClassVar[int]
    END_OF_PROGRAM_TIMESTAMP_FIELD_NUMBER: _ClassVar[int]
    WINDOW_LENGTH_FIELD_NUMBER: _ClassVar[int]
    STAKING_TIERS_FIELD_NUMBER: _ClassVar[int]
    version: int
    id: str
    benefit_tiers: _containers.RepeatedCompositeFieldContainer[BenefitTier]
    end_of_program_timestamp: int
    window_length: int
    staking_tiers: _containers.RepeatedCompositeFieldContainer[StakingTier]
    def __init__(
        self,
        version: _Optional[int] = ...,
        id: _Optional[str] = ...,
        benefit_tiers: _Optional[_Iterable[_Union[BenefitTier, _Mapping]]] = ...,
        end_of_program_timestamp: _Optional[int] = ...,
        window_length: _Optional[int] = ...,
        staking_tiers: _Optional[_Iterable[_Union[StakingTier, _Mapping]]] = ...,
    ) -> None: ...

class VolumeBenefitTier(_message.Message):
    __slots__ = ("minimum_running_notional_taker_volume", "volume_discount_factor")
    MINIMUM_RUNNING_NOTIONAL_TAKER_VOLUME_FIELD_NUMBER: _ClassVar[int]
    VOLUME_DISCOUNT_FACTOR_FIELD_NUMBER: _ClassVar[int]
    minimum_running_notional_taker_volume: str
    volume_discount_factor: str
    def __init__(
        self,
        minimum_running_notional_taker_volume: _Optional[str] = ...,
        volume_discount_factor: _Optional[str] = ...,
    ) -> None: ...

class BenefitTier(_message.Message):
    __slots__ = (
        "minimum_running_notional_taker_volume",
        "minimum_epochs",
        "referral_reward_factor",
        "referral_discount_factor",
    )
    MINIMUM_RUNNING_NOTIONAL_TAKER_VOLUME_FIELD_NUMBER: _ClassVar[int]
    MINIMUM_EPOCHS_FIELD_NUMBER: _ClassVar[int]
    REFERRAL_REWARD_FACTOR_FIELD_NUMBER: _ClassVar[int]
    REFERRAL_DISCOUNT_FACTOR_FIELD_NUMBER: _ClassVar[int]
    minimum_running_notional_taker_volume: str
    minimum_epochs: str
    referral_reward_factor: str
    referral_discount_factor: str
    def __init__(
        self,
        minimum_running_notional_taker_volume: _Optional[str] = ...,
        minimum_epochs: _Optional[str] = ...,
        referral_reward_factor: _Optional[str] = ...,
        referral_discount_factor: _Optional[str] = ...,
    ) -> None: ...

class VestingBenefitTiers(_message.Message):
    __slots__ = ("tiers",)
    TIERS_FIELD_NUMBER: _ClassVar[int]
    tiers: _containers.RepeatedCompositeFieldContainer[VestingBenefitTier]
    def __init__(
        self, tiers: _Optional[_Iterable[_Union[VestingBenefitTier, _Mapping]]] = ...
    ) -> None: ...

class VestingBenefitTier(_message.Message):
    __slots__ = ("minimum_quantum_balance", "reward_multiplier")
    MINIMUM_QUANTUM_BALANCE_FIELD_NUMBER: _ClassVar[int]
    REWARD_MULTIPLIER_FIELD_NUMBER: _ClassVar[int]
    minimum_quantum_balance: str
    reward_multiplier: str
    def __init__(
        self,
        minimum_quantum_balance: _Optional[str] = ...,
        reward_multiplier: _Optional[str] = ...,
    ) -> None: ...

class StakingTier(_message.Message):
    __slots__ = ("minimum_staked_tokens", "referral_reward_multiplier")
    MINIMUM_STAKED_TOKENS_FIELD_NUMBER: _ClassVar[int]
    REFERRAL_REWARD_MULTIPLIER_FIELD_NUMBER: _ClassVar[int]
    minimum_staked_tokens: str
    referral_reward_multiplier: str
    def __init__(
        self,
        minimum_staked_tokens: _Optional[str] = ...,
        referral_reward_multiplier: _Optional[str] = ...,
    ) -> None: ...

class VolumeDiscountProgram(_message.Message):
    __slots__ = (
        "version",
        "id",
        "benefit_tiers",
        "end_of_program_timestamp",
        "window_length",
    )
    VERSION_FIELD_NUMBER: _ClassVar[int]
    ID_FIELD_NUMBER: _ClassVar[int]
    BENEFIT_TIERS_FIELD_NUMBER: _ClassVar[int]
    END_OF_PROGRAM_TIMESTAMP_FIELD_NUMBER: _ClassVar[int]
    WINDOW_LENGTH_FIELD_NUMBER: _ClassVar[int]
    version: int
    id: str
    benefit_tiers: _containers.RepeatedCompositeFieldContainer[VolumeBenefitTier]
    end_of_program_timestamp: int
    window_length: int
    def __init__(
        self,
        version: _Optional[int] = ...,
        id: _Optional[str] = ...,
        benefit_tiers: _Optional[_Iterable[_Union[VolumeBenefitTier, _Mapping]]] = ...,
        end_of_program_timestamp: _Optional[int] = ...,
        window_length: _Optional[int] = ...,
    ) -> None: ...

class ActivityStreakBenefitTiers(_message.Message):
    __slots__ = ("tiers",)
    TIERS_FIELD_NUMBER: _ClassVar[int]
    tiers: _containers.RepeatedCompositeFieldContainer[ActivityStreakBenefitTier]
    def __init__(
        self,
        tiers: _Optional[_Iterable[_Union[ActivityStreakBenefitTier, _Mapping]]] = ...,
    ) -> None: ...

class ActivityStreakBenefitTier(_message.Message):
    __slots__ = ("minimum_activity_streak", "reward_multiplier", "vesting_multiplier")
    MINIMUM_ACTIVITY_STREAK_FIELD_NUMBER: _ClassVar[int]
    REWARD_MULTIPLIER_FIELD_NUMBER: _ClassVar[int]
    VESTING_MULTIPLIER_FIELD_NUMBER: _ClassVar[int]
    minimum_activity_streak: int
    reward_multiplier: str
    vesting_multiplier: str
    def __init__(
        self,
        minimum_activity_streak: _Optional[int] = ...,
        reward_multiplier: _Optional[str] = ...,
        vesting_multiplier: _Optional[str] = ...,
    ) -> None: ...<|MERGE_RESOLUTION|>--- conflicted
+++ resolved
@@ -114,10 +114,7 @@
     ORDER_ERROR_POST_ONLY_ORDER_WOULD_TRADE: _ClassVar[OrderError]
     ORDER_ERROR_REDUCE_ONLY_ORDER_WOULD_NOT_REDUCE_POSITION: _ClassVar[OrderError]
     ORDER_ERROR_ISOLATED_MARGIN_CHECK_FAILED: _ClassVar[OrderError]
-<<<<<<< HEAD
-=======
     ORDER_ERROR_PEGGED_ORDERS_NOT_ALLOWED_IN_ISOLATED_MARGIN_MODE: _ClassVar[OrderError]
->>>>>>> 2c5573bb
 
 class ChainStatus(int, metaclass=_enum_type_wrapper.EnumTypeWrapper):
     __slots__ = ()
@@ -342,10 +339,7 @@
 ORDER_ERROR_POST_ONLY_ORDER_WOULD_TRADE: OrderError
 ORDER_ERROR_REDUCE_ONLY_ORDER_WOULD_NOT_REDUCE_POSITION: OrderError
 ORDER_ERROR_ISOLATED_MARGIN_CHECK_FAILED: OrderError
-<<<<<<< HEAD
-=======
 ORDER_ERROR_PEGGED_ORDERS_NOT_ALLOWED_IN_ISOLATED_MARGIN_MODE: OrderError
->>>>>>> 2c5573bb
 CHAIN_STATUS_UNSPECIFIED: ChainStatus
 CHAIN_STATUS_DISCONNECTED: ChainStatus
 CHAIN_STATUS_REPLAYING: ChainStatus
@@ -2339,11 +2333,8 @@
         "reward_type",
         "locked_until_epoch",
         "quantum_amount",
-<<<<<<< HEAD
-=======
         "game_id",
         "team_id",
->>>>>>> 2c5573bb
     )
     ASSET_ID_FIELD_NUMBER: _ClassVar[int]
     PARTY_ID_FIELD_NUMBER: _ClassVar[int]
@@ -2355,11 +2346,8 @@
     REWARD_TYPE_FIELD_NUMBER: _ClassVar[int]
     LOCKED_UNTIL_EPOCH_FIELD_NUMBER: _ClassVar[int]
     QUANTUM_AMOUNT_FIELD_NUMBER: _ClassVar[int]
-<<<<<<< HEAD
-=======
     GAME_ID_FIELD_NUMBER: _ClassVar[int]
     TEAM_ID_FIELD_NUMBER: _ClassVar[int]
->>>>>>> 2c5573bb
     asset_id: str
     party_id: str
     epoch: int
@@ -2370,11 +2358,8 @@
     reward_type: str
     locked_until_epoch: int
     quantum_amount: str
-<<<<<<< HEAD
-=======
     game_id: str
     team_id: str
->>>>>>> 2c5573bb
     def __init__(
         self,
         asset_id: _Optional[str] = ...,
@@ -2387,11 +2372,8 @@
         reward_type: _Optional[str] = ...,
         locked_until_epoch: _Optional[int] = ...,
         quantum_amount: _Optional[str] = ...,
-<<<<<<< HEAD
-=======
         game_id: _Optional[str] = ...,
         team_id: _Optional[str] = ...,
->>>>>>> 2c5573bb
     ) -> None: ...
 
 class RewardSummary(_message.Message):
