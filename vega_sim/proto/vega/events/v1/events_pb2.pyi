from vega import assets_pb2 as _assets_pb2
from vega.commands.v1 import commands_pb2 as _commands_pb2
from vega.commands.v1 import data_pb2 as _data_pb2
from vega.commands.v1 import validator_commands_pb2 as _validator_commands_pb2
from vega import governance_pb2 as _governance_pb2
from vega import markets_pb2 as _markets_pb2
from vega import oracle_pb2 as _oracle_pb2
from vega import vega_pb2 as _vega_pb2
from google.protobuf.internal import containers as _containers
from google.protobuf.internal import enum_type_wrapper as _enum_type_wrapper
from google.protobuf import descriptor as _descriptor
from google.protobuf import message as _message
from typing import (
    ClassVar as _ClassVar,
    Iterable as _Iterable,
    Mapping as _Mapping,
    Optional as _Optional,
    Union as _Union,
)

DESCRIPTOR: _descriptor.FileDescriptor

class ProtocolUpgradeProposalStatus(int, metaclass=_enum_type_wrapper.EnumTypeWrapper):
    __slots__ = ()
    PROTOCOL_UPGRADE_PROPOSAL_STATUS_UNSPECIFIED: _ClassVar[
        ProtocolUpgradeProposalStatus
    ]
    PROTOCOL_UPGRADE_PROPOSAL_STATUS_PENDING: _ClassVar[ProtocolUpgradeProposalStatus]
    PROTOCOL_UPGRADE_PROPOSAL_STATUS_APPROVED: _ClassVar[ProtocolUpgradeProposalStatus]
    PROTOCOL_UPGRADE_PROPOSAL_STATUS_REJECTED: _ClassVar[ProtocolUpgradeProposalStatus]

class BusEventType(int, metaclass=_enum_type_wrapper.EnumTypeWrapper):
    __slots__ = ()
    BUS_EVENT_TYPE_UNSPECIFIED: _ClassVar[BusEventType]
    BUS_EVENT_TYPE_ALL: _ClassVar[BusEventType]
    BUS_EVENT_TYPE_TIME_UPDATE: _ClassVar[BusEventType]
    BUS_EVENT_TYPE_LEDGER_MOVEMENTS: _ClassVar[BusEventType]
    BUS_EVENT_TYPE_POSITION_RESOLUTION: _ClassVar[BusEventType]
    BUS_EVENT_TYPE_ORDER: _ClassVar[BusEventType]
    BUS_EVENT_TYPE_ACCOUNT: _ClassVar[BusEventType]
    BUS_EVENT_TYPE_PARTY: _ClassVar[BusEventType]
    BUS_EVENT_TYPE_TRADE: _ClassVar[BusEventType]
    BUS_EVENT_TYPE_MARGIN_LEVELS: _ClassVar[BusEventType]
    BUS_EVENT_TYPE_PROPOSAL: _ClassVar[BusEventType]
    BUS_EVENT_TYPE_VOTE: _ClassVar[BusEventType]
    BUS_EVENT_TYPE_MARKET_DATA: _ClassVar[BusEventType]
    BUS_EVENT_TYPE_NODE_SIGNATURE: _ClassVar[BusEventType]
    BUS_EVENT_TYPE_LOSS_SOCIALIZATION: _ClassVar[BusEventType]
    BUS_EVENT_TYPE_SETTLE_POSITION: _ClassVar[BusEventType]
    BUS_EVENT_TYPE_SETTLE_DISTRESSED: _ClassVar[BusEventType]
    BUS_EVENT_TYPE_MARKET_CREATED: _ClassVar[BusEventType]
    BUS_EVENT_TYPE_ASSET: _ClassVar[BusEventType]
    BUS_EVENT_TYPE_MARKET_TICK: _ClassVar[BusEventType]
    BUS_EVENT_TYPE_WITHDRAWAL: _ClassVar[BusEventType]
    BUS_EVENT_TYPE_DEPOSIT: _ClassVar[BusEventType]
    BUS_EVENT_TYPE_AUCTION: _ClassVar[BusEventType]
    BUS_EVENT_TYPE_RISK_FACTOR: _ClassVar[BusEventType]
    BUS_EVENT_TYPE_NETWORK_PARAMETER: _ClassVar[BusEventType]
    BUS_EVENT_TYPE_LIQUIDITY_PROVISION: _ClassVar[BusEventType]
    BUS_EVENT_TYPE_MARKET_UPDATED: _ClassVar[BusEventType]
    BUS_EVENT_TYPE_ORACLE_SPEC: _ClassVar[BusEventType]
    BUS_EVENT_TYPE_ORACLE_DATA: _ClassVar[BusEventType]
    BUS_EVENT_TYPE_DELEGATION_BALANCE: _ClassVar[BusEventType]
    BUS_EVENT_TYPE_VALIDATOR_SCORE: _ClassVar[BusEventType]
    BUS_EVENT_TYPE_EPOCH_UPDATE: _ClassVar[BusEventType]
    BUS_EVENT_TYPE_VALIDATOR_UPDATE: _ClassVar[BusEventType]
    BUS_EVENT_TYPE_STAKE_LINKING: _ClassVar[BusEventType]
    BUS_EVENT_TYPE_REWARD_PAYOUT_EVENT: _ClassVar[BusEventType]
    BUS_EVENT_TYPE_CHECKPOINT: _ClassVar[BusEventType]
    BUS_EVENT_TYPE_STREAM_START: _ClassVar[BusEventType]
    BUS_EVENT_TYPE_KEY_ROTATION: _ClassVar[BusEventType]
    BUS_EVENT_TYPE_STATE_VAR: _ClassVar[BusEventType]
    BUS_EVENT_TYPE_NETWORK_LIMITS: _ClassVar[BusEventType]
    BUS_EVENT_TYPE_TRANSFER: _ClassVar[BusEventType]
    BUS_EVENT_TYPE_VALIDATOR_RANKING: _ClassVar[BusEventType]
    BUS_EVENT_TYPE_ERC20_MULTI_SIG_SIGNER_EVENT: _ClassVar[BusEventType]
    BUS_EVENT_TYPE_ERC20_MULTI_SIG_SET_THRESHOLD: _ClassVar[BusEventType]
    BUS_EVENT_TYPE_ERC20_MULTI_SIG_SIGNER_ADDED: _ClassVar[BusEventType]
    BUS_EVENT_TYPE_ERC20_MULTI_SIG_SIGNER_REMOVED: _ClassVar[BusEventType]
    BUS_EVENT_TYPE_POSITION_STATE: _ClassVar[BusEventType]
    BUS_EVENT_TYPE_ETHEREUM_KEY_ROTATION: _ClassVar[BusEventType]
    BUS_EVENT_TYPE_PROTOCOL_UPGRADE_PROPOSAL: _ClassVar[BusEventType]
    BUS_EVENT_TYPE_BEGIN_BLOCK: _ClassVar[BusEventType]
    BUS_EVENT_TYPE_END_BLOCK: _ClassVar[BusEventType]
    BUS_EVENT_TYPE_PROTOCOL_UPGRADE_STARTED: _ClassVar[BusEventType]
    BUS_EVENT_TYPE_SETTLE_MARKET: _ClassVar[BusEventType]
    BUS_EVENT_TYPE_TRANSACTION_RESULT: _ClassVar[BusEventType]
    BUS_EVENT_TYPE_SNAPSHOT_TAKEN: _ClassVar[BusEventType]
    BUS_EVENT_TYPE_PROTOCOL_UPGRADE_DATA_NODE_READY: _ClassVar[BusEventType]
    BUS_EVENT_TYPE_DISTRESSED_ORDERS_CLOSED: _ClassVar[BusEventType]
    BUS_EVENT_TYPE_EXPIRED_ORDERS: _ClassVar[BusEventType]
    BUS_EVENT_TYPE_DISTRESSED_POSITIONS: _ClassVar[BusEventType]
    BUS_EVENT_TYPE_SPOT_LIQUIDITY_PROVISION: _ClassVar[BusEventType]
    BUS_EVENT_TYPE_STOP_ORDER: _ClassVar[BusEventType]
    BUS_EVENT_TYPE_FUNDING_PERIOD: _ClassVar[BusEventType]
    BUS_EVENT_TYPE_FUNDING_PERIOD_DATA_POINT: _ClassVar[BusEventType]
    BUS_EVENT_TYPE_TEAM_CREATED: _ClassVar[BusEventType]
    BUS_EVENT_TYPE_TEAM_UPDATED: _ClassVar[BusEventType]
    BUS_EVENT_TYPE_REFEREE_SWITCHED_TEAM: _ClassVar[BusEventType]
    BUS_EVENT_TYPE_REFEREE_JOINED_TEAM: _ClassVar[BusEventType]
    BUS_EVENT_TYPE_REFERRAL_PROGRAM_STARTED: _ClassVar[BusEventType]
    BUS_EVENT_TYPE_REFERRAL_PROGRAM_UPDATED: _ClassVar[BusEventType]
    BUS_EVENT_TYPE_REFERRAL_PROGRAM_ENDED: _ClassVar[BusEventType]
    BUS_EVENT_TYPE_REFERRAL_SET_CREATED: _ClassVar[BusEventType]
    BUS_EVENT_TYPE_REFEREE_JOINED_REFERRAL_SET: _ClassVar[BusEventType]
    BUS_EVENT_TYPE_PARTY_ACTIVITY_STREAK: _ClassVar[BusEventType]
    BUS_EVENT_TYPE_VOLUME_DISCOUNT_PROGRAM_STARTED: _ClassVar[BusEventType]
    BUS_EVENT_TYPE_VOLUME_DISCOUNT_PROGRAM_UPDATED: _ClassVar[BusEventType]
    BUS_EVENT_TYPE_VOLUME_DISCOUNT_PROGRAM_ENDED: _ClassVar[BusEventType]
    BUS_EVENT_TYPE_REFERRAL_SET_STATS_UPDATED: _ClassVar[BusEventType]
    BUS_EVENT_TYPE_VESTING_STATS_UPDATED: _ClassVar[BusEventType]
    BUS_EVENT_TYPE_VOLUME_DISCOUNT_STATS_UPDATED: _ClassVar[BusEventType]
    BUS_EVENT_TYPE_FEES_STATS_UPDATED: _ClassVar[BusEventType]
    BUS_EVENT_TYPE_FUNDING_PAYMENTS: _ClassVar[BusEventType]
    BUS_EVENT_TYPE_PAID_LIQUIDITY_FEES_STATS_UPDATED: _ClassVar[BusEventType]
    BUS_EVENT_TYPE_VESTING_SUMMARY: _ClassVar[BusEventType]
    BUS_EVENT_TYPE_TRANSFER_FEES_PAID: _ClassVar[BusEventType]
    BUS_EVENT_TYPE_MARKET: _ClassVar[BusEventType]
    BUS_EVENT_TYPE_TX_ERROR: _ClassVar[BusEventType]

PROTOCOL_UPGRADE_PROPOSAL_STATUS_UNSPECIFIED: ProtocolUpgradeProposalStatus
PROTOCOL_UPGRADE_PROPOSAL_STATUS_PENDING: ProtocolUpgradeProposalStatus
PROTOCOL_UPGRADE_PROPOSAL_STATUS_APPROVED: ProtocolUpgradeProposalStatus
PROTOCOL_UPGRADE_PROPOSAL_STATUS_REJECTED: ProtocolUpgradeProposalStatus
BUS_EVENT_TYPE_UNSPECIFIED: BusEventType
BUS_EVENT_TYPE_ALL: BusEventType
BUS_EVENT_TYPE_TIME_UPDATE: BusEventType
BUS_EVENT_TYPE_LEDGER_MOVEMENTS: BusEventType
BUS_EVENT_TYPE_POSITION_RESOLUTION: BusEventType
BUS_EVENT_TYPE_ORDER: BusEventType
BUS_EVENT_TYPE_ACCOUNT: BusEventType
BUS_EVENT_TYPE_PARTY: BusEventType
BUS_EVENT_TYPE_TRADE: BusEventType
BUS_EVENT_TYPE_MARGIN_LEVELS: BusEventType
BUS_EVENT_TYPE_PROPOSAL: BusEventType
BUS_EVENT_TYPE_VOTE: BusEventType
BUS_EVENT_TYPE_MARKET_DATA: BusEventType
BUS_EVENT_TYPE_NODE_SIGNATURE: BusEventType
BUS_EVENT_TYPE_LOSS_SOCIALIZATION: BusEventType
BUS_EVENT_TYPE_SETTLE_POSITION: BusEventType
BUS_EVENT_TYPE_SETTLE_DISTRESSED: BusEventType
BUS_EVENT_TYPE_MARKET_CREATED: BusEventType
BUS_EVENT_TYPE_ASSET: BusEventType
BUS_EVENT_TYPE_MARKET_TICK: BusEventType
BUS_EVENT_TYPE_WITHDRAWAL: BusEventType
BUS_EVENT_TYPE_DEPOSIT: BusEventType
BUS_EVENT_TYPE_AUCTION: BusEventType
BUS_EVENT_TYPE_RISK_FACTOR: BusEventType
BUS_EVENT_TYPE_NETWORK_PARAMETER: BusEventType
BUS_EVENT_TYPE_LIQUIDITY_PROVISION: BusEventType
BUS_EVENT_TYPE_MARKET_UPDATED: BusEventType
BUS_EVENT_TYPE_ORACLE_SPEC: BusEventType
BUS_EVENT_TYPE_ORACLE_DATA: BusEventType
BUS_EVENT_TYPE_DELEGATION_BALANCE: BusEventType
BUS_EVENT_TYPE_VALIDATOR_SCORE: BusEventType
BUS_EVENT_TYPE_EPOCH_UPDATE: BusEventType
BUS_EVENT_TYPE_VALIDATOR_UPDATE: BusEventType
BUS_EVENT_TYPE_STAKE_LINKING: BusEventType
BUS_EVENT_TYPE_REWARD_PAYOUT_EVENT: BusEventType
BUS_EVENT_TYPE_CHECKPOINT: BusEventType
BUS_EVENT_TYPE_STREAM_START: BusEventType
BUS_EVENT_TYPE_KEY_ROTATION: BusEventType
BUS_EVENT_TYPE_STATE_VAR: BusEventType
BUS_EVENT_TYPE_NETWORK_LIMITS: BusEventType
BUS_EVENT_TYPE_TRANSFER: BusEventType
BUS_EVENT_TYPE_VALIDATOR_RANKING: BusEventType
BUS_EVENT_TYPE_ERC20_MULTI_SIG_SIGNER_EVENT: BusEventType
BUS_EVENT_TYPE_ERC20_MULTI_SIG_SET_THRESHOLD: BusEventType
BUS_EVENT_TYPE_ERC20_MULTI_SIG_SIGNER_ADDED: BusEventType
BUS_EVENT_TYPE_ERC20_MULTI_SIG_SIGNER_REMOVED: BusEventType
BUS_EVENT_TYPE_POSITION_STATE: BusEventType
BUS_EVENT_TYPE_ETHEREUM_KEY_ROTATION: BusEventType
BUS_EVENT_TYPE_PROTOCOL_UPGRADE_PROPOSAL: BusEventType
BUS_EVENT_TYPE_BEGIN_BLOCK: BusEventType
BUS_EVENT_TYPE_END_BLOCK: BusEventType
BUS_EVENT_TYPE_PROTOCOL_UPGRADE_STARTED: BusEventType
BUS_EVENT_TYPE_SETTLE_MARKET: BusEventType
BUS_EVENT_TYPE_TRANSACTION_RESULT: BusEventType
BUS_EVENT_TYPE_SNAPSHOT_TAKEN: BusEventType
BUS_EVENT_TYPE_PROTOCOL_UPGRADE_DATA_NODE_READY: BusEventType
BUS_EVENT_TYPE_DISTRESSED_ORDERS_CLOSED: BusEventType
BUS_EVENT_TYPE_EXPIRED_ORDERS: BusEventType
BUS_EVENT_TYPE_DISTRESSED_POSITIONS: BusEventType
BUS_EVENT_TYPE_SPOT_LIQUIDITY_PROVISION: BusEventType
BUS_EVENT_TYPE_STOP_ORDER: BusEventType
BUS_EVENT_TYPE_FUNDING_PERIOD: BusEventType
BUS_EVENT_TYPE_FUNDING_PERIOD_DATA_POINT: BusEventType
BUS_EVENT_TYPE_TEAM_CREATED: BusEventType
BUS_EVENT_TYPE_TEAM_UPDATED: BusEventType
BUS_EVENT_TYPE_REFEREE_SWITCHED_TEAM: BusEventType
BUS_EVENT_TYPE_REFEREE_JOINED_TEAM: BusEventType
BUS_EVENT_TYPE_REFERRAL_PROGRAM_STARTED: BusEventType
BUS_EVENT_TYPE_REFERRAL_PROGRAM_UPDATED: BusEventType
BUS_EVENT_TYPE_REFERRAL_PROGRAM_ENDED: BusEventType
BUS_EVENT_TYPE_REFERRAL_SET_CREATED: BusEventType
BUS_EVENT_TYPE_REFEREE_JOINED_REFERRAL_SET: BusEventType
BUS_EVENT_TYPE_PARTY_ACTIVITY_STREAK: BusEventType
BUS_EVENT_TYPE_VOLUME_DISCOUNT_PROGRAM_STARTED: BusEventType
BUS_EVENT_TYPE_VOLUME_DISCOUNT_PROGRAM_UPDATED: BusEventType
BUS_EVENT_TYPE_VOLUME_DISCOUNT_PROGRAM_ENDED: BusEventType
BUS_EVENT_TYPE_REFERRAL_SET_STATS_UPDATED: BusEventType
BUS_EVENT_TYPE_VESTING_STATS_UPDATED: BusEventType
BUS_EVENT_TYPE_VOLUME_DISCOUNT_STATS_UPDATED: BusEventType
BUS_EVENT_TYPE_FEES_STATS_UPDATED: BusEventType
BUS_EVENT_TYPE_FUNDING_PAYMENTS: BusEventType
BUS_EVENT_TYPE_PAID_LIQUIDITY_FEES_STATS_UPDATED: BusEventType
BUS_EVENT_TYPE_VESTING_SUMMARY: BusEventType
BUS_EVENT_TYPE_TRANSFER_FEES_PAID: BusEventType
BUS_EVENT_TYPE_MARKET: BusEventType
BUS_EVENT_TYPE_TX_ERROR: BusEventType

class VestingBalancesSummary(_message.Message):
    __slots__ = ("epoch_seq", "parties_vesting_summary")
    EPOCH_SEQ_FIELD_NUMBER: _ClassVar[int]
    PARTIES_VESTING_SUMMARY_FIELD_NUMBER: _ClassVar[int]
    epoch_seq: int
    parties_vesting_summary: _containers.RepeatedCompositeFieldContainer[
        PartyVestingSummary
    ]
    def __init__(
        self,
        epoch_seq: _Optional[int] = ...,
        parties_vesting_summary: _Optional[
            _Iterable[_Union[PartyVestingSummary, _Mapping]]
        ] = ...,
    ) -> None: ...

class PartyVestingSummary(_message.Message):
    __slots__ = ("party", "party_locked_balances", "party_vesting_balances")
    PARTY_FIELD_NUMBER: _ClassVar[int]
    PARTY_LOCKED_BALANCES_FIELD_NUMBER: _ClassVar[int]
    PARTY_VESTING_BALANCES_FIELD_NUMBER: _ClassVar[int]
    party: str
    party_locked_balances: _containers.RepeatedCompositeFieldContainer[
        PartyLockedBalance
    ]
    party_vesting_balances: _containers.RepeatedCompositeFieldContainer[
        PartyVestingBalance
    ]
    def __init__(
        self,
        party: _Optional[str] = ...,
        party_locked_balances: _Optional[
            _Iterable[_Union[PartyLockedBalance, _Mapping]]
        ] = ...,
        party_vesting_balances: _Optional[
            _Iterable[_Union[PartyVestingBalance, _Mapping]]
        ] = ...,
    ) -> None: ...

class PartyLockedBalance(_message.Message):
    __slots__ = ("asset", "until_epoch", "balance")
    ASSET_FIELD_NUMBER: _ClassVar[int]
    UNTIL_EPOCH_FIELD_NUMBER: _ClassVar[int]
    BALANCE_FIELD_NUMBER: _ClassVar[int]
    asset: str
    until_epoch: int
    balance: str
    def __init__(
        self,
        asset: _Optional[str] = ...,
        until_epoch: _Optional[int] = ...,
        balance: _Optional[str] = ...,
    ) -> None: ...

class PartyVestingBalance(_message.Message):
    __slots__ = ("asset", "balance")
    ASSET_FIELD_NUMBER: _ClassVar[int]
    BALANCE_FIELD_NUMBER: _ClassVar[int]
    asset: str
    balance: str
    def __init__(
        self, asset: _Optional[str] = ..., balance: _Optional[str] = ...
    ) -> None: ...

class VolumeDiscountStatsUpdated(_message.Message):
    __slots__ = ("at_epoch", "stats")
    AT_EPOCH_FIELD_NUMBER: _ClassVar[int]
    STATS_FIELD_NUMBER: _ClassVar[int]
    at_epoch: int
    stats: _containers.RepeatedCompositeFieldContainer[PartyVolumeDiscountStats]
    def __init__(
        self,
        at_epoch: _Optional[int] = ...,
        stats: _Optional[_Iterable[_Union[PartyVolumeDiscountStats, _Mapping]]] = ...,
    ) -> None: ...

class PartyVolumeDiscountStats(_message.Message):
    __slots__ = ("party_id", "discount_factor", "running_volume")
    PARTY_ID_FIELD_NUMBER: _ClassVar[int]
    DISCOUNT_FACTOR_FIELD_NUMBER: _ClassVar[int]
    RUNNING_VOLUME_FIELD_NUMBER: _ClassVar[int]
    party_id: str
    discount_factor: str
    running_volume: str
    def __init__(
        self,
        party_id: _Optional[str] = ...,
        discount_factor: _Optional[str] = ...,
        running_volume: _Optional[str] = ...,
    ) -> None: ...

class VestingStatsUpdated(_message.Message):
    __slots__ = ("at_epoch", "stats")
    AT_EPOCH_FIELD_NUMBER: _ClassVar[int]
    STATS_FIELD_NUMBER: _ClassVar[int]
    at_epoch: int
    stats: _containers.RepeatedCompositeFieldContainer[PartyVestingStats]
    def __init__(
        self,
        at_epoch: _Optional[int] = ...,
        stats: _Optional[_Iterable[_Union[PartyVestingStats, _Mapping]]] = ...,
    ) -> None: ...

class PartyVestingStats(_message.Message):
<<<<<<< HEAD
    __slots__ = ["party_id", "reward_bonus_multiplier", "quantum_balance"]
=======
    __slots__ = ("party_id", "reward_bonus_multiplier", "quantum_balance")
>>>>>>> 67bd6a99
    PARTY_ID_FIELD_NUMBER: _ClassVar[int]
    REWARD_BONUS_MULTIPLIER_FIELD_NUMBER: _ClassVar[int]
    QUANTUM_BALANCE_FIELD_NUMBER: _ClassVar[int]
    party_id: str
    reward_bonus_multiplier: str
    quantum_balance: str
    def __init__(
        self,
        party_id: _Optional[str] = ...,
        reward_bonus_multiplier: _Optional[str] = ...,
        quantum_balance: _Optional[str] = ...,
    ) -> None: ...

class FeesStats(_message.Message):
    __slots__ = (
        "market",
        "asset",
        "epoch_seq",
        "total_rewards_received",
        "referrer_rewards_generated",
        "referees_discount_applied",
        "volume_discount_applied",
        "total_maker_fees_received",
        "maker_fees_generated",
    )
    MARKET_FIELD_NUMBER: _ClassVar[int]
    ASSET_FIELD_NUMBER: _ClassVar[int]
    EPOCH_SEQ_FIELD_NUMBER: _ClassVar[int]
    TOTAL_REWARDS_RECEIVED_FIELD_NUMBER: _ClassVar[int]
    REFERRER_REWARDS_GENERATED_FIELD_NUMBER: _ClassVar[int]
    REFEREES_DISCOUNT_APPLIED_FIELD_NUMBER: _ClassVar[int]
    VOLUME_DISCOUNT_APPLIED_FIELD_NUMBER: _ClassVar[int]
    TOTAL_MAKER_FEES_RECEIVED_FIELD_NUMBER: _ClassVar[int]
    MAKER_FEES_GENERATED_FIELD_NUMBER: _ClassVar[int]
    market: str
    asset: str
    epoch_seq: int
    total_rewards_received: _containers.RepeatedCompositeFieldContainer[PartyAmount]
    referrer_rewards_generated: _containers.RepeatedCompositeFieldContainer[
        ReferrerRewardsGenerated
    ]
    referees_discount_applied: _containers.RepeatedCompositeFieldContainer[PartyAmount]
    volume_discount_applied: _containers.RepeatedCompositeFieldContainer[PartyAmount]
    total_maker_fees_received: _containers.RepeatedCompositeFieldContainer[PartyAmount]
    maker_fees_generated: _containers.RepeatedCompositeFieldContainer[
        MakerFeesGenerated
    ]
    def __init__(
        self,
        market: _Optional[str] = ...,
        asset: _Optional[str] = ...,
        epoch_seq: _Optional[int] = ...,
        total_rewards_received: _Optional[
            _Iterable[_Union[PartyAmount, _Mapping]]
        ] = ...,
        referrer_rewards_generated: _Optional[
            _Iterable[_Union[ReferrerRewardsGenerated, _Mapping]]
        ] = ...,
        referees_discount_applied: _Optional[
            _Iterable[_Union[PartyAmount, _Mapping]]
        ] = ...,
        volume_discount_applied: _Optional[
            _Iterable[_Union[PartyAmount, _Mapping]]
        ] = ...,
        total_maker_fees_received: _Optional[
            _Iterable[_Union[PartyAmount, _Mapping]]
        ] = ...,
        maker_fees_generated: _Optional[
            _Iterable[_Union[MakerFeesGenerated, _Mapping]]
        ] = ...,
    ) -> None: ...

class ReferrerRewardsGenerated(_message.Message):
    __slots__ = ("referrer", "generated_reward")
    REFERRER_FIELD_NUMBER: _ClassVar[int]
    GENERATED_REWARD_FIELD_NUMBER: _ClassVar[int]
    referrer: str
    generated_reward: _containers.RepeatedCompositeFieldContainer[PartyAmount]
    def __init__(
        self,
        referrer: _Optional[str] = ...,
        generated_reward: _Optional[_Iterable[_Union[PartyAmount, _Mapping]]] = ...,
    ) -> None: ...

class MakerFeesGenerated(_message.Message):
    __slots__ = ("taker", "maker_fees_paid")
    TAKER_FIELD_NUMBER: _ClassVar[int]
    MAKER_FEES_PAID_FIELD_NUMBER: _ClassVar[int]
    taker: str
    maker_fees_paid: _containers.RepeatedCompositeFieldContainer[PartyAmount]
    def __init__(
        self,
        taker: _Optional[str] = ...,
        maker_fees_paid: _Optional[_Iterable[_Union[PartyAmount, _Mapping]]] = ...,
    ) -> None: ...

class PartyAmount(_message.Message):
<<<<<<< HEAD
    __slots__ = ["party", "amount", "quantum_amount"]
=======
    __slots__ = ("party", "amount", "quantum_amount")
>>>>>>> 67bd6a99
    PARTY_FIELD_NUMBER: _ClassVar[int]
    AMOUNT_FIELD_NUMBER: _ClassVar[int]
    QUANTUM_AMOUNT_FIELD_NUMBER: _ClassVar[int]
    party: str
    amount: str
    quantum_amount: str
    def __init__(
        self,
        party: _Optional[str] = ...,
        amount: _Optional[str] = ...,
        quantum_amount: _Optional[str] = ...,
    ) -> None: ...

class PartyActivityStreak(_message.Message):
    __slots__ = (
        "party",
        "active_for",
        "inactive_for",
        "is_active",
        "reward_distribution_activity_multiplier",
        "reward_vesting_activity_multiplier",
        "epoch",
        "traded_volume",
        "open_volume",
    )
    PARTY_FIELD_NUMBER: _ClassVar[int]
    ACTIVE_FOR_FIELD_NUMBER: _ClassVar[int]
    INACTIVE_FOR_FIELD_NUMBER: _ClassVar[int]
    IS_ACTIVE_FIELD_NUMBER: _ClassVar[int]
    REWARD_DISTRIBUTION_ACTIVITY_MULTIPLIER_FIELD_NUMBER: _ClassVar[int]
    REWARD_VESTING_ACTIVITY_MULTIPLIER_FIELD_NUMBER: _ClassVar[int]
    EPOCH_FIELD_NUMBER: _ClassVar[int]
    TRADED_VOLUME_FIELD_NUMBER: _ClassVar[int]
    OPEN_VOLUME_FIELD_NUMBER: _ClassVar[int]
    party: str
    active_for: int
    inactive_for: int
    is_active: bool
    reward_distribution_activity_multiplier: str
    reward_vesting_activity_multiplier: str
    epoch: int
    traded_volume: str
    open_volume: str
    def __init__(
        self,
        party: _Optional[str] = ...,
        active_for: _Optional[int] = ...,
        inactive_for: _Optional[int] = ...,
        is_active: bool = ...,
        reward_distribution_activity_multiplier: _Optional[str] = ...,
        reward_vesting_activity_multiplier: _Optional[str] = ...,
        epoch: _Optional[int] = ...,
        traded_volume: _Optional[str] = ...,
        open_volume: _Optional[str] = ...,
    ) -> None: ...

class FundingPeriod(_message.Message):
    __slots__ = (
        "market_id",
        "seq",
        "start",
        "end",
        "funding_payment",
        "funding_rate",
        "internal_twap",
        "external_twap",
    )
    MARKET_ID_FIELD_NUMBER: _ClassVar[int]
    SEQ_FIELD_NUMBER: _ClassVar[int]
    START_FIELD_NUMBER: _ClassVar[int]
    END_FIELD_NUMBER: _ClassVar[int]
    FUNDING_PAYMENT_FIELD_NUMBER: _ClassVar[int]
    FUNDING_RATE_FIELD_NUMBER: _ClassVar[int]
    INTERNAL_TWAP_FIELD_NUMBER: _ClassVar[int]
    EXTERNAL_TWAP_FIELD_NUMBER: _ClassVar[int]
    market_id: str
    seq: int
    start: int
    end: int
    funding_payment: str
    funding_rate: str
    internal_twap: str
    external_twap: str
    def __init__(
        self,
        market_id: _Optional[str] = ...,
        seq: _Optional[int] = ...,
        start: _Optional[int] = ...,
        end: _Optional[int] = ...,
        funding_payment: _Optional[str] = ...,
        funding_rate: _Optional[str] = ...,
        internal_twap: _Optional[str] = ...,
        external_twap: _Optional[str] = ...,
    ) -> None: ...

class FundingPayment(_message.Message):
    __slots__ = ("party_id", "amount")
    PARTY_ID_FIELD_NUMBER: _ClassVar[int]
    AMOUNT_FIELD_NUMBER: _ClassVar[int]
    party_id: str
    amount: str
    def __init__(
        self, party_id: _Optional[str] = ..., amount: _Optional[str] = ...
    ) -> None: ...

class FundingPayments(_message.Message):
    __slots__ = ("market_id", "seq", "payments")
    MARKET_ID_FIELD_NUMBER: _ClassVar[int]
    SEQ_FIELD_NUMBER: _ClassVar[int]
    PAYMENTS_FIELD_NUMBER: _ClassVar[int]
    market_id: str
    seq: int
    payments: _containers.RepeatedCompositeFieldContainer[FundingPayment]
    def __init__(
        self,
        market_id: _Optional[str] = ...,
        seq: _Optional[int] = ...,
        payments: _Optional[_Iterable[_Union[FundingPayment, _Mapping]]] = ...,
    ) -> None: ...

class FundingPeriodDataPoint(_message.Message):
    __slots__ = ("market_id", "seq", "data_point_type", "price", "timestamp", "twap")

    class Source(int, metaclass=_enum_type_wrapper.EnumTypeWrapper):
        __slots__ = ()
        SOURCE_UNSPECIFIED: _ClassVar[FundingPeriodDataPoint.Source]
        SOURCE_EXTERNAL: _ClassVar[FundingPeriodDataPoint.Source]
        SOURCE_INTERNAL: _ClassVar[FundingPeriodDataPoint.Source]
    SOURCE_UNSPECIFIED: FundingPeriodDataPoint.Source
    SOURCE_EXTERNAL: FundingPeriodDataPoint.Source
    SOURCE_INTERNAL: FundingPeriodDataPoint.Source
    MARKET_ID_FIELD_NUMBER: _ClassVar[int]
    SEQ_FIELD_NUMBER: _ClassVar[int]
    DATA_POINT_TYPE_FIELD_NUMBER: _ClassVar[int]
    PRICE_FIELD_NUMBER: _ClassVar[int]
    TIMESTAMP_FIELD_NUMBER: _ClassVar[int]
    TWAP_FIELD_NUMBER: _ClassVar[int]
    market_id: str
    seq: int
    data_point_type: FundingPeriodDataPoint.Source
    price: str
    timestamp: int
    twap: str
    def __init__(
        self,
        market_id: _Optional[str] = ...,
        seq: _Optional[int] = ...,
        data_point_type: _Optional[_Union[FundingPeriodDataPoint.Source, str]] = ...,
        price: _Optional[str] = ...,
        timestamp: _Optional[int] = ...,
        twap: _Optional[str] = ...,
    ) -> None: ...

class StopOrderEvent(_message.Message):
    __slots__ = ("submission", "stop_order")
    SUBMISSION_FIELD_NUMBER: _ClassVar[int]
    STOP_ORDER_FIELD_NUMBER: _ClassVar[int]
    submission: _commands_pb2.OrderSubmission
    stop_order: _vega_pb2.StopOrder
    def __init__(
        self,
        submission: _Optional[_Union[_commands_pb2.OrderSubmission, _Mapping]] = ...,
        stop_order: _Optional[_Union[_vega_pb2.StopOrder, _Mapping]] = ...,
    ) -> None: ...

class ERC20MultiSigSignerAdded(_message.Message):
    __slots__ = (
        "signature_id",
        "validator_id",
        "timestamp",
        "new_signer",
        "submitter",
        "nonce",
        "epoch_seq",
    )
    SIGNATURE_ID_FIELD_NUMBER: _ClassVar[int]
    VALIDATOR_ID_FIELD_NUMBER: _ClassVar[int]
    TIMESTAMP_FIELD_NUMBER: _ClassVar[int]
    NEW_SIGNER_FIELD_NUMBER: _ClassVar[int]
    SUBMITTER_FIELD_NUMBER: _ClassVar[int]
    NONCE_FIELD_NUMBER: _ClassVar[int]
    EPOCH_SEQ_FIELD_NUMBER: _ClassVar[int]
    signature_id: str
    validator_id: str
    timestamp: int
    new_signer: str
    submitter: str
    nonce: str
    epoch_seq: str
    def __init__(
        self,
        signature_id: _Optional[str] = ...,
        validator_id: _Optional[str] = ...,
        timestamp: _Optional[int] = ...,
        new_signer: _Optional[str] = ...,
        submitter: _Optional[str] = ...,
        nonce: _Optional[str] = ...,
        epoch_seq: _Optional[str] = ...,
    ) -> None: ...

class ERC20MultiSigSignerRemovedSubmitter(_message.Message):
    __slots__ = ("signature_id", "submitter")
    SIGNATURE_ID_FIELD_NUMBER: _ClassVar[int]
    SUBMITTER_FIELD_NUMBER: _ClassVar[int]
    signature_id: str
    submitter: str
    def __init__(
        self, signature_id: _Optional[str] = ..., submitter: _Optional[str] = ...
    ) -> None: ...

class ERC20MultiSigSignerRemoved(_message.Message):
    __slots__ = (
        "signature_submitters",
        "validator_id",
        "timestamp",
        "old_signer",
        "nonce",
        "epoch_seq",
    )
    SIGNATURE_SUBMITTERS_FIELD_NUMBER: _ClassVar[int]
    VALIDATOR_ID_FIELD_NUMBER: _ClassVar[int]
    TIMESTAMP_FIELD_NUMBER: _ClassVar[int]
    OLD_SIGNER_FIELD_NUMBER: _ClassVar[int]
    NONCE_FIELD_NUMBER: _ClassVar[int]
    EPOCH_SEQ_FIELD_NUMBER: _ClassVar[int]
    signature_submitters: _containers.RepeatedCompositeFieldContainer[
        ERC20MultiSigSignerRemovedSubmitter
    ]
    validator_id: str
    timestamp: int
    old_signer: str
    nonce: str
    epoch_seq: str
    def __init__(
        self,
        signature_submitters: _Optional[
            _Iterable[_Union[ERC20MultiSigSignerRemovedSubmitter, _Mapping]]
        ] = ...,
        validator_id: _Optional[str] = ...,
        timestamp: _Optional[int] = ...,
        old_signer: _Optional[str] = ...,
        nonce: _Optional[str] = ...,
        epoch_seq: _Optional[str] = ...,
    ) -> None: ...

class Transfer(_message.Message):
    __slots__ = (
        "id",
        "from_account_type",
        "to",
        "to_account_type",
        "asset",
        "amount",
        "reference",
        "status",
        "timestamp",
        "reason",
        "one_off",
        "recurring",
        "one_off_governance",
        "recurring_governance",
    )

    class Status(int, metaclass=_enum_type_wrapper.EnumTypeWrapper):
        __slots__ = ()
        STATUS_UNSPECIFIED: _ClassVar[Transfer.Status]
        STATUS_PENDING: _ClassVar[Transfer.Status]
        STATUS_DONE: _ClassVar[Transfer.Status]
        STATUS_REJECTED: _ClassVar[Transfer.Status]
        STATUS_STOPPED: _ClassVar[Transfer.Status]
        STATUS_CANCELLED: _ClassVar[Transfer.Status]
    STATUS_UNSPECIFIED: Transfer.Status
    STATUS_PENDING: Transfer.Status
    STATUS_DONE: Transfer.Status
    STATUS_REJECTED: Transfer.Status
    STATUS_STOPPED: Transfer.Status
    STATUS_CANCELLED: Transfer.Status
    ID_FIELD_NUMBER: _ClassVar[int]
    FROM_FIELD_NUMBER: _ClassVar[int]
    FROM_ACCOUNT_TYPE_FIELD_NUMBER: _ClassVar[int]
    TO_FIELD_NUMBER: _ClassVar[int]
    TO_ACCOUNT_TYPE_FIELD_NUMBER: _ClassVar[int]
    ASSET_FIELD_NUMBER: _ClassVar[int]
    AMOUNT_FIELD_NUMBER: _ClassVar[int]
    REFERENCE_FIELD_NUMBER: _ClassVar[int]
    STATUS_FIELD_NUMBER: _ClassVar[int]
    TIMESTAMP_FIELD_NUMBER: _ClassVar[int]
    REASON_FIELD_NUMBER: _ClassVar[int]
    ONE_OFF_FIELD_NUMBER: _ClassVar[int]
    RECURRING_FIELD_NUMBER: _ClassVar[int]
    ONE_OFF_GOVERNANCE_FIELD_NUMBER: _ClassVar[int]
    RECURRING_GOVERNANCE_FIELD_NUMBER: _ClassVar[int]
    id: str
    from_account_type: _vega_pb2.AccountType
    to: str
    to_account_type: _vega_pb2.AccountType
    asset: str
    amount: str
    reference: str
    status: Transfer.Status
    timestamp: int
    reason: str
    one_off: OneOffTransfer
    recurring: RecurringTransfer
    one_off_governance: OneOffGovernanceTransfer
    recurring_governance: RecurringGovernanceTransfer
    def __init__(
        self,
        id: _Optional[str] = ...,
        from_account_type: _Optional[_Union[_vega_pb2.AccountType, str]] = ...,
        to: _Optional[str] = ...,
        to_account_type: _Optional[_Union[_vega_pb2.AccountType, str]] = ...,
        asset: _Optional[str] = ...,
        amount: _Optional[str] = ...,
        reference: _Optional[str] = ...,
        status: _Optional[_Union[Transfer.Status, str]] = ...,
        timestamp: _Optional[int] = ...,
        reason: _Optional[str] = ...,
        one_off: _Optional[_Union[OneOffTransfer, _Mapping]] = ...,
        recurring: _Optional[_Union[RecurringTransfer, _Mapping]] = ...,
        one_off_governance: _Optional[_Union[OneOffGovernanceTransfer, _Mapping]] = ...,
        recurring_governance: _Optional[
            _Union[RecurringGovernanceTransfer, _Mapping]
        ] = ...,
        **kwargs
    ) -> None: ...

class OneOffGovernanceTransfer(_message.Message):
    __slots__ = ("deliver_on",)
    DELIVER_ON_FIELD_NUMBER: _ClassVar[int]
    deliver_on: int
    def __init__(self, deliver_on: _Optional[int] = ...) -> None: ...

class OneOffTransfer(_message.Message):
    __slots__ = ("deliver_on",)
    DELIVER_ON_FIELD_NUMBER: _ClassVar[int]
    deliver_on: int
    def __init__(self, deliver_on: _Optional[int] = ...) -> None: ...

class RecurringTransfer(_message.Message):
    __slots__ = ("start_epoch", "end_epoch", "factor", "dispatch_strategy")
    START_EPOCH_FIELD_NUMBER: _ClassVar[int]
    END_EPOCH_FIELD_NUMBER: _ClassVar[int]
    FACTOR_FIELD_NUMBER: _ClassVar[int]
    DISPATCH_STRATEGY_FIELD_NUMBER: _ClassVar[int]
    start_epoch: int
    end_epoch: int
    factor: str
    dispatch_strategy: _vega_pb2.DispatchStrategy
    def __init__(
        self,
        start_epoch: _Optional[int] = ...,
        end_epoch: _Optional[int] = ...,
        factor: _Optional[str] = ...,
        dispatch_strategy: _Optional[
            _Union[_vega_pb2.DispatchStrategy, _Mapping]
        ] = ...,
    ) -> None: ...

class RecurringGovernanceTransfer(_message.Message):
    __slots__ = ("start_epoch", "end_epoch", "dispatch_strategy")
    START_EPOCH_FIELD_NUMBER: _ClassVar[int]
    END_EPOCH_FIELD_NUMBER: _ClassVar[int]
    DISPATCH_STRATEGY_FIELD_NUMBER: _ClassVar[int]
    start_epoch: int
    end_epoch: int
    dispatch_strategy: _vega_pb2.DispatchStrategy
    def __init__(
        self,
        start_epoch: _Optional[int] = ...,
        end_epoch: _Optional[int] = ...,
        dispatch_strategy: _Optional[
            _Union[_vega_pb2.DispatchStrategy, _Mapping]
        ] = ...,
    ) -> None: ...

class StakeLinking(_message.Message):
    __slots__ = (
        "id",
        "type",
        "ts",
        "party",
        "amount",
        "status",
        "finalized_at",
        "tx_hash",
        "block_height",
        "block_time",
        "log_index",
        "ethereum_address",
    )

    class Type(int, metaclass=_enum_type_wrapper.EnumTypeWrapper):
        __slots__ = ()
        TYPE_UNSPECIFIED: _ClassVar[StakeLinking.Type]
        TYPE_LINK: _ClassVar[StakeLinking.Type]
        TYPE_UNLINK: _ClassVar[StakeLinking.Type]
    TYPE_UNSPECIFIED: StakeLinking.Type
    TYPE_LINK: StakeLinking.Type
    TYPE_UNLINK: StakeLinking.Type

    class Status(int, metaclass=_enum_type_wrapper.EnumTypeWrapper):
        __slots__ = ()
        STATUS_UNSPECIFIED: _ClassVar[StakeLinking.Status]
        STATUS_PENDING: _ClassVar[StakeLinking.Status]
        STATUS_ACCEPTED: _ClassVar[StakeLinking.Status]
        STATUS_REJECTED: _ClassVar[StakeLinking.Status]
    STATUS_UNSPECIFIED: StakeLinking.Status
    STATUS_PENDING: StakeLinking.Status
    STATUS_ACCEPTED: StakeLinking.Status
    STATUS_REJECTED: StakeLinking.Status
    ID_FIELD_NUMBER: _ClassVar[int]
    TYPE_FIELD_NUMBER: _ClassVar[int]
    TS_FIELD_NUMBER: _ClassVar[int]
    PARTY_FIELD_NUMBER: _ClassVar[int]
    AMOUNT_FIELD_NUMBER: _ClassVar[int]
    STATUS_FIELD_NUMBER: _ClassVar[int]
    FINALIZED_AT_FIELD_NUMBER: _ClassVar[int]
    TX_HASH_FIELD_NUMBER: _ClassVar[int]
    BLOCK_HEIGHT_FIELD_NUMBER: _ClassVar[int]
    BLOCK_TIME_FIELD_NUMBER: _ClassVar[int]
    LOG_INDEX_FIELD_NUMBER: _ClassVar[int]
    ETHEREUM_ADDRESS_FIELD_NUMBER: _ClassVar[int]
    id: str
    type: StakeLinking.Type
    ts: int
    party: str
    amount: str
    status: StakeLinking.Status
    finalized_at: int
    tx_hash: str
    block_height: int
    block_time: int
    log_index: int
    ethereum_address: str
    def __init__(
        self,
        id: _Optional[str] = ...,
        type: _Optional[_Union[StakeLinking.Type, str]] = ...,
        ts: _Optional[int] = ...,
        party: _Optional[str] = ...,
        amount: _Optional[str] = ...,
        status: _Optional[_Union[StakeLinking.Status, str]] = ...,
        finalized_at: _Optional[int] = ...,
        tx_hash: _Optional[str] = ...,
        block_height: _Optional[int] = ...,
        block_time: _Optional[int] = ...,
        log_index: _Optional[int] = ...,
        ethereum_address: _Optional[str] = ...,
    ) -> None: ...

class ERC20MultiSigSignerEvent(_message.Message):
    __slots__ = (
        "id",
        "type",
        "signer",
        "nonce",
        "block_time",
        "tx_hash",
        "log_index",
        "block_number",
    )

    class Type(int, metaclass=_enum_type_wrapper.EnumTypeWrapper):
        __slots__ = ()
        TYPE_UNSPECIFIED: _ClassVar[ERC20MultiSigSignerEvent.Type]
        TYPE_ADDED: _ClassVar[ERC20MultiSigSignerEvent.Type]
        TYPE_REMOVED: _ClassVar[ERC20MultiSigSignerEvent.Type]
    TYPE_UNSPECIFIED: ERC20MultiSigSignerEvent.Type
    TYPE_ADDED: ERC20MultiSigSignerEvent.Type
    TYPE_REMOVED: ERC20MultiSigSignerEvent.Type
    ID_FIELD_NUMBER: _ClassVar[int]
    TYPE_FIELD_NUMBER: _ClassVar[int]
    SIGNER_FIELD_NUMBER: _ClassVar[int]
    NONCE_FIELD_NUMBER: _ClassVar[int]
    BLOCK_TIME_FIELD_NUMBER: _ClassVar[int]
    TX_HASH_FIELD_NUMBER: _ClassVar[int]
    LOG_INDEX_FIELD_NUMBER: _ClassVar[int]
    BLOCK_NUMBER_FIELD_NUMBER: _ClassVar[int]
    id: str
    type: ERC20MultiSigSignerEvent.Type
    signer: str
    nonce: str
    block_time: int
    tx_hash: str
    log_index: int
    block_number: int
    def __init__(
        self,
        id: _Optional[str] = ...,
        type: _Optional[_Union[ERC20MultiSigSignerEvent.Type, str]] = ...,
        signer: _Optional[str] = ...,
        nonce: _Optional[str] = ...,
        block_time: _Optional[int] = ...,
        tx_hash: _Optional[str] = ...,
        log_index: _Optional[int] = ...,
        block_number: _Optional[int] = ...,
    ) -> None: ...

class ERC20MultiSigThresholdSetEvent(_message.Message):
    __slots__ = (
        "id",
        "new_threshold",
        "nonce",
        "block_time",
        "tx_hash",
        "log_index",
        "block_number",
    )
    ID_FIELD_NUMBER: _ClassVar[int]
    NEW_THRESHOLD_FIELD_NUMBER: _ClassVar[int]
    NONCE_FIELD_NUMBER: _ClassVar[int]
    BLOCK_TIME_FIELD_NUMBER: _ClassVar[int]
    TX_HASH_FIELD_NUMBER: _ClassVar[int]
    LOG_INDEX_FIELD_NUMBER: _ClassVar[int]
    BLOCK_NUMBER_FIELD_NUMBER: _ClassVar[int]
    id: str
    new_threshold: int
    nonce: str
    block_time: int
    tx_hash: str
    log_index: int
    block_number: int
    def __init__(
        self,
        id: _Optional[str] = ...,
        new_threshold: _Optional[int] = ...,
        nonce: _Optional[str] = ...,
        block_time: _Optional[int] = ...,
        tx_hash: _Optional[str] = ...,
        log_index: _Optional[int] = ...,
        block_number: _Optional[int] = ...,
    ) -> None: ...

class CheckpointEvent(_message.Message):
    __slots__ = ("hash", "block_hash", "block_height")
    HASH_FIELD_NUMBER: _ClassVar[int]
    BLOCK_HASH_FIELD_NUMBER: _ClassVar[int]
    BLOCK_HEIGHT_FIELD_NUMBER: _ClassVar[int]
    hash: str
    block_hash: str
    block_height: int
    def __init__(
        self,
        hash: _Optional[str] = ...,
        block_hash: _Optional[str] = ...,
        block_height: _Optional[int] = ...,
    ) -> None: ...

class StreamStartEvent(_message.Message):
    __slots__ = ("chain_id",)
    CHAIN_ID_FIELD_NUMBER: _ClassVar[int]
    chain_id: str
    def __init__(self, chain_id: _Optional[str] = ...) -> None: ...

class RewardPayoutEvent(_message.Message):
    __slots__ = (
        "party",
        "epoch_seq",
        "asset",
        "amount",
        "percent_of_total_reward",
        "timestamp",
        "reward_type",
        "market",
        "locked_until_epoch",
    )
    PARTY_FIELD_NUMBER: _ClassVar[int]
    EPOCH_SEQ_FIELD_NUMBER: _ClassVar[int]
    ASSET_FIELD_NUMBER: _ClassVar[int]
    AMOUNT_FIELD_NUMBER: _ClassVar[int]
    PERCENT_OF_TOTAL_REWARD_FIELD_NUMBER: _ClassVar[int]
    TIMESTAMP_FIELD_NUMBER: _ClassVar[int]
    REWARD_TYPE_FIELD_NUMBER: _ClassVar[int]
    MARKET_FIELD_NUMBER: _ClassVar[int]
    LOCKED_UNTIL_EPOCH_FIELD_NUMBER: _ClassVar[int]
    party: str
    epoch_seq: str
    asset: str
    amount: str
    percent_of_total_reward: str
    timestamp: int
    reward_type: str
    market: str
    locked_until_epoch: str
    def __init__(
        self,
        party: _Optional[str] = ...,
        epoch_seq: _Optional[str] = ...,
        asset: _Optional[str] = ...,
        amount: _Optional[str] = ...,
        percent_of_total_reward: _Optional[str] = ...,
        timestamp: _Optional[int] = ...,
        reward_type: _Optional[str] = ...,
        market: _Optional[str] = ...,
        locked_until_epoch: _Optional[str] = ...,
    ) -> None: ...

class ValidatorScoreEvent(_message.Message):
    __slots__ = (
        "node_id",
        "epoch_seq",
        "validator_score",
        "normalised_score",
        "validator_performance",
        "raw_validator_score",
        "validator_status",
        "multisig_score",
    )
    NODE_ID_FIELD_NUMBER: _ClassVar[int]
    EPOCH_SEQ_FIELD_NUMBER: _ClassVar[int]
    VALIDATOR_SCORE_FIELD_NUMBER: _ClassVar[int]
    NORMALISED_SCORE_FIELD_NUMBER: _ClassVar[int]
    VALIDATOR_PERFORMANCE_FIELD_NUMBER: _ClassVar[int]
    RAW_VALIDATOR_SCORE_FIELD_NUMBER: _ClassVar[int]
    VALIDATOR_STATUS_FIELD_NUMBER: _ClassVar[int]
    MULTISIG_SCORE_FIELD_NUMBER: _ClassVar[int]
    node_id: str
    epoch_seq: str
    validator_score: str
    normalised_score: str
    validator_performance: str
    raw_validator_score: str
    validator_status: str
    multisig_score: str
    def __init__(
        self,
        node_id: _Optional[str] = ...,
        epoch_seq: _Optional[str] = ...,
        validator_score: _Optional[str] = ...,
        normalised_score: _Optional[str] = ...,
        validator_performance: _Optional[str] = ...,
        raw_validator_score: _Optional[str] = ...,
        validator_status: _Optional[str] = ...,
        multisig_score: _Optional[str] = ...,
    ) -> None: ...

class DelegationBalanceEvent(_message.Message):
    __slots__ = ("party", "node_id", "amount", "epoch_seq")
    PARTY_FIELD_NUMBER: _ClassVar[int]
    NODE_ID_FIELD_NUMBER: _ClassVar[int]
    AMOUNT_FIELD_NUMBER: _ClassVar[int]
    EPOCH_SEQ_FIELD_NUMBER: _ClassVar[int]
    party: str
    node_id: str
    amount: str
    epoch_seq: str
    def __init__(
        self,
        party: _Optional[str] = ...,
        node_id: _Optional[str] = ...,
        amount: _Optional[str] = ...,
        epoch_seq: _Optional[str] = ...,
    ) -> None: ...

class MarketEvent(_message.Message):
    __slots__ = ("market_id", "payload")
    MARKET_ID_FIELD_NUMBER: _ClassVar[int]
    PAYLOAD_FIELD_NUMBER: _ClassVar[int]
    market_id: str
    payload: str
    def __init__(
        self, market_id: _Optional[str] = ..., payload: _Optional[str] = ...
    ) -> None: ...

class TransferFees(_message.Message):
    __slots__ = ("transfer_id", "amount", "epoch")
    TRANSFER_ID_FIELD_NUMBER: _ClassVar[int]
    AMOUNT_FIELD_NUMBER: _ClassVar[int]
    EPOCH_FIELD_NUMBER: _ClassVar[int]
    transfer_id: str
    amount: str
    epoch: int
    def __init__(
        self,
        transfer_id: _Optional[str] = ...,
        amount: _Optional[str] = ...,
        epoch: _Optional[int] = ...,
    ) -> None: ...

class TransactionResult(_message.Message):
    __slots__ = (
        "party_id",
        "status",
        "hash",
        "order_submission",
        "order_amendment",
        "order_cancellation",
        "proposal",
        "vote_submission",
        "liquidity_provision_submission",
        "withdraw_submission",
        "delegate_submission",
        "undelegate_submission",
        "liquidity_provision_cancellation",
        "liquidity_provision_amendment",
        "transfer",
        "cancel_transfer",
        "announce_node",
        "oracle_data_submission",
        "protocol_upgrade_proposal",
        "issue_signatures",
        "batch_market_instructions",
        "key_rotate_submission",
        "ethereum_key_rotate_submission",
        "stop_order_submission",
        "stop_order_cancellation",
        "create_referral_set",
        "update_referral_set",
        "apply_referral_code",
        "update_margin_mode",
        "join_team",
        "success",
        "failure",
    )

    class SuccessDetails(_message.Message):
        __slots__ = ()
        def __init__(self) -> None: ...

    class FailureDetails(_message.Message):
        __slots__ = ("error",)
        ERROR_FIELD_NUMBER: _ClassVar[int]
        error: str
        def __init__(self, error: _Optional[str] = ...) -> None: ...
    PARTY_ID_FIELD_NUMBER: _ClassVar[int]
    STATUS_FIELD_NUMBER: _ClassVar[int]
    HASH_FIELD_NUMBER: _ClassVar[int]
    ORDER_SUBMISSION_FIELD_NUMBER: _ClassVar[int]
    ORDER_AMENDMENT_FIELD_NUMBER: _ClassVar[int]
    ORDER_CANCELLATION_FIELD_NUMBER: _ClassVar[int]
    PROPOSAL_FIELD_NUMBER: _ClassVar[int]
    VOTE_SUBMISSION_FIELD_NUMBER: _ClassVar[int]
    LIQUIDITY_PROVISION_SUBMISSION_FIELD_NUMBER: _ClassVar[int]
    WITHDRAW_SUBMISSION_FIELD_NUMBER: _ClassVar[int]
    DELEGATE_SUBMISSION_FIELD_NUMBER: _ClassVar[int]
    UNDELEGATE_SUBMISSION_FIELD_NUMBER: _ClassVar[int]
    LIQUIDITY_PROVISION_CANCELLATION_FIELD_NUMBER: _ClassVar[int]
    LIQUIDITY_PROVISION_AMENDMENT_FIELD_NUMBER: _ClassVar[int]
    TRANSFER_FIELD_NUMBER: _ClassVar[int]
    CANCEL_TRANSFER_FIELD_NUMBER: _ClassVar[int]
    ANNOUNCE_NODE_FIELD_NUMBER: _ClassVar[int]
    ORACLE_DATA_SUBMISSION_FIELD_NUMBER: _ClassVar[int]
    PROTOCOL_UPGRADE_PROPOSAL_FIELD_NUMBER: _ClassVar[int]
    ISSUE_SIGNATURES_FIELD_NUMBER: _ClassVar[int]
    BATCH_MARKET_INSTRUCTIONS_FIELD_NUMBER: _ClassVar[int]
    KEY_ROTATE_SUBMISSION_FIELD_NUMBER: _ClassVar[int]
    ETHEREUM_KEY_ROTATE_SUBMISSION_FIELD_NUMBER: _ClassVar[int]
    STOP_ORDER_SUBMISSION_FIELD_NUMBER: _ClassVar[int]
    STOP_ORDER_CANCELLATION_FIELD_NUMBER: _ClassVar[int]
    CREATE_REFERRAL_SET_FIELD_NUMBER: _ClassVar[int]
    UPDATE_REFERRAL_SET_FIELD_NUMBER: _ClassVar[int]
    APPLY_REFERRAL_CODE_FIELD_NUMBER: _ClassVar[int]
    UPDATE_MARGIN_MODE_FIELD_NUMBER: _ClassVar[int]
    JOIN_TEAM_FIELD_NUMBER: _ClassVar[int]
    SUCCESS_FIELD_NUMBER: _ClassVar[int]
    FAILURE_FIELD_NUMBER: _ClassVar[int]
    party_id: str
    status: bool
    hash: str
    order_submission: _commands_pb2.OrderSubmission
    order_amendment: _commands_pb2.OrderAmendment
    order_cancellation: _commands_pb2.OrderCancellation
    proposal: _commands_pb2.ProposalSubmission
    vote_submission: _commands_pb2.VoteSubmission
    liquidity_provision_submission: _commands_pb2.LiquidityProvisionSubmission
    withdraw_submission: _commands_pb2.WithdrawSubmission
    delegate_submission: _commands_pb2.DelegateSubmission
    undelegate_submission: _commands_pb2.UndelegateSubmission
    liquidity_provision_cancellation: _commands_pb2.LiquidityProvisionCancellation
    liquidity_provision_amendment: _commands_pb2.LiquidityProvisionAmendment
    transfer: _commands_pb2.Transfer
    cancel_transfer: _commands_pb2.CancelTransfer
    announce_node: _validator_commands_pb2.AnnounceNode
    oracle_data_submission: _data_pb2.OracleDataSubmission
    protocol_upgrade_proposal: _validator_commands_pb2.ProtocolUpgradeProposal
    issue_signatures: _commands_pb2.IssueSignatures
    batch_market_instructions: _commands_pb2.BatchMarketInstructions
    key_rotate_submission: _validator_commands_pb2.KeyRotateSubmission
    ethereum_key_rotate_submission: _validator_commands_pb2.EthereumKeyRotateSubmission
    stop_order_submission: _commands_pb2.StopOrdersSubmission
    stop_order_cancellation: _commands_pb2.StopOrdersCancellation
    create_referral_set: _commands_pb2.CreateReferralSet
    update_referral_set: _commands_pb2.UpdateReferralSet
    apply_referral_code: _commands_pb2.ApplyReferralCode
    update_margin_mode: _commands_pb2.UpdateMarginMode
    join_team: _commands_pb2.JoinTeam
    success: TransactionResult.SuccessDetails
    failure: TransactionResult.FailureDetails
    def __init__(
        self,
        party_id: _Optional[str] = ...,
        status: bool = ...,
        hash: _Optional[str] = ...,
        order_submission: _Optional[
            _Union[_commands_pb2.OrderSubmission, _Mapping]
        ] = ...,
        order_amendment: _Optional[
            _Union[_commands_pb2.OrderAmendment, _Mapping]
        ] = ...,
        order_cancellation: _Optional[
            _Union[_commands_pb2.OrderCancellation, _Mapping]
        ] = ...,
        proposal: _Optional[_Union[_commands_pb2.ProposalSubmission, _Mapping]] = ...,
        vote_submission: _Optional[
            _Union[_commands_pb2.VoteSubmission, _Mapping]
        ] = ...,
        liquidity_provision_submission: _Optional[
            _Union[_commands_pb2.LiquidityProvisionSubmission, _Mapping]
        ] = ...,
        withdraw_submission: _Optional[
            _Union[_commands_pb2.WithdrawSubmission, _Mapping]
        ] = ...,
        delegate_submission: _Optional[
            _Union[_commands_pb2.DelegateSubmission, _Mapping]
        ] = ...,
        undelegate_submission: _Optional[
            _Union[_commands_pb2.UndelegateSubmission, _Mapping]
        ] = ...,
        liquidity_provision_cancellation: _Optional[
            _Union[_commands_pb2.LiquidityProvisionCancellation, _Mapping]
        ] = ...,
        liquidity_provision_amendment: _Optional[
            _Union[_commands_pb2.LiquidityProvisionAmendment, _Mapping]
        ] = ...,
        transfer: _Optional[_Union[_commands_pb2.Transfer, _Mapping]] = ...,
        cancel_transfer: _Optional[
            _Union[_commands_pb2.CancelTransfer, _Mapping]
        ] = ...,
        announce_node: _Optional[
            _Union[_validator_commands_pb2.AnnounceNode, _Mapping]
        ] = ...,
        oracle_data_submission: _Optional[
            _Union[_data_pb2.OracleDataSubmission, _Mapping]
        ] = ...,
        protocol_upgrade_proposal: _Optional[
            _Union[_validator_commands_pb2.ProtocolUpgradeProposal, _Mapping]
        ] = ...,
        issue_signatures: _Optional[
            _Union[_commands_pb2.IssueSignatures, _Mapping]
        ] = ...,
        batch_market_instructions: _Optional[
            _Union[_commands_pb2.BatchMarketInstructions, _Mapping]
        ] = ...,
        key_rotate_submission: _Optional[
            _Union[_validator_commands_pb2.KeyRotateSubmission, _Mapping]
        ] = ...,
        ethereum_key_rotate_submission: _Optional[
            _Union[_validator_commands_pb2.EthereumKeyRotateSubmission, _Mapping]
        ] = ...,
        stop_order_submission: _Optional[
            _Union[_commands_pb2.StopOrdersSubmission, _Mapping]
        ] = ...,
        stop_order_cancellation: _Optional[
            _Union[_commands_pb2.StopOrdersCancellation, _Mapping]
        ] = ...,
        create_referral_set: _Optional[
            _Union[_commands_pb2.CreateReferralSet, _Mapping]
        ] = ...,
        update_referral_set: _Optional[
            _Union[_commands_pb2.UpdateReferralSet, _Mapping]
        ] = ...,
        apply_referral_code: _Optional[
            _Union[_commands_pb2.ApplyReferralCode, _Mapping]
        ] = ...,
        update_margin_mode: _Optional[
            _Union[_commands_pb2.UpdateMarginMode, _Mapping]
        ] = ...,
        join_team: _Optional[_Union[_commands_pb2.JoinTeam, _Mapping]] = ...,
        success: _Optional[_Union[TransactionResult.SuccessDetails, _Mapping]] = ...,
        failure: _Optional[_Union[TransactionResult.FailureDetails, _Mapping]] = ...,
    ) -> None: ...

class TxErrorEvent(_message.Message):
    __slots__ = (
        "party_id",
        "err_msg",
        "order_submission",
        "order_amendment",
        "order_cancellation",
        "proposal",
        "vote_submission",
        "liquidity_provision_submission",
        "withdraw_submission",
        "delegate_submission",
        "undelegate_submission",
        "liquidity_provision_cancellation",
        "liquidity_provision_amendment",
        "transfer",
        "cancel_transfer",
        "announce_node",
        "oracle_data_submission",
        "protocol_upgrade_proposal",
        "issue_signatures",
        "batch_market_instructions",
    )
    PARTY_ID_FIELD_NUMBER: _ClassVar[int]
    ERR_MSG_FIELD_NUMBER: _ClassVar[int]
    ORDER_SUBMISSION_FIELD_NUMBER: _ClassVar[int]
    ORDER_AMENDMENT_FIELD_NUMBER: _ClassVar[int]
    ORDER_CANCELLATION_FIELD_NUMBER: _ClassVar[int]
    PROPOSAL_FIELD_NUMBER: _ClassVar[int]
    VOTE_SUBMISSION_FIELD_NUMBER: _ClassVar[int]
    LIQUIDITY_PROVISION_SUBMISSION_FIELD_NUMBER: _ClassVar[int]
    WITHDRAW_SUBMISSION_FIELD_NUMBER: _ClassVar[int]
    DELEGATE_SUBMISSION_FIELD_NUMBER: _ClassVar[int]
    UNDELEGATE_SUBMISSION_FIELD_NUMBER: _ClassVar[int]
    LIQUIDITY_PROVISION_CANCELLATION_FIELD_NUMBER: _ClassVar[int]
    LIQUIDITY_PROVISION_AMENDMENT_FIELD_NUMBER: _ClassVar[int]
    TRANSFER_FIELD_NUMBER: _ClassVar[int]
    CANCEL_TRANSFER_FIELD_NUMBER: _ClassVar[int]
    ANNOUNCE_NODE_FIELD_NUMBER: _ClassVar[int]
    ORACLE_DATA_SUBMISSION_FIELD_NUMBER: _ClassVar[int]
    PROTOCOL_UPGRADE_PROPOSAL_FIELD_NUMBER: _ClassVar[int]
    ISSUE_SIGNATURES_FIELD_NUMBER: _ClassVar[int]
    BATCH_MARKET_INSTRUCTIONS_FIELD_NUMBER: _ClassVar[int]
    party_id: str
    err_msg: str
    order_submission: _commands_pb2.OrderSubmission
    order_amendment: _commands_pb2.OrderAmendment
    order_cancellation: _commands_pb2.OrderCancellation
    proposal: _commands_pb2.ProposalSubmission
    vote_submission: _commands_pb2.VoteSubmission
    liquidity_provision_submission: _commands_pb2.LiquidityProvisionSubmission
    withdraw_submission: _commands_pb2.WithdrawSubmission
    delegate_submission: _commands_pb2.DelegateSubmission
    undelegate_submission: _commands_pb2.UndelegateSubmission
    liquidity_provision_cancellation: _commands_pb2.LiquidityProvisionCancellation
    liquidity_provision_amendment: _commands_pb2.LiquidityProvisionAmendment
    transfer: _commands_pb2.Transfer
    cancel_transfer: _commands_pb2.CancelTransfer
    announce_node: _validator_commands_pb2.AnnounceNode
    oracle_data_submission: _data_pb2.OracleDataSubmission
    protocol_upgrade_proposal: _validator_commands_pb2.ProtocolUpgradeProposal
    issue_signatures: _commands_pb2.IssueSignatures
    batch_market_instructions: _commands_pb2.BatchMarketInstructions
    def __init__(
        self,
        party_id: _Optional[str] = ...,
        err_msg: _Optional[str] = ...,
        order_submission: _Optional[
            _Union[_commands_pb2.OrderSubmission, _Mapping]
        ] = ...,
        order_amendment: _Optional[
            _Union[_commands_pb2.OrderAmendment, _Mapping]
        ] = ...,
        order_cancellation: _Optional[
            _Union[_commands_pb2.OrderCancellation, _Mapping]
        ] = ...,
        proposal: _Optional[_Union[_commands_pb2.ProposalSubmission, _Mapping]] = ...,
        vote_submission: _Optional[
            _Union[_commands_pb2.VoteSubmission, _Mapping]
        ] = ...,
        liquidity_provision_submission: _Optional[
            _Union[_commands_pb2.LiquidityProvisionSubmission, _Mapping]
        ] = ...,
        withdraw_submission: _Optional[
            _Union[_commands_pb2.WithdrawSubmission, _Mapping]
        ] = ...,
        delegate_submission: _Optional[
            _Union[_commands_pb2.DelegateSubmission, _Mapping]
        ] = ...,
        undelegate_submission: _Optional[
            _Union[_commands_pb2.UndelegateSubmission, _Mapping]
        ] = ...,
        liquidity_provision_cancellation: _Optional[
            _Union[_commands_pb2.LiquidityProvisionCancellation, _Mapping]
        ] = ...,
        liquidity_provision_amendment: _Optional[
            _Union[_commands_pb2.LiquidityProvisionAmendment, _Mapping]
        ] = ...,
        transfer: _Optional[_Union[_commands_pb2.Transfer, _Mapping]] = ...,
        cancel_transfer: _Optional[
            _Union[_commands_pb2.CancelTransfer, _Mapping]
        ] = ...,
        announce_node: _Optional[
            _Union[_validator_commands_pb2.AnnounceNode, _Mapping]
        ] = ...,
        oracle_data_submission: _Optional[
            _Union[_data_pb2.OracleDataSubmission, _Mapping]
        ] = ...,
        protocol_upgrade_proposal: _Optional[
            _Union[_validator_commands_pb2.ProtocolUpgradeProposal, _Mapping]
        ] = ...,
        issue_signatures: _Optional[
            _Union[_commands_pb2.IssueSignatures, _Mapping]
        ] = ...,
        batch_market_instructions: _Optional[
            _Union[_commands_pb2.BatchMarketInstructions, _Mapping]
        ] = ...,
    ) -> None: ...

class TimeUpdate(_message.Message):
    __slots__ = ("timestamp",)
    TIMESTAMP_FIELD_NUMBER: _ClassVar[int]
    timestamp: int
    def __init__(self, timestamp: _Optional[int] = ...) -> None: ...

class EpochEvent(_message.Message):
    __slots__ = ("seq", "action", "start_time", "expire_time", "end_time")
    SEQ_FIELD_NUMBER: _ClassVar[int]
    ACTION_FIELD_NUMBER: _ClassVar[int]
    START_TIME_FIELD_NUMBER: _ClassVar[int]
    EXPIRE_TIME_FIELD_NUMBER: _ClassVar[int]
    END_TIME_FIELD_NUMBER: _ClassVar[int]
    seq: int
    action: _vega_pb2.EpochAction
    start_time: int
    expire_time: int
    end_time: int
    def __init__(
        self,
        seq: _Optional[int] = ...,
        action: _Optional[_Union[_vega_pb2.EpochAction, str]] = ...,
        start_time: _Optional[int] = ...,
        expire_time: _Optional[int] = ...,
        end_time: _Optional[int] = ...,
    ) -> None: ...

class LedgerMovements(_message.Message):
    __slots__ = ("ledger_movements",)
    LEDGER_MOVEMENTS_FIELD_NUMBER: _ClassVar[int]
    ledger_movements: _containers.RepeatedCompositeFieldContainer[
        _vega_pb2.LedgerMovement
    ]
    def __init__(
        self,
        ledger_movements: _Optional[
            _Iterable[_Union[_vega_pb2.LedgerMovement, _Mapping]]
        ] = ...,
    ) -> None: ...

class PositionResolution(_message.Message):
    __slots__ = ("market_id", "distressed", "closed", "mark_price")
    MARKET_ID_FIELD_NUMBER: _ClassVar[int]
    DISTRESSED_FIELD_NUMBER: _ClassVar[int]
    CLOSED_FIELD_NUMBER: _ClassVar[int]
    MARK_PRICE_FIELD_NUMBER: _ClassVar[int]
    market_id: str
    distressed: int
    closed: int
    mark_price: str
    def __init__(
        self,
        market_id: _Optional[str] = ...,
        distressed: _Optional[int] = ...,
        closed: _Optional[int] = ...,
        mark_price: _Optional[str] = ...,
    ) -> None: ...

class LossSocialization(_message.Message):
    __slots__ = ("market_id", "party_id", "amount")
    MARKET_ID_FIELD_NUMBER: _ClassVar[int]
    PARTY_ID_FIELD_NUMBER: _ClassVar[int]
    AMOUNT_FIELD_NUMBER: _ClassVar[int]
    market_id: str
    party_id: str
    amount: str
    def __init__(
        self,
        market_id: _Optional[str] = ...,
        party_id: _Optional[str] = ...,
        amount: _Optional[str] = ...,
    ) -> None: ...

class TradeSettlement(_message.Message):
    __slots__ = ("size", "price", "market_price")
    SIZE_FIELD_NUMBER: _ClassVar[int]
    PRICE_FIELD_NUMBER: _ClassVar[int]
    MARKET_PRICE_FIELD_NUMBER: _ClassVar[int]
    size: int
    price: str
    market_price: str
    def __init__(
        self,
        size: _Optional[int] = ...,
        price: _Optional[str] = ...,
        market_price: _Optional[str] = ...,
    ) -> None: ...

class SettlePosition(_message.Message):
    __slots__ = (
        "market_id",
        "party_id",
        "price",
        "trade_settlements",
        "position_factor",
    )
    MARKET_ID_FIELD_NUMBER: _ClassVar[int]
    PARTY_ID_FIELD_NUMBER: _ClassVar[int]
    PRICE_FIELD_NUMBER: _ClassVar[int]
    TRADE_SETTLEMENTS_FIELD_NUMBER: _ClassVar[int]
    POSITION_FACTOR_FIELD_NUMBER: _ClassVar[int]
    market_id: str
    party_id: str
    price: str
    trade_settlements: _containers.RepeatedCompositeFieldContainer[TradeSettlement]
    position_factor: str
    def __init__(
        self,
        market_id: _Optional[str] = ...,
        party_id: _Optional[str] = ...,
        price: _Optional[str] = ...,
        trade_settlements: _Optional[
            _Iterable[_Union[TradeSettlement, _Mapping]]
        ] = ...,
        position_factor: _Optional[str] = ...,
    ) -> None: ...

class SettleMarket(_message.Message):
    __slots__ = ("market_id", "price", "position_factor")
    MARKET_ID_FIELD_NUMBER: _ClassVar[int]
    PRICE_FIELD_NUMBER: _ClassVar[int]
    POSITION_FACTOR_FIELD_NUMBER: _ClassVar[int]
    market_id: str
    price: str
    position_factor: str
    def __init__(
        self,
        market_id: _Optional[str] = ...,
        price: _Optional[str] = ...,
        position_factor: _Optional[str] = ...,
    ) -> None: ...

class PositionStateEvent(_message.Message):
    __slots__ = (
        "party_id",
        "market_id",
        "size",
        "potential_buys",
        "potential_sells",
        "vw_buy_price",
        "vw_sell_price",
    )
    PARTY_ID_FIELD_NUMBER: _ClassVar[int]
    MARKET_ID_FIELD_NUMBER: _ClassVar[int]
    SIZE_FIELD_NUMBER: _ClassVar[int]
    POTENTIAL_BUYS_FIELD_NUMBER: _ClassVar[int]
    POTENTIAL_SELLS_FIELD_NUMBER: _ClassVar[int]
    VW_BUY_PRICE_FIELD_NUMBER: _ClassVar[int]
    VW_SELL_PRICE_FIELD_NUMBER: _ClassVar[int]
    party_id: str
    market_id: str
    size: int
    potential_buys: int
    potential_sells: int
    vw_buy_price: str
    vw_sell_price: str
    def __init__(
        self,
        party_id: _Optional[str] = ...,
        market_id: _Optional[str] = ...,
        size: _Optional[int] = ...,
        potential_buys: _Optional[int] = ...,
        potential_sells: _Optional[int] = ...,
        vw_buy_price: _Optional[str] = ...,
        vw_sell_price: _Optional[str] = ...,
    ) -> None: ...

class SettleDistressed(_message.Message):
    __slots__ = ("market_id", "party_id", "margin", "price")
    MARKET_ID_FIELD_NUMBER: _ClassVar[int]
    PARTY_ID_FIELD_NUMBER: _ClassVar[int]
    MARGIN_FIELD_NUMBER: _ClassVar[int]
    PRICE_FIELD_NUMBER: _ClassVar[int]
    market_id: str
    party_id: str
    margin: str
    price: str
    def __init__(
        self,
        market_id: _Optional[str] = ...,
        party_id: _Optional[str] = ...,
        margin: _Optional[str] = ...,
        price: _Optional[str] = ...,
    ) -> None: ...

class DistressedOrders(_message.Message):
    __slots__ = ("market_id", "parties")
    MARKET_ID_FIELD_NUMBER: _ClassVar[int]
    PARTIES_FIELD_NUMBER: _ClassVar[int]
    market_id: str
    parties: _containers.RepeatedScalarFieldContainer[str]
    def __init__(
        self, market_id: _Optional[str] = ..., parties: _Optional[_Iterable[str]] = ...
    ) -> None: ...

class DistressedPositions(_message.Message):
    __slots__ = ("market_id", "distressed_parties", "safe_parties")
    MARKET_ID_FIELD_NUMBER: _ClassVar[int]
    DISTRESSED_PARTIES_FIELD_NUMBER: _ClassVar[int]
    SAFE_PARTIES_FIELD_NUMBER: _ClassVar[int]
    market_id: str
    distressed_parties: _containers.RepeatedScalarFieldContainer[str]
    safe_parties: _containers.RepeatedScalarFieldContainer[str]
    def __init__(
        self,
        market_id: _Optional[str] = ...,
        distressed_parties: _Optional[_Iterable[str]] = ...,
        safe_parties: _Optional[_Iterable[str]] = ...,
    ) -> None: ...

class MarketTick(_message.Message):
    __slots__ = ("id", "time")
    ID_FIELD_NUMBER: _ClassVar[int]
    TIME_FIELD_NUMBER: _ClassVar[int]
    id: str
    time: int
    def __init__(
        self, id: _Optional[str] = ..., time: _Optional[int] = ...
    ) -> None: ...

class AuctionEvent(_message.Message):
    __slots__ = (
        "market_id",
        "opening_auction",
        "leave",
        "start",
        "end",
        "trigger",
        "extension_trigger",
    )
    MARKET_ID_FIELD_NUMBER: _ClassVar[int]
    OPENING_AUCTION_FIELD_NUMBER: _ClassVar[int]
    LEAVE_FIELD_NUMBER: _ClassVar[int]
    START_FIELD_NUMBER: _ClassVar[int]
    END_FIELD_NUMBER: _ClassVar[int]
    TRIGGER_FIELD_NUMBER: _ClassVar[int]
    EXTENSION_TRIGGER_FIELD_NUMBER: _ClassVar[int]
    market_id: str
    opening_auction: bool
    leave: bool
    start: int
    end: int
    trigger: _vega_pb2.AuctionTrigger
    extension_trigger: _vega_pb2.AuctionTrigger
    def __init__(
        self,
        market_id: _Optional[str] = ...,
        opening_auction: bool = ...,
        leave: bool = ...,
        start: _Optional[int] = ...,
        end: _Optional[int] = ...,
        trigger: _Optional[_Union[_vega_pb2.AuctionTrigger, str]] = ...,
        extension_trigger: _Optional[_Union[_vega_pb2.AuctionTrigger, str]] = ...,
    ) -> None: ...

class ValidatorUpdate(_message.Message):
    __slots__ = (
        "node_id",
        "vega_pub_key",
        "ethereum_address",
        "tm_pub_key",
        "info_url",
        "country",
        "name",
        "avatar_url",
        "vega_pub_key_index",
        "added",
        "from_epoch",
        "submitter_address",
        "epoch_seq",
    )
    NODE_ID_FIELD_NUMBER: _ClassVar[int]
    VEGA_PUB_KEY_FIELD_NUMBER: _ClassVar[int]
    ETHEREUM_ADDRESS_FIELD_NUMBER: _ClassVar[int]
    TM_PUB_KEY_FIELD_NUMBER: _ClassVar[int]
    INFO_URL_FIELD_NUMBER: _ClassVar[int]
    COUNTRY_FIELD_NUMBER: _ClassVar[int]
    NAME_FIELD_NUMBER: _ClassVar[int]
    AVATAR_URL_FIELD_NUMBER: _ClassVar[int]
    VEGA_PUB_KEY_INDEX_FIELD_NUMBER: _ClassVar[int]
    ADDED_FIELD_NUMBER: _ClassVar[int]
    FROM_EPOCH_FIELD_NUMBER: _ClassVar[int]
    SUBMITTER_ADDRESS_FIELD_NUMBER: _ClassVar[int]
    EPOCH_SEQ_FIELD_NUMBER: _ClassVar[int]
    node_id: str
    vega_pub_key: str
    ethereum_address: str
    tm_pub_key: str
    info_url: str
    country: str
    name: str
    avatar_url: str
    vega_pub_key_index: int
    added: bool
    from_epoch: int
    submitter_address: str
    epoch_seq: int
    def __init__(
        self,
        node_id: _Optional[str] = ...,
        vega_pub_key: _Optional[str] = ...,
        ethereum_address: _Optional[str] = ...,
        tm_pub_key: _Optional[str] = ...,
        info_url: _Optional[str] = ...,
        country: _Optional[str] = ...,
        name: _Optional[str] = ...,
        avatar_url: _Optional[str] = ...,
        vega_pub_key_index: _Optional[int] = ...,
        added: bool = ...,
        from_epoch: _Optional[int] = ...,
        submitter_address: _Optional[str] = ...,
        epoch_seq: _Optional[int] = ...,
    ) -> None: ...

class ValidatorRankingEvent(_message.Message):
    __slots__ = (
        "node_id",
        "stake_score",
        "performance_score",
        "ranking_score",
        "previous_status",
        "next_status",
        "epoch_seq",
        "tm_voting_power",
    )
    NODE_ID_FIELD_NUMBER: _ClassVar[int]
    STAKE_SCORE_FIELD_NUMBER: _ClassVar[int]
    PERFORMANCE_SCORE_FIELD_NUMBER: _ClassVar[int]
    RANKING_SCORE_FIELD_NUMBER: _ClassVar[int]
    PREVIOUS_STATUS_FIELD_NUMBER: _ClassVar[int]
    NEXT_STATUS_FIELD_NUMBER: _ClassVar[int]
    EPOCH_SEQ_FIELD_NUMBER: _ClassVar[int]
    TM_VOTING_POWER_FIELD_NUMBER: _ClassVar[int]
    node_id: str
    stake_score: str
    performance_score: str
    ranking_score: str
    previous_status: str
    next_status: str
    epoch_seq: str
    tm_voting_power: int
    def __init__(
        self,
        node_id: _Optional[str] = ...,
        stake_score: _Optional[str] = ...,
        performance_score: _Optional[str] = ...,
        ranking_score: _Optional[str] = ...,
        previous_status: _Optional[str] = ...,
        next_status: _Optional[str] = ...,
        epoch_seq: _Optional[str] = ...,
        tm_voting_power: _Optional[int] = ...,
    ) -> None: ...

class KeyRotation(_message.Message):
    __slots__ = ("node_id", "old_pub_key", "new_pub_key", "block_height")
    NODE_ID_FIELD_NUMBER: _ClassVar[int]
    OLD_PUB_KEY_FIELD_NUMBER: _ClassVar[int]
    NEW_PUB_KEY_FIELD_NUMBER: _ClassVar[int]
    BLOCK_HEIGHT_FIELD_NUMBER: _ClassVar[int]
    node_id: str
    old_pub_key: str
    new_pub_key: str
    block_height: int
    def __init__(
        self,
        node_id: _Optional[str] = ...,
        old_pub_key: _Optional[str] = ...,
        new_pub_key: _Optional[str] = ...,
        block_height: _Optional[int] = ...,
    ) -> None: ...

class EthereumKeyRotation(_message.Message):
    __slots__ = ("node_id", "old_address", "new_address", "block_height")
    NODE_ID_FIELD_NUMBER: _ClassVar[int]
    OLD_ADDRESS_FIELD_NUMBER: _ClassVar[int]
    NEW_ADDRESS_FIELD_NUMBER: _ClassVar[int]
    BLOCK_HEIGHT_FIELD_NUMBER: _ClassVar[int]
    node_id: str
    old_address: str
    new_address: str
    block_height: int
    def __init__(
        self,
        node_id: _Optional[str] = ...,
        old_address: _Optional[str] = ...,
        new_address: _Optional[str] = ...,
        block_height: _Optional[int] = ...,
    ) -> None: ...

class ProtocolUpgradeEvent(_message.Message):
    __slots__ = ("upgrade_block_height", "vega_release_tag", "approvers", "status")
    UPGRADE_BLOCK_HEIGHT_FIELD_NUMBER: _ClassVar[int]
    VEGA_RELEASE_TAG_FIELD_NUMBER: _ClassVar[int]
    APPROVERS_FIELD_NUMBER: _ClassVar[int]
    STATUS_FIELD_NUMBER: _ClassVar[int]
    upgrade_block_height: int
    vega_release_tag: str
    approvers: _containers.RepeatedScalarFieldContainer[str]
    status: ProtocolUpgradeProposalStatus
    def __init__(
        self,
        upgrade_block_height: _Optional[int] = ...,
        vega_release_tag: _Optional[str] = ...,
        approvers: _Optional[_Iterable[str]] = ...,
        status: _Optional[_Union[ProtocolUpgradeProposalStatus, str]] = ...,
    ) -> None: ...

class StateVar(_message.Message):
    __slots__ = ("id", "event_id", "state")
    ID_FIELD_NUMBER: _ClassVar[int]
    EVENT_ID_FIELD_NUMBER: _ClassVar[int]
    STATE_FIELD_NUMBER: _ClassVar[int]
    id: str
    event_id: str
    state: str
    def __init__(
        self,
        id: _Optional[str] = ...,
        event_id: _Optional[str] = ...,
        state: _Optional[str] = ...,
    ) -> None: ...

class BeginBlock(_message.Message):
    __slots__ = ("height", "timestamp", "hash")
    HEIGHT_FIELD_NUMBER: _ClassVar[int]
    TIMESTAMP_FIELD_NUMBER: _ClassVar[int]
    HASH_FIELD_NUMBER: _ClassVar[int]
    height: int
    timestamp: int
    hash: str
    def __init__(
        self,
        height: _Optional[int] = ...,
        timestamp: _Optional[int] = ...,
        hash: _Optional[str] = ...,
    ) -> None: ...

class EndBlock(_message.Message):
    __slots__ = ("height",)
    HEIGHT_FIELD_NUMBER: _ClassVar[int]
    height: int
    def __init__(self, height: _Optional[int] = ...) -> None: ...

class ProtocolUpgradeStarted(_message.Message):
    __slots__ = ("last_block_height",)
    LAST_BLOCK_HEIGHT_FIELD_NUMBER: _ClassVar[int]
    last_block_height: int
    def __init__(self, last_block_height: _Optional[int] = ...) -> None: ...

class ProtocolUpgradeDataNodeReady(_message.Message):
    __slots__ = ("last_block_height",)
    LAST_BLOCK_HEIGHT_FIELD_NUMBER: _ClassVar[int]
    last_block_height: int
    def __init__(self, last_block_height: _Optional[int] = ...) -> None: ...

class CoreSnapshotData(_message.Message):
    __slots__ = ("block_height", "block_hash", "core_version", "protocol_upgrade_block")
    BLOCK_HEIGHT_FIELD_NUMBER: _ClassVar[int]
    BLOCK_HASH_FIELD_NUMBER: _ClassVar[int]
    CORE_VERSION_FIELD_NUMBER: _ClassVar[int]
    PROTOCOL_UPGRADE_BLOCK_FIELD_NUMBER: _ClassVar[int]
    block_height: int
    block_hash: str
    core_version: str
    protocol_upgrade_block: bool
    def __init__(
        self,
        block_height: _Optional[int] = ...,
        block_hash: _Optional[str] = ...,
        core_version: _Optional[str] = ...,
        protocol_upgrade_block: bool = ...,
    ) -> None: ...

class ExpiredOrders(_message.Message):
    __slots__ = ("market_id", "order_ids")
    MARKET_ID_FIELD_NUMBER: _ClassVar[int]
    ORDER_IDS_FIELD_NUMBER: _ClassVar[int]
    market_id: str
    order_ids: _containers.RepeatedScalarFieldContainer[str]
    def __init__(
        self,
        market_id: _Optional[str] = ...,
        order_ids: _Optional[_Iterable[str]] = ...,
    ) -> None: ...

class TeamCreated(_message.Message):
    __slots__ = (
        "team_id",
        "referrer",
        "name",
        "team_url",
        "avatar_url",
        "created_at",
        "closed",
        "at_epoch",
    )
    TEAM_ID_FIELD_NUMBER: _ClassVar[int]
    REFERRER_FIELD_NUMBER: _ClassVar[int]
    NAME_FIELD_NUMBER: _ClassVar[int]
    TEAM_URL_FIELD_NUMBER: _ClassVar[int]
    AVATAR_URL_FIELD_NUMBER: _ClassVar[int]
    CREATED_AT_FIELD_NUMBER: _ClassVar[int]
    CLOSED_FIELD_NUMBER: _ClassVar[int]
    AT_EPOCH_FIELD_NUMBER: _ClassVar[int]
    team_id: str
    referrer: str
    name: str
    team_url: str
    avatar_url: str
    created_at: int
    closed: bool
    at_epoch: int
    def __init__(
        self,
        team_id: _Optional[str] = ...,
        referrer: _Optional[str] = ...,
        name: _Optional[str] = ...,
        team_url: _Optional[str] = ...,
        avatar_url: _Optional[str] = ...,
        created_at: _Optional[int] = ...,
        closed: bool = ...,
        at_epoch: _Optional[int] = ...,
    ) -> None: ...

class TeamUpdated(_message.Message):
    __slots__ = ("team_id", "name", "team_url", "avatar_url", "closed")
    TEAM_ID_FIELD_NUMBER: _ClassVar[int]
    NAME_FIELD_NUMBER: _ClassVar[int]
    TEAM_URL_FIELD_NUMBER: _ClassVar[int]
    AVATAR_URL_FIELD_NUMBER: _ClassVar[int]
    CLOSED_FIELD_NUMBER: _ClassVar[int]
    team_id: str
    name: str
    team_url: str
    avatar_url: str
    closed: bool
    def __init__(
        self,
        team_id: _Optional[str] = ...,
        name: _Optional[str] = ...,
        team_url: _Optional[str] = ...,
        avatar_url: _Optional[str] = ...,
        closed: bool = ...,
    ) -> None: ...

class RefereeSwitchedTeam(_message.Message):
    __slots__ = ("from_team_id", "to_team_id", "referee", "switched_at", "at_epoch")
    FROM_TEAM_ID_FIELD_NUMBER: _ClassVar[int]
    TO_TEAM_ID_FIELD_NUMBER: _ClassVar[int]
    REFEREE_FIELD_NUMBER: _ClassVar[int]
    SWITCHED_AT_FIELD_NUMBER: _ClassVar[int]
    AT_EPOCH_FIELD_NUMBER: _ClassVar[int]
    from_team_id: str
    to_team_id: str
    referee: str
    switched_at: int
    at_epoch: int
    def __init__(
        self,
        from_team_id: _Optional[str] = ...,
        to_team_id: _Optional[str] = ...,
        referee: _Optional[str] = ...,
        switched_at: _Optional[int] = ...,
        at_epoch: _Optional[int] = ...,
    ) -> None: ...

class RefereeJoinedTeam(_message.Message):
    __slots__ = ("team_id", "referee", "joined_at", "at_epoch")
    TEAM_ID_FIELD_NUMBER: _ClassVar[int]
    REFEREE_FIELD_NUMBER: _ClassVar[int]
    JOINED_AT_FIELD_NUMBER: _ClassVar[int]
    AT_EPOCH_FIELD_NUMBER: _ClassVar[int]
    team_id: str
    referee: str
    joined_at: int
    at_epoch: int
    def __init__(
        self,
        team_id: _Optional[str] = ...,
        referee: _Optional[str] = ...,
        joined_at: _Optional[int] = ...,
        at_epoch: _Optional[int] = ...,
    ) -> None: ...

class ReferralSetCreated(_message.Message):
    __slots__ = ("set_id", "referrer", "created_at", "updated_at")
    SET_ID_FIELD_NUMBER: _ClassVar[int]
    REFERRER_FIELD_NUMBER: _ClassVar[int]
    CREATED_AT_FIELD_NUMBER: _ClassVar[int]
    UPDATED_AT_FIELD_NUMBER: _ClassVar[int]
    set_id: str
    referrer: str
    created_at: int
    updated_at: int
    def __init__(
        self,
        set_id: _Optional[str] = ...,
        referrer: _Optional[str] = ...,
        created_at: _Optional[int] = ...,
        updated_at: _Optional[int] = ...,
    ) -> None: ...

class ReferralSetStatsUpdated(_message.Message):
    __slots__ = (
        "set_id",
        "at_epoch",
        "referral_set_running_notional_taker_volume",
        "referees_stats",
        "reward_factor",
        "rewards_multiplier",
        "rewards_factor_multiplier",
        "was_eligible",
        "referrer_taker_volume",
<<<<<<< HEAD
    ]
=======
    )
>>>>>>> 67bd6a99
    SET_ID_FIELD_NUMBER: _ClassVar[int]
    AT_EPOCH_FIELD_NUMBER: _ClassVar[int]
    REFERRAL_SET_RUNNING_NOTIONAL_TAKER_VOLUME_FIELD_NUMBER: _ClassVar[int]
    REFEREES_STATS_FIELD_NUMBER: _ClassVar[int]
    REWARD_FACTOR_FIELD_NUMBER: _ClassVar[int]
    REWARDS_MULTIPLIER_FIELD_NUMBER: _ClassVar[int]
    REWARDS_FACTOR_MULTIPLIER_FIELD_NUMBER: _ClassVar[int]
    WAS_ELIGIBLE_FIELD_NUMBER: _ClassVar[int]
    REFERRER_TAKER_VOLUME_FIELD_NUMBER: _ClassVar[int]
    set_id: str
    at_epoch: int
    referral_set_running_notional_taker_volume: str
    referees_stats: _containers.RepeatedCompositeFieldContainer[RefereeStats]
    reward_factor: str
    rewards_multiplier: str
    rewards_factor_multiplier: str
    was_eligible: bool
    referrer_taker_volume: str
    def __init__(
        self,
        set_id: _Optional[str] = ...,
        at_epoch: _Optional[int] = ...,
        referral_set_running_notional_taker_volume: _Optional[str] = ...,
        referees_stats: _Optional[_Iterable[_Union[RefereeStats, _Mapping]]] = ...,
        reward_factor: _Optional[str] = ...,
        rewards_multiplier: _Optional[str] = ...,
        rewards_factor_multiplier: _Optional[str] = ...,
        was_eligible: bool = ...,
        referrer_taker_volume: _Optional[str] = ...,
    ) -> None: ...

class RefereeStats(_message.Message):
    __slots__ = ("party_id", "discount_factor", "epoch_notional_taker_volume")
    PARTY_ID_FIELD_NUMBER: _ClassVar[int]
    DISCOUNT_FACTOR_FIELD_NUMBER: _ClassVar[int]
    EPOCH_NOTIONAL_TAKER_VOLUME_FIELD_NUMBER: _ClassVar[int]
    party_id: str
    discount_factor: str
    epoch_notional_taker_volume: str
    def __init__(
        self,
        party_id: _Optional[str] = ...,
        discount_factor: _Optional[str] = ...,
        epoch_notional_taker_volume: _Optional[str] = ...,
    ) -> None: ...

class RefereeJoinedReferralSet(_message.Message):
    __slots__ = ("set_id", "referee", "joined_at", "at_epoch")
    SET_ID_FIELD_NUMBER: _ClassVar[int]
    REFEREE_FIELD_NUMBER: _ClassVar[int]
    JOINED_AT_FIELD_NUMBER: _ClassVar[int]
    AT_EPOCH_FIELD_NUMBER: _ClassVar[int]
    set_id: str
    referee: str
    joined_at: int
    at_epoch: int
    def __init__(
        self,
        set_id: _Optional[str] = ...,
        referee: _Optional[str] = ...,
        joined_at: _Optional[int] = ...,
        at_epoch: _Optional[int] = ...,
    ) -> None: ...

class ReferralProgramStarted(_message.Message):
    __slots__ = ("program", "started_at", "at_epoch")
    PROGRAM_FIELD_NUMBER: _ClassVar[int]
    STARTED_AT_FIELD_NUMBER: _ClassVar[int]
    AT_EPOCH_FIELD_NUMBER: _ClassVar[int]
    program: _vega_pb2.ReferralProgram
    started_at: int
    at_epoch: int
    def __init__(
        self,
        program: _Optional[_Union[_vega_pb2.ReferralProgram, _Mapping]] = ...,
        started_at: _Optional[int] = ...,
        at_epoch: _Optional[int] = ...,
    ) -> None: ...

class ReferralProgramUpdated(_message.Message):
    __slots__ = ("program", "updated_at", "at_epoch")
    PROGRAM_FIELD_NUMBER: _ClassVar[int]
    UPDATED_AT_FIELD_NUMBER: _ClassVar[int]
    AT_EPOCH_FIELD_NUMBER: _ClassVar[int]
    program: _vega_pb2.ReferralProgram
    updated_at: int
    at_epoch: int
    def __init__(
        self,
        program: _Optional[_Union[_vega_pb2.ReferralProgram, _Mapping]] = ...,
        updated_at: _Optional[int] = ...,
        at_epoch: _Optional[int] = ...,
    ) -> None: ...

class ReferralProgramEnded(_message.Message):
    __slots__ = ("version", "id", "ended_at", "at_epoch")
    VERSION_FIELD_NUMBER: _ClassVar[int]
    ID_FIELD_NUMBER: _ClassVar[int]
    ENDED_AT_FIELD_NUMBER: _ClassVar[int]
    AT_EPOCH_FIELD_NUMBER: _ClassVar[int]
    version: int
    id: str
    ended_at: int
    at_epoch: int
    def __init__(
        self,
        version: _Optional[int] = ...,
        id: _Optional[str] = ...,
        ended_at: _Optional[int] = ...,
        at_epoch: _Optional[int] = ...,
    ) -> None: ...

class VolumeDiscountProgramStarted(_message.Message):
    __slots__ = ("program", "started_at", "at_epoch")
    PROGRAM_FIELD_NUMBER: _ClassVar[int]
    STARTED_AT_FIELD_NUMBER: _ClassVar[int]
    AT_EPOCH_FIELD_NUMBER: _ClassVar[int]
    program: _vega_pb2.VolumeDiscountProgram
    started_at: int
    at_epoch: int
    def __init__(
        self,
        program: _Optional[_Union[_vega_pb2.VolumeDiscountProgram, _Mapping]] = ...,
        started_at: _Optional[int] = ...,
        at_epoch: _Optional[int] = ...,
    ) -> None: ...

class VolumeDiscountProgramUpdated(_message.Message):
    __slots__ = ("program", "updated_at", "at_epoch")
    PROGRAM_FIELD_NUMBER: _ClassVar[int]
    UPDATED_AT_FIELD_NUMBER: _ClassVar[int]
    AT_EPOCH_FIELD_NUMBER: _ClassVar[int]
    program: _vega_pb2.VolumeDiscountProgram
    updated_at: int
    at_epoch: int
    def __init__(
        self,
        program: _Optional[_Union[_vega_pb2.VolumeDiscountProgram, _Mapping]] = ...,
        updated_at: _Optional[int] = ...,
        at_epoch: _Optional[int] = ...,
    ) -> None: ...

class VolumeDiscountProgramEnded(_message.Message):
    __slots__ = ("version", "id", "ended_at", "at_epoch")
    VERSION_FIELD_NUMBER: _ClassVar[int]
    ID_FIELD_NUMBER: _ClassVar[int]
    ENDED_AT_FIELD_NUMBER: _ClassVar[int]
    AT_EPOCH_FIELD_NUMBER: _ClassVar[int]
    version: int
    id: str
    ended_at: int
    at_epoch: int
    def __init__(
        self,
        version: _Optional[int] = ...,
        id: _Optional[str] = ...,
        ended_at: _Optional[int] = ...,
        at_epoch: _Optional[int] = ...,
    ) -> None: ...

class PaidLiquidityFeesStats(_message.Message):
    __slots__ = (
        "market",
        "asset",
        "epoch_seq",
        "total_fees_paid",
        "fees_paid_per_party",
    )
    MARKET_FIELD_NUMBER: _ClassVar[int]
    ASSET_FIELD_NUMBER: _ClassVar[int]
    EPOCH_SEQ_FIELD_NUMBER: _ClassVar[int]
    TOTAL_FEES_PAID_FIELD_NUMBER: _ClassVar[int]
    FEES_PAID_PER_PARTY_FIELD_NUMBER: _ClassVar[int]
    market: str
    asset: str
    epoch_seq: int
    total_fees_paid: str
    fees_paid_per_party: _containers.RepeatedCompositeFieldContainer[PartyAmount]
    def __init__(
        self,
        market: _Optional[str] = ...,
        asset: _Optional[str] = ...,
        epoch_seq: _Optional[int] = ...,
        total_fees_paid: _Optional[str] = ...,
        fees_paid_per_party: _Optional[_Iterable[_Union[PartyAmount, _Mapping]]] = ...,
    ) -> None: ...

class BusEvent(_message.Message):
    __slots__ = (
        "id",
        "block",
        "type",
        "time_update",
        "ledger_movements",
        "position_resolution",
        "order",
        "account",
        "party",
        "trade",
        "margin_levels",
        "proposal",
        "vote",
        "market_data",
        "node_signature",
        "loss_socialization",
        "settle_position",
        "settle_distressed",
        "market_created",
        "asset",
        "market_tick",
        "withdrawal",
        "deposit",
        "auction",
        "risk_factor",
        "network_parameter",
        "liquidity_provision",
        "market_updated",
        "oracle_spec",
        "oracle_data",
        "delegation_balance",
        "validator_score",
        "epoch_event",
        "validator_update",
        "stake_linking",
        "reward_payout",
        "checkpoint",
        "key_rotation",
        "state_var",
        "network_limits",
        "transfer",
        "ranking_event",
        "erc20_multisig_signer_event",
        "erc20_multisig_set_threshold_event",
        "erc20_multisig_signer_added",
        "erc20_multisig_signer_removed",
        "position_state_event",
        "ethereum_key_rotation",
        "protocol_upgrade_event",
        "begin_block",
        "end_block",
        "protocol_upgrade_started",
        "settle_market",
        "transaction_result",
        "core_snapshot_event",
        "protocol_upgrade_data_node_ready",
        "distressed_orders",
        "expired_orders",
        "distressed_positions",
        "stop_order",
        "funding_period",
        "funding_period_data_point",
        "team_created",
        "team_updated",
        "referee_switched_team",
        "referee_joined_team",
        "referral_program_started",
        "referral_program_updated",
        "referral_program_ended",
        "referral_set_created",
        "referee_joined_referral_set",
        "party_activity_streak",
        "volume_discount_program_started",
        "volume_discount_program_updated",
        "volume_discount_program_ended",
        "referral_set_stats_updated",
        "vesting_stats_updated",
        "volume_discount_stats_updated",
        "fees_stats",
        "funding_payments",
        "paid_liquidity_fees_stats",
        "vesting_balances_summary",
        "transfer_fees",
        "market",
        "tx_err_event",
        "version",
        "chain_id",
        "tx_hash",
    )
    ID_FIELD_NUMBER: _ClassVar[int]
    BLOCK_FIELD_NUMBER: _ClassVar[int]
    TYPE_FIELD_NUMBER: _ClassVar[int]
    TIME_UPDATE_FIELD_NUMBER: _ClassVar[int]
    LEDGER_MOVEMENTS_FIELD_NUMBER: _ClassVar[int]
    POSITION_RESOLUTION_FIELD_NUMBER: _ClassVar[int]
    ORDER_FIELD_NUMBER: _ClassVar[int]
    ACCOUNT_FIELD_NUMBER: _ClassVar[int]
    PARTY_FIELD_NUMBER: _ClassVar[int]
    TRADE_FIELD_NUMBER: _ClassVar[int]
    MARGIN_LEVELS_FIELD_NUMBER: _ClassVar[int]
    PROPOSAL_FIELD_NUMBER: _ClassVar[int]
    VOTE_FIELD_NUMBER: _ClassVar[int]
    MARKET_DATA_FIELD_NUMBER: _ClassVar[int]
    NODE_SIGNATURE_FIELD_NUMBER: _ClassVar[int]
    LOSS_SOCIALIZATION_FIELD_NUMBER: _ClassVar[int]
    SETTLE_POSITION_FIELD_NUMBER: _ClassVar[int]
    SETTLE_DISTRESSED_FIELD_NUMBER: _ClassVar[int]
    MARKET_CREATED_FIELD_NUMBER: _ClassVar[int]
    ASSET_FIELD_NUMBER: _ClassVar[int]
    MARKET_TICK_FIELD_NUMBER: _ClassVar[int]
    WITHDRAWAL_FIELD_NUMBER: _ClassVar[int]
    DEPOSIT_FIELD_NUMBER: _ClassVar[int]
    AUCTION_FIELD_NUMBER: _ClassVar[int]
    RISK_FACTOR_FIELD_NUMBER: _ClassVar[int]
    NETWORK_PARAMETER_FIELD_NUMBER: _ClassVar[int]
    LIQUIDITY_PROVISION_FIELD_NUMBER: _ClassVar[int]
    MARKET_UPDATED_FIELD_NUMBER: _ClassVar[int]
    ORACLE_SPEC_FIELD_NUMBER: _ClassVar[int]
    ORACLE_DATA_FIELD_NUMBER: _ClassVar[int]
    DELEGATION_BALANCE_FIELD_NUMBER: _ClassVar[int]
    VALIDATOR_SCORE_FIELD_NUMBER: _ClassVar[int]
    EPOCH_EVENT_FIELD_NUMBER: _ClassVar[int]
    VALIDATOR_UPDATE_FIELD_NUMBER: _ClassVar[int]
    STAKE_LINKING_FIELD_NUMBER: _ClassVar[int]
    REWARD_PAYOUT_FIELD_NUMBER: _ClassVar[int]
    CHECKPOINT_FIELD_NUMBER: _ClassVar[int]
    KEY_ROTATION_FIELD_NUMBER: _ClassVar[int]
    STATE_VAR_FIELD_NUMBER: _ClassVar[int]
    NETWORK_LIMITS_FIELD_NUMBER: _ClassVar[int]
    TRANSFER_FIELD_NUMBER: _ClassVar[int]
    RANKING_EVENT_FIELD_NUMBER: _ClassVar[int]
    ERC20_MULTISIG_SIGNER_EVENT_FIELD_NUMBER: _ClassVar[int]
    ERC20_MULTISIG_SET_THRESHOLD_EVENT_FIELD_NUMBER: _ClassVar[int]
    ERC20_MULTISIG_SIGNER_ADDED_FIELD_NUMBER: _ClassVar[int]
    ERC20_MULTISIG_SIGNER_REMOVED_FIELD_NUMBER: _ClassVar[int]
    POSITION_STATE_EVENT_FIELD_NUMBER: _ClassVar[int]
    ETHEREUM_KEY_ROTATION_FIELD_NUMBER: _ClassVar[int]
    PROTOCOL_UPGRADE_EVENT_FIELD_NUMBER: _ClassVar[int]
    BEGIN_BLOCK_FIELD_NUMBER: _ClassVar[int]
    END_BLOCK_FIELD_NUMBER: _ClassVar[int]
    PROTOCOL_UPGRADE_STARTED_FIELD_NUMBER: _ClassVar[int]
    SETTLE_MARKET_FIELD_NUMBER: _ClassVar[int]
    TRANSACTION_RESULT_FIELD_NUMBER: _ClassVar[int]
    CORE_SNAPSHOT_EVENT_FIELD_NUMBER: _ClassVar[int]
    PROTOCOL_UPGRADE_DATA_NODE_READY_FIELD_NUMBER: _ClassVar[int]
    DISTRESSED_ORDERS_FIELD_NUMBER: _ClassVar[int]
    EXPIRED_ORDERS_FIELD_NUMBER: _ClassVar[int]
    DISTRESSED_POSITIONS_FIELD_NUMBER: _ClassVar[int]
    STOP_ORDER_FIELD_NUMBER: _ClassVar[int]
    FUNDING_PERIOD_FIELD_NUMBER: _ClassVar[int]
    FUNDING_PERIOD_DATA_POINT_FIELD_NUMBER: _ClassVar[int]
    TEAM_CREATED_FIELD_NUMBER: _ClassVar[int]
    TEAM_UPDATED_FIELD_NUMBER: _ClassVar[int]
    REFEREE_SWITCHED_TEAM_FIELD_NUMBER: _ClassVar[int]
    REFEREE_JOINED_TEAM_FIELD_NUMBER: _ClassVar[int]
    REFERRAL_PROGRAM_STARTED_FIELD_NUMBER: _ClassVar[int]
    REFERRAL_PROGRAM_UPDATED_FIELD_NUMBER: _ClassVar[int]
    REFERRAL_PROGRAM_ENDED_FIELD_NUMBER: _ClassVar[int]
    REFERRAL_SET_CREATED_FIELD_NUMBER: _ClassVar[int]
    REFEREE_JOINED_REFERRAL_SET_FIELD_NUMBER: _ClassVar[int]
    PARTY_ACTIVITY_STREAK_FIELD_NUMBER: _ClassVar[int]
    VOLUME_DISCOUNT_PROGRAM_STARTED_FIELD_NUMBER: _ClassVar[int]
    VOLUME_DISCOUNT_PROGRAM_UPDATED_FIELD_NUMBER: _ClassVar[int]
    VOLUME_DISCOUNT_PROGRAM_ENDED_FIELD_NUMBER: _ClassVar[int]
    REFERRAL_SET_STATS_UPDATED_FIELD_NUMBER: _ClassVar[int]
    VESTING_STATS_UPDATED_FIELD_NUMBER: _ClassVar[int]
    VOLUME_DISCOUNT_STATS_UPDATED_FIELD_NUMBER: _ClassVar[int]
    FEES_STATS_FIELD_NUMBER: _ClassVar[int]
    FUNDING_PAYMENTS_FIELD_NUMBER: _ClassVar[int]
    PAID_LIQUIDITY_FEES_STATS_FIELD_NUMBER: _ClassVar[int]
    VESTING_BALANCES_SUMMARY_FIELD_NUMBER: _ClassVar[int]
    TRANSFER_FEES_FIELD_NUMBER: _ClassVar[int]
    MARKET_FIELD_NUMBER: _ClassVar[int]
    TX_ERR_EVENT_FIELD_NUMBER: _ClassVar[int]
    VERSION_FIELD_NUMBER: _ClassVar[int]
    CHAIN_ID_FIELD_NUMBER: _ClassVar[int]
    TX_HASH_FIELD_NUMBER: _ClassVar[int]
    id: str
    block: str
    type: BusEventType
    time_update: TimeUpdate
    ledger_movements: LedgerMovements
    position_resolution: PositionResolution
    order: _vega_pb2.Order
    account: _vega_pb2.Account
    party: _vega_pb2.Party
    trade: _vega_pb2.Trade
    margin_levels: _vega_pb2.MarginLevels
    proposal: _governance_pb2.Proposal
    vote: _governance_pb2.Vote
    market_data: _vega_pb2.MarketData
    node_signature: _validator_commands_pb2.NodeSignature
    loss_socialization: LossSocialization
    settle_position: SettlePosition
    settle_distressed: SettleDistressed
    market_created: _markets_pb2.Market
    asset: _assets_pb2.Asset
    market_tick: MarketTick
    withdrawal: _vega_pb2.Withdrawal
    deposit: _vega_pb2.Deposit
    auction: AuctionEvent
    risk_factor: _vega_pb2.RiskFactor
    network_parameter: _vega_pb2.NetworkParameter
    liquidity_provision: _vega_pb2.LiquidityProvision
    market_updated: _markets_pb2.Market
    oracle_spec: _oracle_pb2.OracleSpec
    oracle_data: _oracle_pb2.OracleData
    delegation_balance: DelegationBalanceEvent
    validator_score: ValidatorScoreEvent
    epoch_event: EpochEvent
    validator_update: ValidatorUpdate
    stake_linking: StakeLinking
    reward_payout: RewardPayoutEvent
    checkpoint: CheckpointEvent
    key_rotation: KeyRotation
    state_var: StateVar
    network_limits: _vega_pb2.NetworkLimits
    transfer: Transfer
    ranking_event: ValidatorRankingEvent
    erc20_multisig_signer_event: ERC20MultiSigSignerEvent
    erc20_multisig_set_threshold_event: ERC20MultiSigThresholdSetEvent
    erc20_multisig_signer_added: ERC20MultiSigSignerAdded
    erc20_multisig_signer_removed: ERC20MultiSigSignerRemoved
    position_state_event: PositionStateEvent
    ethereum_key_rotation: EthereumKeyRotation
    protocol_upgrade_event: ProtocolUpgradeEvent
    begin_block: BeginBlock
    end_block: EndBlock
    protocol_upgrade_started: ProtocolUpgradeStarted
    settle_market: SettleMarket
    transaction_result: TransactionResult
    core_snapshot_event: CoreSnapshotData
    protocol_upgrade_data_node_ready: ProtocolUpgradeDataNodeReady
    distressed_orders: DistressedOrders
    expired_orders: ExpiredOrders
    distressed_positions: DistressedPositions
    stop_order: StopOrderEvent
    funding_period: FundingPeriod
    funding_period_data_point: FundingPeriodDataPoint
    team_created: TeamCreated
    team_updated: TeamUpdated
    referee_switched_team: RefereeSwitchedTeam
    referee_joined_team: RefereeJoinedTeam
    referral_program_started: ReferralProgramStarted
    referral_program_updated: ReferralProgramUpdated
    referral_program_ended: ReferralProgramEnded
    referral_set_created: ReferralSetCreated
    referee_joined_referral_set: RefereeJoinedReferralSet
    party_activity_streak: PartyActivityStreak
    volume_discount_program_started: VolumeDiscountProgramStarted
    volume_discount_program_updated: VolumeDiscountProgramUpdated
    volume_discount_program_ended: VolumeDiscountProgramEnded
    referral_set_stats_updated: ReferralSetStatsUpdated
    vesting_stats_updated: VestingStatsUpdated
    volume_discount_stats_updated: VolumeDiscountStatsUpdated
    fees_stats: FeesStats
    funding_payments: FundingPayments
    paid_liquidity_fees_stats: PaidLiquidityFeesStats
    vesting_balances_summary: VestingBalancesSummary
    transfer_fees: TransferFees
    market: MarketEvent
    tx_err_event: TxErrorEvent
    version: int
    chain_id: str
    tx_hash: str
    def __init__(
        self,
        id: _Optional[str] = ...,
        block: _Optional[str] = ...,
        type: _Optional[_Union[BusEventType, str]] = ...,
        time_update: _Optional[_Union[TimeUpdate, _Mapping]] = ...,
        ledger_movements: _Optional[_Union[LedgerMovements, _Mapping]] = ...,
        position_resolution: _Optional[_Union[PositionResolution, _Mapping]] = ...,
        order: _Optional[_Union[_vega_pb2.Order, _Mapping]] = ...,
        account: _Optional[_Union[_vega_pb2.Account, _Mapping]] = ...,
        party: _Optional[_Union[_vega_pb2.Party, _Mapping]] = ...,
        trade: _Optional[_Union[_vega_pb2.Trade, _Mapping]] = ...,
        margin_levels: _Optional[_Union[_vega_pb2.MarginLevels, _Mapping]] = ...,
        proposal: _Optional[_Union[_governance_pb2.Proposal, _Mapping]] = ...,
        vote: _Optional[_Union[_governance_pb2.Vote, _Mapping]] = ...,
        market_data: _Optional[_Union[_vega_pb2.MarketData, _Mapping]] = ...,
        node_signature: _Optional[
            _Union[_validator_commands_pb2.NodeSignature, _Mapping]
        ] = ...,
        loss_socialization: _Optional[_Union[LossSocialization, _Mapping]] = ...,
        settle_position: _Optional[_Union[SettlePosition, _Mapping]] = ...,
        settle_distressed: _Optional[_Union[SettleDistressed, _Mapping]] = ...,
        market_created: _Optional[_Union[_markets_pb2.Market, _Mapping]] = ...,
        asset: _Optional[_Union[_assets_pb2.Asset, _Mapping]] = ...,
        market_tick: _Optional[_Union[MarketTick, _Mapping]] = ...,
        withdrawal: _Optional[_Union[_vega_pb2.Withdrawal, _Mapping]] = ...,
        deposit: _Optional[_Union[_vega_pb2.Deposit, _Mapping]] = ...,
        auction: _Optional[_Union[AuctionEvent, _Mapping]] = ...,
        risk_factor: _Optional[_Union[_vega_pb2.RiskFactor, _Mapping]] = ...,
        network_parameter: _Optional[
            _Union[_vega_pb2.NetworkParameter, _Mapping]
        ] = ...,
        liquidity_provision: _Optional[
            _Union[_vega_pb2.LiquidityProvision, _Mapping]
        ] = ...,
        market_updated: _Optional[_Union[_markets_pb2.Market, _Mapping]] = ...,
        oracle_spec: _Optional[_Union[_oracle_pb2.OracleSpec, _Mapping]] = ...,
        oracle_data: _Optional[_Union[_oracle_pb2.OracleData, _Mapping]] = ...,
        delegation_balance: _Optional[_Union[DelegationBalanceEvent, _Mapping]] = ...,
        validator_score: _Optional[_Union[ValidatorScoreEvent, _Mapping]] = ...,
        epoch_event: _Optional[_Union[EpochEvent, _Mapping]] = ...,
        validator_update: _Optional[_Union[ValidatorUpdate, _Mapping]] = ...,
        stake_linking: _Optional[_Union[StakeLinking, _Mapping]] = ...,
        reward_payout: _Optional[_Union[RewardPayoutEvent, _Mapping]] = ...,
        checkpoint: _Optional[_Union[CheckpointEvent, _Mapping]] = ...,
        key_rotation: _Optional[_Union[KeyRotation, _Mapping]] = ...,
        state_var: _Optional[_Union[StateVar, _Mapping]] = ...,
        network_limits: _Optional[_Union[_vega_pb2.NetworkLimits, _Mapping]] = ...,
        transfer: _Optional[_Union[Transfer, _Mapping]] = ...,
        ranking_event: _Optional[_Union[ValidatorRankingEvent, _Mapping]] = ...,
        erc20_multisig_signer_event: _Optional[
            _Union[ERC20MultiSigSignerEvent, _Mapping]
        ] = ...,
        erc20_multisig_set_threshold_event: _Optional[
            _Union[ERC20MultiSigThresholdSetEvent, _Mapping]
        ] = ...,
        erc20_multisig_signer_added: _Optional[
            _Union[ERC20MultiSigSignerAdded, _Mapping]
        ] = ...,
        erc20_multisig_signer_removed: _Optional[
            _Union[ERC20MultiSigSignerRemoved, _Mapping]
        ] = ...,
        position_state_event: _Optional[_Union[PositionStateEvent, _Mapping]] = ...,
        ethereum_key_rotation: _Optional[_Union[EthereumKeyRotation, _Mapping]] = ...,
        protocol_upgrade_event: _Optional[_Union[ProtocolUpgradeEvent, _Mapping]] = ...,
        begin_block: _Optional[_Union[BeginBlock, _Mapping]] = ...,
        end_block: _Optional[_Union[EndBlock, _Mapping]] = ...,
        protocol_upgrade_started: _Optional[
            _Union[ProtocolUpgradeStarted, _Mapping]
        ] = ...,
        settle_market: _Optional[_Union[SettleMarket, _Mapping]] = ...,
        transaction_result: _Optional[_Union[TransactionResult, _Mapping]] = ...,
        core_snapshot_event: _Optional[_Union[CoreSnapshotData, _Mapping]] = ...,
        protocol_upgrade_data_node_ready: _Optional[
            _Union[ProtocolUpgradeDataNodeReady, _Mapping]
        ] = ...,
        distressed_orders: _Optional[_Union[DistressedOrders, _Mapping]] = ...,
        expired_orders: _Optional[_Union[ExpiredOrders, _Mapping]] = ...,
        distressed_positions: _Optional[_Union[DistressedPositions, _Mapping]] = ...,
        stop_order: _Optional[_Union[StopOrderEvent, _Mapping]] = ...,
        funding_period: _Optional[_Union[FundingPeriod, _Mapping]] = ...,
        funding_period_data_point: _Optional[
            _Union[FundingPeriodDataPoint, _Mapping]
        ] = ...,
        team_created: _Optional[_Union[TeamCreated, _Mapping]] = ...,
        team_updated: _Optional[_Union[TeamUpdated, _Mapping]] = ...,
        referee_switched_team: _Optional[_Union[RefereeSwitchedTeam, _Mapping]] = ...,
        referee_joined_team: _Optional[_Union[RefereeJoinedTeam, _Mapping]] = ...,
        referral_program_started: _Optional[
            _Union[ReferralProgramStarted, _Mapping]
        ] = ...,
        referral_program_updated: _Optional[
            _Union[ReferralProgramUpdated, _Mapping]
        ] = ...,
        referral_program_ended: _Optional[_Union[ReferralProgramEnded, _Mapping]] = ...,
        referral_set_created: _Optional[_Union[ReferralSetCreated, _Mapping]] = ...,
        referee_joined_referral_set: _Optional[
            _Union[RefereeJoinedReferralSet, _Mapping]
        ] = ...,
        party_activity_streak: _Optional[_Union[PartyActivityStreak, _Mapping]] = ...,
        volume_discount_program_started: _Optional[
            _Union[VolumeDiscountProgramStarted, _Mapping]
        ] = ...,
        volume_discount_program_updated: _Optional[
            _Union[VolumeDiscountProgramUpdated, _Mapping]
        ] = ...,
        volume_discount_program_ended: _Optional[
            _Union[VolumeDiscountProgramEnded, _Mapping]
        ] = ...,
        referral_set_stats_updated: _Optional[
            _Union[ReferralSetStatsUpdated, _Mapping]
        ] = ...,
        vesting_stats_updated: _Optional[_Union[VestingStatsUpdated, _Mapping]] = ...,
        volume_discount_stats_updated: _Optional[
            _Union[VolumeDiscountStatsUpdated, _Mapping]
        ] = ...,
        fees_stats: _Optional[_Union[FeesStats, _Mapping]] = ...,
        funding_payments: _Optional[_Union[FundingPayments, _Mapping]] = ...,
        paid_liquidity_fees_stats: _Optional[
            _Union[PaidLiquidityFeesStats, _Mapping]
        ] = ...,
        vesting_balances_summary: _Optional[
            _Union[VestingBalancesSummary, _Mapping]
        ] = ...,
        transfer_fees: _Optional[_Union[TransferFees, _Mapping]] = ...,
        market: _Optional[_Union[MarketEvent, _Mapping]] = ...,
        tx_err_event: _Optional[_Union[TxErrorEvent, _Mapping]] = ...,
        version: _Optional[int] = ...,
        chain_id: _Optional[str] = ...,
        tx_hash: _Optional[str] = ...,
    ) -> None: ...<|MERGE_RESOLUTION|>--- conflicted
+++ resolved
@@ -313,11 +313,7 @@
     ) -> None: ...
 
 class PartyVestingStats(_message.Message):
-<<<<<<< HEAD
-    __slots__ = ["party_id", "reward_bonus_multiplier", "quantum_balance"]
-=======
     __slots__ = ("party_id", "reward_bonus_multiplier", "quantum_balance")
->>>>>>> 67bd6a99
     PARTY_ID_FIELD_NUMBER: _ClassVar[int]
     REWARD_BONUS_MULTIPLIER_FIELD_NUMBER: _ClassVar[int]
     QUANTUM_BALANCE_FIELD_NUMBER: _ClassVar[int]
@@ -415,11 +411,7 @@
     ) -> None: ...
 
 class PartyAmount(_message.Message):
-<<<<<<< HEAD
-    __slots__ = ["party", "amount", "quantum_amount"]
-=======
     __slots__ = ("party", "amount", "quantum_amount")
->>>>>>> 67bd6a99
     PARTY_FIELD_NUMBER: _ClassVar[int]
     AMOUNT_FIELD_NUMBER: _ClassVar[int]
     QUANTUM_AMOUNT_FIELD_NUMBER: _ClassVar[int]
@@ -548,6 +540,7 @@
         SOURCE_UNSPECIFIED: _ClassVar[FundingPeriodDataPoint.Source]
         SOURCE_EXTERNAL: _ClassVar[FundingPeriodDataPoint.Source]
         SOURCE_INTERNAL: _ClassVar[FundingPeriodDataPoint.Source]
+
     SOURCE_UNSPECIFIED: FundingPeriodDataPoint.Source
     SOURCE_EXTERNAL: FundingPeriodDataPoint.Source
     SOURCE_INTERNAL: FundingPeriodDataPoint.Source
@@ -691,6 +684,7 @@
         STATUS_REJECTED: _ClassVar[Transfer.Status]
         STATUS_STOPPED: _ClassVar[Transfer.Status]
         STATUS_CANCELLED: _ClassVar[Transfer.Status]
+
     STATUS_UNSPECIFIED: Transfer.Status
     STATUS_PENDING: Transfer.Status
     STATUS_DONE: Transfer.Status
@@ -817,6 +811,7 @@
         TYPE_UNSPECIFIED: _ClassVar[StakeLinking.Type]
         TYPE_LINK: _ClassVar[StakeLinking.Type]
         TYPE_UNLINK: _ClassVar[StakeLinking.Type]
+
     TYPE_UNSPECIFIED: StakeLinking.Type
     TYPE_LINK: StakeLinking.Type
     TYPE_UNLINK: StakeLinking.Type
@@ -827,6 +822,7 @@
         STATUS_PENDING: _ClassVar[StakeLinking.Status]
         STATUS_ACCEPTED: _ClassVar[StakeLinking.Status]
         STATUS_REJECTED: _ClassVar[StakeLinking.Status]
+
     STATUS_UNSPECIFIED: StakeLinking.Status
     STATUS_PENDING: StakeLinking.Status
     STATUS_ACCEPTED: StakeLinking.Status
@@ -888,6 +884,7 @@
         TYPE_UNSPECIFIED: _ClassVar[ERC20MultiSigSignerEvent.Type]
         TYPE_ADDED: _ClassVar[ERC20MultiSigSignerEvent.Type]
         TYPE_REMOVED: _ClassVar[ERC20MultiSigSignerEvent.Type]
+
     TYPE_UNSPECIFIED: ERC20MultiSigSignerEvent.Type
     TYPE_ADDED: ERC20MultiSigSignerEvent.Type
     TYPE_REMOVED: ERC20MultiSigSignerEvent.Type
@@ -2025,11 +2022,7 @@
         "rewards_factor_multiplier",
         "was_eligible",
         "referrer_taker_volume",
-<<<<<<< HEAD
-    ]
-=======
     )
->>>>>>> 67bd6a99
     SET_ID_FIELD_NUMBER: _ClassVar[int]
     AT_EPOCH_FIELD_NUMBER: _ClassVar[int]
     REFERRAL_SET_RUNNING_NOTIONAL_TAKER_VOLUME_FIELD_NUMBER: _ClassVar[int]
