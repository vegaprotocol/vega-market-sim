from google.api import field_behavior_pb2 as _field_behavior_pb2
from google.api import httpbody_pb2 as _httpbody_pb2
from protoc_gen_openapiv2.options import annotations_pb2 as _annotations_pb2
from vega import assets_pb2 as _assets_pb2
from vega.commands.v1 import validator_commands_pb2 as _validator_commands_pb2
from vega.events.v1 import events_pb2 as _events_pb2
from vega import governance_pb2 as _governance_pb2
from vega import markets_pb2 as _markets_pb2
from vega import oracle_pb2 as _oracle_pb2
from vega import vega_pb2 as _vega_pb2
from google.protobuf.internal import containers as _containers
from google.protobuf.internal import enum_type_wrapper as _enum_type_wrapper
from google.protobuf import descriptor as _descriptor
from google.protobuf import message as _message
from typing import (
    ClassVar as _ClassVar,
    Iterable as _Iterable,
    Mapping as _Mapping,
    Optional as _Optional,
    Union as _Union,
)

DESCRIPTOR: _descriptor.FileDescriptor

class LedgerEntryField(int, metaclass=_enum_type_wrapper.EnumTypeWrapper):
    __slots__ = ()
    LEDGER_ENTRY_FIELD_UNSPECIFIED: _ClassVar[LedgerEntryField]
    LEDGER_ENTRY_FIELD_ACCOUNT_FROM_ID: _ClassVar[LedgerEntryField]
    LEDGER_ENTRY_FIELD_ACCOUNT_TO_ID: _ClassVar[LedgerEntryField]
    LEDGER_ENTRY_FIELD_TRANSFER_TYPE: _ClassVar[LedgerEntryField]

class AccountField(int, metaclass=_enum_type_wrapper.EnumTypeWrapper):
    __slots__ = ()
    ACCOUNT_FIELD_UNSPECIFIED: _ClassVar[AccountField]
    ACCOUNT_FIELD_ID: _ClassVar[AccountField]
    ACCOUNT_FIELD_PARTY_ID: _ClassVar[AccountField]
    ACCOUNT_FIELD_ASSET_ID: _ClassVar[AccountField]
    ACCOUNT_FIELD_MARKET_ID: _ClassVar[AccountField]
    ACCOUNT_FIELD_TYPE: _ClassVar[AccountField]

class TransferDirection(int, metaclass=_enum_type_wrapper.EnumTypeWrapper):
    __slots__ = ()
    TRANSFER_DIRECTION_UNSPECIFIED: _ClassVar[TransferDirection]
    TRANSFER_DIRECTION_TRANSFER_FROM: _ClassVar[TransferDirection]
    TRANSFER_DIRECTION_TRANSFER_TO: _ClassVar[TransferDirection]
    TRANSFER_DIRECTION_TRANSFER_TO_OR_FROM: _ClassVar[TransferDirection]

class Table(int, metaclass=_enum_type_wrapper.EnumTypeWrapper):
    __slots__ = ()
    TABLE_UNSPECIFIED: _ClassVar[Table]
    TABLE_BALANCES: _ClassVar[Table]
    TABLE_CHECKPOINTS: _ClassVar[Table]
    TABLE_DELEGATIONS: _ClassVar[Table]
    TABLE_LEDGER: _ClassVar[Table]
    TABLE_ORDERS: _ClassVar[Table]
    TABLE_TRADES: _ClassVar[Table]
    TABLE_MARKET_DATA: _ClassVar[Table]
    TABLE_MARGIN_LEVELS: _ClassVar[Table]
    TABLE_POSITIONS: _ClassVar[Table]
    TABLE_LIQUIDITY_PROVISIONS: _ClassVar[Table]
    TABLE_MARKETS: _ClassVar[Table]
    TABLE_DEPOSITS: _ClassVar[Table]
    TABLE_WITHDRAWALS: _ClassVar[Table]
    TABLE_BLOCKS: _ClassVar[Table]
    TABLE_REWARDS: _ClassVar[Table]

LEDGER_ENTRY_FIELD_UNSPECIFIED: LedgerEntryField
LEDGER_ENTRY_FIELD_ACCOUNT_FROM_ID: LedgerEntryField
LEDGER_ENTRY_FIELD_ACCOUNT_TO_ID: LedgerEntryField
LEDGER_ENTRY_FIELD_TRANSFER_TYPE: LedgerEntryField
ACCOUNT_FIELD_UNSPECIFIED: AccountField
ACCOUNT_FIELD_ID: AccountField
ACCOUNT_FIELD_PARTY_ID: AccountField
ACCOUNT_FIELD_ASSET_ID: AccountField
ACCOUNT_FIELD_MARKET_ID: AccountField
ACCOUNT_FIELD_TYPE: AccountField
TRANSFER_DIRECTION_UNSPECIFIED: TransferDirection
TRANSFER_DIRECTION_TRANSFER_FROM: TransferDirection
TRANSFER_DIRECTION_TRANSFER_TO: TransferDirection
TRANSFER_DIRECTION_TRANSFER_TO_OR_FROM: TransferDirection
TABLE_UNSPECIFIED: Table
TABLE_BALANCES: Table
TABLE_CHECKPOINTS: Table
TABLE_DELEGATIONS: Table
TABLE_LEDGER: Table
TABLE_ORDERS: Table
TABLE_TRADES: Table
TABLE_MARKET_DATA: Table
TABLE_MARGIN_LEVELS: Table
TABLE_POSITIONS: Table
TABLE_LIQUIDITY_PROVISIONS: Table
TABLE_MARKETS: Table
TABLE_DEPOSITS: Table
TABLE_WITHDRAWALS: Table
TABLE_BLOCKS: Table
TABLE_REWARDS: Table

class Pagination(_message.Message):
    __slots__ = ("first", "after", "last", "before", "newest_first")
    FIRST_FIELD_NUMBER: _ClassVar[int]
    AFTER_FIELD_NUMBER: _ClassVar[int]
    LAST_FIELD_NUMBER: _ClassVar[int]
    BEFORE_FIELD_NUMBER: _ClassVar[int]
    NEWEST_FIRST_FIELD_NUMBER: _ClassVar[int]
    first: int
    after: str
    last: int
    before: str
    newest_first: bool
    def __init__(
        self,
        first: _Optional[int] = ...,
        after: _Optional[str] = ...,
        last: _Optional[int] = ...,
        before: _Optional[str] = ...,
        newest_first: bool = ...,
    ) -> None: ...

class PageInfo(_message.Message):
    __slots__ = ("has_next_page", "has_previous_page", "start_cursor", "end_cursor")
    HAS_NEXT_PAGE_FIELD_NUMBER: _ClassVar[int]
    HAS_PREVIOUS_PAGE_FIELD_NUMBER: _ClassVar[int]
    START_CURSOR_FIELD_NUMBER: _ClassVar[int]
    END_CURSOR_FIELD_NUMBER: _ClassVar[int]
    has_next_page: bool
    has_previous_page: bool
    start_cursor: str
    end_cursor: str
    def __init__(
        self,
        has_next_page: bool = ...,
        has_previous_page: bool = ...,
        start_cursor: _Optional[str] = ...,
        end_cursor: _Optional[str] = ...,
    ) -> None: ...

class GetPartyVestingStatsRequest(_message.Message):
    __slots__ = ("party_id",)
    PARTY_ID_FIELD_NUMBER: _ClassVar[int]
    party_id: str
    def __init__(self, party_id: _Optional[str] = ...) -> None: ...

class GetPartyVestingStatsResponse(_message.Message):
    __slots__ = ("party_id", "reward_bonus_multiplier", "epoch_seq", "quantum_balance")
    PARTY_ID_FIELD_NUMBER: _ClassVar[int]
    REWARD_BONUS_MULTIPLIER_FIELD_NUMBER: _ClassVar[int]
    EPOCH_SEQ_FIELD_NUMBER: _ClassVar[int]
    QUANTUM_BALANCE_FIELD_NUMBER: _ClassVar[int]
    party_id: str
    reward_bonus_multiplier: str
    epoch_seq: int
    quantum_balance: str
    def __init__(
        self,
        party_id: _Optional[str] = ...,
        reward_bonus_multiplier: _Optional[str] = ...,
        epoch_seq: _Optional[int] = ...,
        quantum_balance: _Optional[str] = ...,
    ) -> None: ...

class GetVestingBalancesSummaryRequest(_message.Message):
    __slots__ = ("party_id", "asset_id")
    PARTY_ID_FIELD_NUMBER: _ClassVar[int]
    ASSET_ID_FIELD_NUMBER: _ClassVar[int]
    party_id: str
    asset_id: str
    def __init__(
        self, party_id: _Optional[str] = ..., asset_id: _Optional[str] = ...
    ) -> None: ...

class GetVestingBalancesSummaryResponse(_message.Message):
    __slots__ = ("party_id", "epoch_seq", "locked_balances", "vesting_balances")
    PARTY_ID_FIELD_NUMBER: _ClassVar[int]
    EPOCH_SEQ_FIELD_NUMBER: _ClassVar[int]
    LOCKED_BALANCES_FIELD_NUMBER: _ClassVar[int]
    VESTING_BALANCES_FIELD_NUMBER: _ClassVar[int]
    party_id: str
    epoch_seq: int
    locked_balances: _containers.RepeatedCompositeFieldContainer[
        _events_pb2.PartyLockedBalance
    ]
    vesting_balances: _containers.RepeatedCompositeFieldContainer[
        _events_pb2.PartyVestingBalance
    ]
    def __init__(
        self,
        party_id: _Optional[str] = ...,
        epoch_seq: _Optional[int] = ...,
        locked_balances: _Optional[
            _Iterable[_Union[_events_pb2.PartyLockedBalance, _Mapping]]
        ] = ...,
        vesting_balances: _Optional[
            _Iterable[_Union[_events_pb2.PartyVestingBalance, _Mapping]]
        ] = ...,
    ) -> None: ...

class AccountBalance(_message.Message):
    __slots__ = ("owner", "balance", "asset", "market_id", "type")
    OWNER_FIELD_NUMBER: _ClassVar[int]
    BALANCE_FIELD_NUMBER: _ClassVar[int]
    ASSET_FIELD_NUMBER: _ClassVar[int]
    MARKET_ID_FIELD_NUMBER: _ClassVar[int]
    TYPE_FIELD_NUMBER: _ClassVar[int]
    owner: str
    balance: str
    asset: str
    market_id: str
    type: _vega_pb2.AccountType
    def __init__(
        self,
        owner: _Optional[str] = ...,
        balance: _Optional[str] = ...,
        asset: _Optional[str] = ...,
        market_id: _Optional[str] = ...,
        type: _Optional[_Union[_vega_pb2.AccountType, str]] = ...,
    ) -> None: ...

class ListAccountsRequest(_message.Message):
    __slots__ = ("filter", "pagination")
    FILTER_FIELD_NUMBER: _ClassVar[int]
    PAGINATION_FIELD_NUMBER: _ClassVar[int]
    filter: AccountFilter
    pagination: Pagination
    def __init__(
        self,
        filter: _Optional[_Union[AccountFilter, _Mapping]] = ...,
        pagination: _Optional[_Union[Pagination, _Mapping]] = ...,
    ) -> None: ...

class ListAccountsResponse(_message.Message):
    __slots__ = ("accounts",)
    ACCOUNTS_FIELD_NUMBER: _ClassVar[int]
    accounts: AccountsConnection
    def __init__(
        self, accounts: _Optional[_Union[AccountsConnection, _Mapping]] = ...
    ) -> None: ...

class AccountsConnection(_message.Message):
    __slots__ = ("edges", "page_info")
    EDGES_FIELD_NUMBER: _ClassVar[int]
    PAGE_INFO_FIELD_NUMBER: _ClassVar[int]
    edges: _containers.RepeatedCompositeFieldContainer[AccountEdge]
    page_info: PageInfo
    def __init__(
        self,
        edges: _Optional[_Iterable[_Union[AccountEdge, _Mapping]]] = ...,
        page_info: _Optional[_Union[PageInfo, _Mapping]] = ...,
    ) -> None: ...

class AccountEdge(_message.Message):
    __slots__ = ("node", "cursor")
    NODE_FIELD_NUMBER: _ClassVar[int]
    CURSOR_FIELD_NUMBER: _ClassVar[int]
    node: AccountBalance
    cursor: str
    def __init__(
        self,
        node: _Optional[_Union[AccountBalance, _Mapping]] = ...,
        cursor: _Optional[str] = ...,
    ) -> None: ...

class ObserveAccountsRequest(_message.Message):
    __slots__ = ("market_id", "party_id", "asset", "type")
    MARKET_ID_FIELD_NUMBER: _ClassVar[int]
    PARTY_ID_FIELD_NUMBER: _ClassVar[int]
    ASSET_FIELD_NUMBER: _ClassVar[int]
    TYPE_FIELD_NUMBER: _ClassVar[int]
    market_id: str
    party_id: str
    asset: str
    type: _vega_pb2.AccountType
    def __init__(
        self,
        market_id: _Optional[str] = ...,
        party_id: _Optional[str] = ...,
        asset: _Optional[str] = ...,
        type: _Optional[_Union[_vega_pb2.AccountType, str]] = ...,
    ) -> None: ...

class ObserveAccountsResponse(_message.Message):
    __slots__ = ("snapshot", "updates")
    SNAPSHOT_FIELD_NUMBER: _ClassVar[int]
    UPDATES_FIELD_NUMBER: _ClassVar[int]
    snapshot: AccountSnapshotPage
    updates: AccountUpdates
    def __init__(
        self,
        snapshot: _Optional[_Union[AccountSnapshotPage, _Mapping]] = ...,
        updates: _Optional[_Union[AccountUpdates, _Mapping]] = ...,
    ) -> None: ...

class AccountSnapshotPage(_message.Message):
    __slots__ = ("accounts", "last_page")
    ACCOUNTS_FIELD_NUMBER: _ClassVar[int]
    LAST_PAGE_FIELD_NUMBER: _ClassVar[int]
    accounts: _containers.RepeatedCompositeFieldContainer[AccountBalance]
    last_page: bool
    def __init__(
        self,
        accounts: _Optional[_Iterable[_Union[AccountBalance, _Mapping]]] = ...,
        last_page: bool = ...,
    ) -> None: ...

class AccountUpdates(_message.Message):
    __slots__ = ("accounts",)
    ACCOUNTS_FIELD_NUMBER: _ClassVar[int]
    accounts: _containers.RepeatedCompositeFieldContainer[AccountBalance]
    def __init__(
        self, accounts: _Optional[_Iterable[_Union[AccountBalance, _Mapping]]] = ...
    ) -> None: ...

class InfoRequest(_message.Message):
    __slots__ = ()
    def __init__(self) -> None: ...

class InfoResponse(_message.Message):
    __slots__ = ("version", "commit_hash")
    VERSION_FIELD_NUMBER: _ClassVar[int]
    COMMIT_HASH_FIELD_NUMBER: _ClassVar[int]
    version: str
    commit_hash: str
    def __init__(
        self, version: _Optional[str] = ..., commit_hash: _Optional[str] = ...
    ) -> None: ...

class GetOrderRequest(_message.Message):
    __slots__ = ("order_id", "version")
    ORDER_ID_FIELD_NUMBER: _ClassVar[int]
    VERSION_FIELD_NUMBER: _ClassVar[int]
    order_id: str
    version: int
    def __init__(
        self, order_id: _Optional[str] = ..., version: _Optional[int] = ...
    ) -> None: ...

class GetOrderResponse(_message.Message):
    __slots__ = ("order",)
    ORDER_FIELD_NUMBER: _ClassVar[int]
    order: _vega_pb2.Order
    def __init__(
        self, order: _Optional[_Union[_vega_pb2.Order, _Mapping]] = ...
    ) -> None: ...

class OrderFilter(_message.Message):
    __slots__ = (
        "statuses",
        "types",
        "time_in_forces",
        "exclude_liquidity",
        "party_ids",
        "market_ids",
        "reference",
        "date_range",
        "live_only",
    )
    STATUSES_FIELD_NUMBER: _ClassVar[int]
    TYPES_FIELD_NUMBER: _ClassVar[int]
    TIME_IN_FORCES_FIELD_NUMBER: _ClassVar[int]
    EXCLUDE_LIQUIDITY_FIELD_NUMBER: _ClassVar[int]
    PARTY_IDS_FIELD_NUMBER: _ClassVar[int]
    MARKET_IDS_FIELD_NUMBER: _ClassVar[int]
    REFERENCE_FIELD_NUMBER: _ClassVar[int]
    DATE_RANGE_FIELD_NUMBER: _ClassVar[int]
    LIVE_ONLY_FIELD_NUMBER: _ClassVar[int]
    statuses: _containers.RepeatedScalarFieldContainer[_vega_pb2.Order.Status]
    types: _containers.RepeatedScalarFieldContainer[_vega_pb2.Order.Type]
    time_in_forces: _containers.RepeatedScalarFieldContainer[
        _vega_pb2.Order.TimeInForce
    ]
    exclude_liquidity: bool
    party_ids: _containers.RepeatedScalarFieldContainer[str]
    market_ids: _containers.RepeatedScalarFieldContainer[str]
    reference: str
    date_range: DateRange
    live_only: bool
    def __init__(
        self,
        statuses: _Optional[_Iterable[_Union[_vega_pb2.Order.Status, str]]] = ...,
        types: _Optional[_Iterable[_Union[_vega_pb2.Order.Type, str]]] = ...,
        time_in_forces: _Optional[
            _Iterable[_Union[_vega_pb2.Order.TimeInForce, str]]
        ] = ...,
        exclude_liquidity: bool = ...,
        party_ids: _Optional[_Iterable[str]] = ...,
        market_ids: _Optional[_Iterable[str]] = ...,
        reference: _Optional[str] = ...,
        date_range: _Optional[_Union[DateRange, _Mapping]] = ...,
        live_only: bool = ...,
    ) -> None: ...

class ListOrdersRequest(_message.Message):
    __slots__ = ("pagination", "filter")
    PAGINATION_FIELD_NUMBER: _ClassVar[int]
    FILTER_FIELD_NUMBER: _ClassVar[int]
    pagination: Pagination
    filter: OrderFilter
    def __init__(
        self,
        pagination: _Optional[_Union[Pagination, _Mapping]] = ...,
        filter: _Optional[_Union[OrderFilter, _Mapping]] = ...,
    ) -> None: ...

class ListOrdersResponse(_message.Message):
    __slots__ = ("orders",)
    ORDERS_FIELD_NUMBER: _ClassVar[int]
    orders: OrderConnection
    def __init__(
        self, orders: _Optional[_Union[OrderConnection, _Mapping]] = ...
    ) -> None: ...

class ListOrderVersionsRequest(_message.Message):
    __slots__ = ("order_id", "pagination")
    ORDER_ID_FIELD_NUMBER: _ClassVar[int]
    PAGINATION_FIELD_NUMBER: _ClassVar[int]
    order_id: str
    pagination: Pagination
    def __init__(
        self,
        order_id: _Optional[str] = ...,
        pagination: _Optional[_Union[Pagination, _Mapping]] = ...,
    ) -> None: ...

class ListOrderVersionsResponse(_message.Message):
    __slots__ = ("orders",)
    ORDERS_FIELD_NUMBER: _ClassVar[int]
    orders: OrderConnection
    def __init__(
        self, orders: _Optional[_Union[OrderConnection, _Mapping]] = ...
    ) -> None: ...

class ObserveOrdersRequest(_message.Message):
    __slots__ = ("market_ids", "party_ids", "exclude_liquidity")
    MARKET_IDS_FIELD_NUMBER: _ClassVar[int]
    PARTY_IDS_FIELD_NUMBER: _ClassVar[int]
    EXCLUDE_LIQUIDITY_FIELD_NUMBER: _ClassVar[int]
    market_ids: _containers.RepeatedScalarFieldContainer[str]
    party_ids: _containers.RepeatedScalarFieldContainer[str]
    exclude_liquidity: bool
    def __init__(
        self,
        market_ids: _Optional[_Iterable[str]] = ...,
        party_ids: _Optional[_Iterable[str]] = ...,
        exclude_liquidity: bool = ...,
    ) -> None: ...

class ObserveOrdersResponse(_message.Message):
    __slots__ = ("snapshot", "updates")
    SNAPSHOT_FIELD_NUMBER: _ClassVar[int]
    UPDATES_FIELD_NUMBER: _ClassVar[int]
    snapshot: OrderSnapshotPage
    updates: OrderUpdates
    def __init__(
        self,
        snapshot: _Optional[_Union[OrderSnapshotPage, _Mapping]] = ...,
        updates: _Optional[_Union[OrderUpdates, _Mapping]] = ...,
    ) -> None: ...

class OrderSnapshotPage(_message.Message):
    __slots__ = ("orders", "last_page")
    ORDERS_FIELD_NUMBER: _ClassVar[int]
    LAST_PAGE_FIELD_NUMBER: _ClassVar[int]
    orders: _containers.RepeatedCompositeFieldContainer[_vega_pb2.Order]
    last_page: bool
    def __init__(
        self,
        orders: _Optional[_Iterable[_Union[_vega_pb2.Order, _Mapping]]] = ...,
        last_page: bool = ...,
    ) -> None: ...

class OrderUpdates(_message.Message):
    __slots__ = ("orders",)
    ORDERS_FIELD_NUMBER: _ClassVar[int]
    orders: _containers.RepeatedCompositeFieldContainer[_vega_pb2.Order]
    def __init__(
        self, orders: _Optional[_Iterable[_Union[_vega_pb2.Order, _Mapping]]] = ...
    ) -> None: ...

class GetStopOrderRequest(_message.Message):
    __slots__ = ("order_id",)
    ORDER_ID_FIELD_NUMBER: _ClassVar[int]
    order_id: str
    def __init__(self, order_id: _Optional[str] = ...) -> None: ...

class GetStopOrderResponse(_message.Message):
    __slots__ = ("order",)
    ORDER_FIELD_NUMBER: _ClassVar[int]
    order: _events_pb2.StopOrderEvent
    def __init__(
        self, order: _Optional[_Union[_events_pb2.StopOrderEvent, _Mapping]] = ...
    ) -> None: ...

class ListStopOrdersRequest(_message.Message):
    __slots__ = ("pagination", "filter")
    PAGINATION_FIELD_NUMBER: _ClassVar[int]
    FILTER_FIELD_NUMBER: _ClassVar[int]
    pagination: Pagination
    filter: StopOrderFilter
    def __init__(
        self,
        pagination: _Optional[_Union[Pagination, _Mapping]] = ...,
        filter: _Optional[_Union[StopOrderFilter, _Mapping]] = ...,
    ) -> None: ...

class StopOrderFilter(_message.Message):
    __slots__ = (
        "statuses",
        "expiry_strategies",
        "date_range",
        "party_ids",
        "market_ids",
        "live_only",
    )
    STATUSES_FIELD_NUMBER: _ClassVar[int]
    EXPIRY_STRATEGIES_FIELD_NUMBER: _ClassVar[int]
    DATE_RANGE_FIELD_NUMBER: _ClassVar[int]
    PARTY_IDS_FIELD_NUMBER: _ClassVar[int]
    MARKET_IDS_FIELD_NUMBER: _ClassVar[int]
    LIVE_ONLY_FIELD_NUMBER: _ClassVar[int]
    statuses: _containers.RepeatedScalarFieldContainer[_vega_pb2.StopOrder.Status]
    expiry_strategies: _containers.RepeatedScalarFieldContainer[
        _vega_pb2.StopOrder.ExpiryStrategy
    ]
    date_range: DateRange
    party_ids: _containers.RepeatedScalarFieldContainer[str]
    market_ids: _containers.RepeatedScalarFieldContainer[str]
    live_only: bool
    def __init__(
        self,
        statuses: _Optional[_Iterable[_Union[_vega_pb2.StopOrder.Status, str]]] = ...,
        expiry_strategies: _Optional[
            _Iterable[_Union[_vega_pb2.StopOrder.ExpiryStrategy, str]]
        ] = ...,
        date_range: _Optional[_Union[DateRange, _Mapping]] = ...,
        party_ids: _Optional[_Iterable[str]] = ...,
        market_ids: _Optional[_Iterable[str]] = ...,
        live_only: bool = ...,
    ) -> None: ...

class StopOrderEdge(_message.Message):
    __slots__ = ("node", "cursor")
    NODE_FIELD_NUMBER: _ClassVar[int]
    CURSOR_FIELD_NUMBER: _ClassVar[int]
    node: _events_pb2.StopOrderEvent
    cursor: str
    def __init__(
        self,
        node: _Optional[_Union[_events_pb2.StopOrderEvent, _Mapping]] = ...,
        cursor: _Optional[str] = ...,
    ) -> None: ...

class StopOrderConnection(_message.Message):
    __slots__ = ("edges", "page_info")
    EDGES_FIELD_NUMBER: _ClassVar[int]
    PAGE_INFO_FIELD_NUMBER: _ClassVar[int]
    edges: _containers.RepeatedCompositeFieldContainer[StopOrderEdge]
    page_info: PageInfo
    def __init__(
        self,
        edges: _Optional[_Iterable[_Union[StopOrderEdge, _Mapping]]] = ...,
        page_info: _Optional[_Union[PageInfo, _Mapping]] = ...,
    ) -> None: ...

class ListStopOrdersResponse(_message.Message):
    __slots__ = ("orders",)
    ORDERS_FIELD_NUMBER: _ClassVar[int]
    orders: StopOrderConnection
    def __init__(
        self, orders: _Optional[_Union[StopOrderConnection, _Mapping]] = ...
    ) -> None: ...

class ListPositionsRequest(_message.Message):
    __slots__ = ("party_id", "market_id", "pagination")
    PARTY_ID_FIELD_NUMBER: _ClassVar[int]
    MARKET_ID_FIELD_NUMBER: _ClassVar[int]
    PAGINATION_FIELD_NUMBER: _ClassVar[int]
    party_id: str
    market_id: str
    pagination: Pagination
    def __init__(
        self,
        party_id: _Optional[str] = ...,
        market_id: _Optional[str] = ...,
        pagination: _Optional[_Union[Pagination, _Mapping]] = ...,
    ) -> None: ...

class ListPositionsResponse(_message.Message):
    __slots__ = ("positions",)
    POSITIONS_FIELD_NUMBER: _ClassVar[int]
    positions: PositionConnection
    def __init__(
        self, positions: _Optional[_Union[PositionConnection, _Mapping]] = ...
    ) -> None: ...

class PositionsFilter(_message.Message):
    __slots__ = ("party_ids", "market_ids")
    PARTY_IDS_FIELD_NUMBER: _ClassVar[int]
    MARKET_IDS_FIELD_NUMBER: _ClassVar[int]
    party_ids: _containers.RepeatedScalarFieldContainer[str]
    market_ids: _containers.RepeatedScalarFieldContainer[str]
    def __init__(
        self,
        party_ids: _Optional[_Iterable[str]] = ...,
        market_ids: _Optional[_Iterable[str]] = ...,
    ) -> None: ...

class ListAllPositionsRequest(_message.Message):
    __slots__ = ("filter", "pagination")
    FILTER_FIELD_NUMBER: _ClassVar[int]
    PAGINATION_FIELD_NUMBER: _ClassVar[int]
    filter: PositionsFilter
    pagination: Pagination
    def __init__(
        self,
        filter: _Optional[_Union[PositionsFilter, _Mapping]] = ...,
        pagination: _Optional[_Union[Pagination, _Mapping]] = ...,
    ) -> None: ...

class ListAllPositionsResponse(_message.Message):
    __slots__ = ("positions",)
    POSITIONS_FIELD_NUMBER: _ClassVar[int]
    positions: PositionConnection
    def __init__(
        self, positions: _Optional[_Union[PositionConnection, _Mapping]] = ...
    ) -> None: ...

class PositionEdge(_message.Message):
    __slots__ = ("node", "cursor")
    NODE_FIELD_NUMBER: _ClassVar[int]
    CURSOR_FIELD_NUMBER: _ClassVar[int]
    node: _vega_pb2.Position
    cursor: str
    def __init__(
        self,
        node: _Optional[_Union[_vega_pb2.Position, _Mapping]] = ...,
        cursor: _Optional[str] = ...,
    ) -> None: ...

class PositionConnection(_message.Message):
    __slots__ = ("edges", "page_info")
    EDGES_FIELD_NUMBER: _ClassVar[int]
    PAGE_INFO_FIELD_NUMBER: _ClassVar[int]
    edges: _containers.RepeatedCompositeFieldContainer[PositionEdge]
    page_info: PageInfo
    def __init__(
        self,
        edges: _Optional[_Iterable[_Union[PositionEdge, _Mapping]]] = ...,
        page_info: _Optional[_Union[PageInfo, _Mapping]] = ...,
    ) -> None: ...

class ObservePositionsRequest(_message.Message):
    __slots__ = ("party_id", "market_id")
    PARTY_ID_FIELD_NUMBER: _ClassVar[int]
    MARKET_ID_FIELD_NUMBER: _ClassVar[int]
    party_id: str
    market_id: str
    def __init__(
        self, party_id: _Optional[str] = ..., market_id: _Optional[str] = ...
    ) -> None: ...

class ObservePositionsResponse(_message.Message):
    __slots__ = ("snapshot", "updates")
    SNAPSHOT_FIELD_NUMBER: _ClassVar[int]
    UPDATES_FIELD_NUMBER: _ClassVar[int]
    snapshot: PositionSnapshotPage
    updates: PositionUpdates
    def __init__(
        self,
        snapshot: _Optional[_Union[PositionSnapshotPage, _Mapping]] = ...,
        updates: _Optional[_Union[PositionUpdates, _Mapping]] = ...,
    ) -> None: ...

class PositionSnapshotPage(_message.Message):
    __slots__ = ("positions", "last_page")
    POSITIONS_FIELD_NUMBER: _ClassVar[int]
    LAST_PAGE_FIELD_NUMBER: _ClassVar[int]
    positions: _containers.RepeatedCompositeFieldContainer[_vega_pb2.Position]
    last_page: bool
    def __init__(
        self,
        positions: _Optional[_Iterable[_Union[_vega_pb2.Position, _Mapping]]] = ...,
        last_page: bool = ...,
    ) -> None: ...

class PositionUpdates(_message.Message):
    __slots__ = ("positions",)
    POSITIONS_FIELD_NUMBER: _ClassVar[int]
    positions: _containers.RepeatedCompositeFieldContainer[_vega_pb2.Position]
    def __init__(
        self,
        positions: _Optional[_Iterable[_Union[_vega_pb2.Position, _Mapping]]] = ...,
    ) -> None: ...

class LedgerEntryFilter(_message.Message):
    __slots__ = (
        "close_on_account_filters",
        "from_account_filter",
        "to_account_filter",
        "transfer_types",
        "transfer_id",
    )
    CLOSE_ON_ACCOUNT_FILTERS_FIELD_NUMBER: _ClassVar[int]
    FROM_ACCOUNT_FILTER_FIELD_NUMBER: _ClassVar[int]
    TO_ACCOUNT_FILTER_FIELD_NUMBER: _ClassVar[int]
    TRANSFER_TYPES_FIELD_NUMBER: _ClassVar[int]
    TRANSFER_ID_FIELD_NUMBER: _ClassVar[int]
    close_on_account_filters: bool
    from_account_filter: AccountFilter
    to_account_filter: AccountFilter
    transfer_types: _containers.RepeatedScalarFieldContainer[_vega_pb2.TransferType]
    transfer_id: str
    def __init__(
        self,
        close_on_account_filters: bool = ...,
        from_account_filter: _Optional[_Union[AccountFilter, _Mapping]] = ...,
        to_account_filter: _Optional[_Union[AccountFilter, _Mapping]] = ...,
        transfer_types: _Optional[_Iterable[_Union[_vega_pb2.TransferType, str]]] = ...,
        transfer_id: _Optional[str] = ...,
    ) -> None: ...

class AggregatedLedgerEntry(_message.Message):
    __slots__ = (
        "timestamp",
        "quantity",
        "transfer_type",
        "asset_id",
        "from_account_type",
        "to_account_type",
        "from_account_party_id",
        "to_account_party_id",
        "from_account_market_id",
        "to_account_market_id",
        "from_account_balance",
        "to_account_balance",
    )
    TIMESTAMP_FIELD_NUMBER: _ClassVar[int]
    QUANTITY_FIELD_NUMBER: _ClassVar[int]
    TRANSFER_TYPE_FIELD_NUMBER: _ClassVar[int]
    ASSET_ID_FIELD_NUMBER: _ClassVar[int]
    FROM_ACCOUNT_TYPE_FIELD_NUMBER: _ClassVar[int]
    TO_ACCOUNT_TYPE_FIELD_NUMBER: _ClassVar[int]
    FROM_ACCOUNT_PARTY_ID_FIELD_NUMBER: _ClassVar[int]
    TO_ACCOUNT_PARTY_ID_FIELD_NUMBER: _ClassVar[int]
    FROM_ACCOUNT_MARKET_ID_FIELD_NUMBER: _ClassVar[int]
    TO_ACCOUNT_MARKET_ID_FIELD_NUMBER: _ClassVar[int]
    FROM_ACCOUNT_BALANCE_FIELD_NUMBER: _ClassVar[int]
    TO_ACCOUNT_BALANCE_FIELD_NUMBER: _ClassVar[int]
    timestamp: int
    quantity: str
    transfer_type: _vega_pb2.TransferType
    asset_id: str
    from_account_type: _vega_pb2.AccountType
    to_account_type: _vega_pb2.AccountType
    from_account_party_id: str
    to_account_party_id: str
    from_account_market_id: str
    to_account_market_id: str
    from_account_balance: str
    to_account_balance: str
    def __init__(
        self,
        timestamp: _Optional[int] = ...,
        quantity: _Optional[str] = ...,
        transfer_type: _Optional[_Union[_vega_pb2.TransferType, str]] = ...,
        asset_id: _Optional[str] = ...,
        from_account_type: _Optional[_Union[_vega_pb2.AccountType, str]] = ...,
        to_account_type: _Optional[_Union[_vega_pb2.AccountType, str]] = ...,
        from_account_party_id: _Optional[str] = ...,
        to_account_party_id: _Optional[str] = ...,
        from_account_market_id: _Optional[str] = ...,
        to_account_market_id: _Optional[str] = ...,
        from_account_balance: _Optional[str] = ...,
        to_account_balance: _Optional[str] = ...,
    ) -> None: ...

class ListLedgerEntriesRequest(_message.Message):
    __slots__ = ("filter", "pagination", "date_range")
    FILTER_FIELD_NUMBER: _ClassVar[int]
    PAGINATION_FIELD_NUMBER: _ClassVar[int]
    DATE_RANGE_FIELD_NUMBER: _ClassVar[int]
    filter: LedgerEntryFilter
    pagination: Pagination
    date_range: DateRange
    def __init__(
        self,
        filter: _Optional[_Union[LedgerEntryFilter, _Mapping]] = ...,
        pagination: _Optional[_Union[Pagination, _Mapping]] = ...,
        date_range: _Optional[_Union[DateRange, _Mapping]] = ...,
    ) -> None: ...

class ExportLedgerEntriesRequest(_message.Message):
    __slots__ = ("party_id", "asset_id", "date_range")
    PARTY_ID_FIELD_NUMBER: _ClassVar[int]
    ASSET_ID_FIELD_NUMBER: _ClassVar[int]
    DATE_RANGE_FIELD_NUMBER: _ClassVar[int]
    party_id: str
    asset_id: str
    date_range: DateRange
    def __init__(
        self,
        party_id: _Optional[str] = ...,
        asset_id: _Optional[str] = ...,
        date_range: _Optional[_Union[DateRange, _Mapping]] = ...,
    ) -> None: ...

class ListLedgerEntriesResponse(_message.Message):
    __slots__ = ("ledger_entries",)
    LEDGER_ENTRIES_FIELD_NUMBER: _ClassVar[int]
    ledger_entries: AggregatedLedgerEntriesConnection
    def __init__(
        self,
        ledger_entries: _Optional[
            _Union[AggregatedLedgerEntriesConnection, _Mapping]
        ] = ...,
    ) -> None: ...

class AggregatedLedgerEntriesEdge(_message.Message):
    __slots__ = ("node", "cursor")
    NODE_FIELD_NUMBER: _ClassVar[int]
    CURSOR_FIELD_NUMBER: _ClassVar[int]
    node: AggregatedLedgerEntry
    cursor: str
    def __init__(
        self,
        node: _Optional[_Union[AggregatedLedgerEntry, _Mapping]] = ...,
        cursor: _Optional[str] = ...,
    ) -> None: ...

class AggregatedLedgerEntriesConnection(_message.Message):
    __slots__ = ("edges", "page_info")
    EDGES_FIELD_NUMBER: _ClassVar[int]
    PAGE_INFO_FIELD_NUMBER: _ClassVar[int]
    edges: _containers.RepeatedCompositeFieldContainer[AggregatedLedgerEntriesEdge]
    page_info: PageInfo
    def __init__(
        self,
        edges: _Optional[
            _Iterable[_Union[AggregatedLedgerEntriesEdge, _Mapping]]
        ] = ...,
        page_info: _Optional[_Union[PageInfo, _Mapping]] = ...,
    ) -> None: ...

class ListBalanceChangesRequest(_message.Message):
    __slots__ = ("filter", "pagination", "date_range")
    FILTER_FIELD_NUMBER: _ClassVar[int]
    PAGINATION_FIELD_NUMBER: _ClassVar[int]
    DATE_RANGE_FIELD_NUMBER: _ClassVar[int]
    filter: AccountFilter
    pagination: Pagination
    date_range: DateRange
    def __init__(
        self,
        filter: _Optional[_Union[AccountFilter, _Mapping]] = ...,
        pagination: _Optional[_Union[Pagination, _Mapping]] = ...,
        date_range: _Optional[_Union[DateRange, _Mapping]] = ...,
    ) -> None: ...

class ListBalanceChangesResponse(_message.Message):
    __slots__ = ("balances",)
    BALANCES_FIELD_NUMBER: _ClassVar[int]
    balances: AggregatedBalanceConnection
    def __init__(
        self, balances: _Optional[_Union[AggregatedBalanceConnection, _Mapping]] = ...
    ) -> None: ...

class GetBalanceHistoryRequest(_message.Message):
    __slots__ = ("filter", "group_by", "pagination", "date_range")
    FILTER_FIELD_NUMBER: _ClassVar[int]
    GROUP_BY_FIELD_NUMBER: _ClassVar[int]
    PAGINATION_FIELD_NUMBER: _ClassVar[int]
    DATE_RANGE_FIELD_NUMBER: _ClassVar[int]
    filter: AccountFilter
    group_by: _containers.RepeatedScalarFieldContainer[AccountField]
    pagination: Pagination
    date_range: DateRange
    def __init__(
        self,
        filter: _Optional[_Union[AccountFilter, _Mapping]] = ...,
        group_by: _Optional[_Iterable[_Union[AccountField, str]]] = ...,
        pagination: _Optional[_Union[Pagination, _Mapping]] = ...,
        date_range: _Optional[_Union[DateRange, _Mapping]] = ...,
    ) -> None: ...

class GetBalanceHistoryResponse(_message.Message):
    __slots__ = ("balances",)
    BALANCES_FIELD_NUMBER: _ClassVar[int]
    balances: AggregatedBalanceConnection
    def __init__(
        self, balances: _Optional[_Union[AggregatedBalanceConnection, _Mapping]] = ...
    ) -> None: ...

class AggregatedBalanceEdge(_message.Message):
    __slots__ = ("node", "cursor")
    NODE_FIELD_NUMBER: _ClassVar[int]
    CURSOR_FIELD_NUMBER: _ClassVar[int]
    node: AggregatedBalance
    cursor: str
    def __init__(
        self,
        node: _Optional[_Union[AggregatedBalance, _Mapping]] = ...,
        cursor: _Optional[str] = ...,
    ) -> None: ...

class AggregatedBalanceConnection(_message.Message):
    __slots__ = ("edges", "page_info")
    EDGES_FIELD_NUMBER: _ClassVar[int]
    PAGE_INFO_FIELD_NUMBER: _ClassVar[int]
    edges: _containers.RepeatedCompositeFieldContainer[AggregatedBalanceEdge]
    page_info: PageInfo
    def __init__(
        self,
        edges: _Optional[_Iterable[_Union[AggregatedBalanceEdge, _Mapping]]] = ...,
        page_info: _Optional[_Union[PageInfo, _Mapping]] = ...,
    ) -> None: ...

class AccountFilter(_message.Message):
    __slots__ = ("asset_id", "party_ids", "market_ids", "account_types")
    ASSET_ID_FIELD_NUMBER: _ClassVar[int]
    PARTY_IDS_FIELD_NUMBER: _ClassVar[int]
    MARKET_IDS_FIELD_NUMBER: _ClassVar[int]
    ACCOUNT_TYPES_FIELD_NUMBER: _ClassVar[int]
    asset_id: str
    party_ids: _containers.RepeatedScalarFieldContainer[str]
    market_ids: _containers.RepeatedScalarFieldContainer[str]
    account_types: _containers.RepeatedScalarFieldContainer[_vega_pb2.AccountType]
    def __init__(
        self,
        asset_id: _Optional[str] = ...,
        party_ids: _Optional[_Iterable[str]] = ...,
        market_ids: _Optional[_Iterable[str]] = ...,
        account_types: _Optional[_Iterable[_Union[_vega_pb2.AccountType, str]]] = ...,
    ) -> None: ...

class AggregatedBalance(_message.Message):
    __slots__ = (
        "timestamp",
        "balance",
        "party_id",
        "asset_id",
        "market_id",
        "account_type",
    )
    TIMESTAMP_FIELD_NUMBER: _ClassVar[int]
    BALANCE_FIELD_NUMBER: _ClassVar[int]
    PARTY_ID_FIELD_NUMBER: _ClassVar[int]
    ASSET_ID_FIELD_NUMBER: _ClassVar[int]
    MARKET_ID_FIELD_NUMBER: _ClassVar[int]
    ACCOUNT_TYPE_FIELD_NUMBER: _ClassVar[int]
    timestamp: int
    balance: str
    party_id: str
    asset_id: str
    market_id: str
    account_type: _vega_pb2.AccountType
    def __init__(
        self,
        timestamp: _Optional[int] = ...,
        balance: _Optional[str] = ...,
        party_id: _Optional[str] = ...,
        asset_id: _Optional[str] = ...,
        market_id: _Optional[str] = ...,
        account_type: _Optional[_Union[_vega_pb2.AccountType, str]] = ...,
    ) -> None: ...

class ObserveMarketsDepthRequest(_message.Message):
    __slots__ = ("market_ids",)
    MARKET_IDS_FIELD_NUMBER: _ClassVar[int]
    market_ids: _containers.RepeatedScalarFieldContainer[str]
    def __init__(self, market_ids: _Optional[_Iterable[str]] = ...) -> None: ...

class ObserveMarketsDepthResponse(_message.Message):
    __slots__ = ("market_depth",)
    MARKET_DEPTH_FIELD_NUMBER: _ClassVar[int]
    market_depth: _containers.RepeatedCompositeFieldContainer[_vega_pb2.MarketDepth]
    def __init__(
        self,
        market_depth: _Optional[
            _Iterable[_Union[_vega_pb2.MarketDepth, _Mapping]]
        ] = ...,
    ) -> None: ...

class ObserveMarketsDepthUpdatesRequest(_message.Message):
    __slots__ = ("market_ids",)
    MARKET_IDS_FIELD_NUMBER: _ClassVar[int]
    market_ids: _containers.RepeatedScalarFieldContainer[str]
    def __init__(self, market_ids: _Optional[_Iterable[str]] = ...) -> None: ...

class ObserveMarketsDepthUpdatesResponse(_message.Message):
    __slots__ = ("update",)
    UPDATE_FIELD_NUMBER: _ClassVar[int]
    update: _containers.RepeatedCompositeFieldContainer[_vega_pb2.MarketDepthUpdate]
    def __init__(
        self,
        update: _Optional[
            _Iterable[_Union[_vega_pb2.MarketDepthUpdate, _Mapping]]
        ] = ...,
    ) -> None: ...

class ObserveMarketsDataRequest(_message.Message):
    __slots__ = ("market_ids",)
    MARKET_IDS_FIELD_NUMBER: _ClassVar[int]
    market_ids: _containers.RepeatedScalarFieldContainer[str]
    def __init__(self, market_ids: _Optional[_Iterable[str]] = ...) -> None: ...

class ObserveMarketsDataResponse(_message.Message):
    __slots__ = ("market_data",)
    MARKET_DATA_FIELD_NUMBER: _ClassVar[int]
    market_data: _containers.RepeatedCompositeFieldContainer[_vega_pb2.MarketData]
    def __init__(
        self,
        market_data: _Optional[_Iterable[_Union[_vega_pb2.MarketData, _Mapping]]] = ...,
    ) -> None: ...

class GetLatestMarketDepthRequest(_message.Message):
    __slots__ = ("market_id", "max_depth")
    MARKET_ID_FIELD_NUMBER: _ClassVar[int]
    MAX_DEPTH_FIELD_NUMBER: _ClassVar[int]
    market_id: str
    max_depth: int
    def __init__(
        self, market_id: _Optional[str] = ..., max_depth: _Optional[int] = ...
    ) -> None: ...

class GetLatestMarketDepthResponse(_message.Message):
    __slots__ = ("market_id", "buy", "sell", "last_trade", "sequence_number")
    MARKET_ID_FIELD_NUMBER: _ClassVar[int]
    BUY_FIELD_NUMBER: _ClassVar[int]
    SELL_FIELD_NUMBER: _ClassVar[int]
    LAST_TRADE_FIELD_NUMBER: _ClassVar[int]
    SEQUENCE_NUMBER_FIELD_NUMBER: _ClassVar[int]
    market_id: str
    buy: _containers.RepeatedCompositeFieldContainer[_vega_pb2.PriceLevel]
    sell: _containers.RepeatedCompositeFieldContainer[_vega_pb2.PriceLevel]
    last_trade: _vega_pb2.Trade
    sequence_number: int
    def __init__(
        self,
        market_id: _Optional[str] = ...,
        buy: _Optional[_Iterable[_Union[_vega_pb2.PriceLevel, _Mapping]]] = ...,
        sell: _Optional[_Iterable[_Union[_vega_pb2.PriceLevel, _Mapping]]] = ...,
        last_trade: _Optional[_Union[_vega_pb2.Trade, _Mapping]] = ...,
        sequence_number: _Optional[int] = ...,
    ) -> None: ...

class ListLatestMarketDataRequest(_message.Message):
    __slots__ = ()
    def __init__(self) -> None: ...

class ListLatestMarketDataResponse(_message.Message):
    __slots__ = ("markets_data",)
    MARKETS_DATA_FIELD_NUMBER: _ClassVar[int]
    markets_data: _containers.RepeatedCompositeFieldContainer[_vega_pb2.MarketData]
    def __init__(
        self,
        markets_data: _Optional[
            _Iterable[_Union[_vega_pb2.MarketData, _Mapping]]
        ] = ...,
    ) -> None: ...

class GetLatestMarketDataRequest(_message.Message):
    __slots__ = ("market_id",)
    MARKET_ID_FIELD_NUMBER: _ClassVar[int]
    market_id: str
    def __init__(self, market_id: _Optional[str] = ...) -> None: ...

class GetLatestMarketDataResponse(_message.Message):
    __slots__ = ("market_data",)
    MARKET_DATA_FIELD_NUMBER: _ClassVar[int]
    market_data: _vega_pb2.MarketData
    def __init__(
        self, market_data: _Optional[_Union[_vega_pb2.MarketData, _Mapping]] = ...
    ) -> None: ...

class GetMarketDataHistoryByIDRequest(_message.Message):
    __slots__ = ("market_id", "start_timestamp", "end_timestamp", "pagination")
    MARKET_ID_FIELD_NUMBER: _ClassVar[int]
    START_TIMESTAMP_FIELD_NUMBER: _ClassVar[int]
    END_TIMESTAMP_FIELD_NUMBER: _ClassVar[int]
    PAGINATION_FIELD_NUMBER: _ClassVar[int]
    market_id: str
    start_timestamp: int
    end_timestamp: int
    pagination: Pagination
    def __init__(
        self,
        market_id: _Optional[str] = ...,
        start_timestamp: _Optional[int] = ...,
        end_timestamp: _Optional[int] = ...,
        pagination: _Optional[_Union[Pagination, _Mapping]] = ...,
    ) -> None: ...

class GetMarketDataHistoryByIDResponse(_message.Message):
    __slots__ = ("market_data",)
    MARKET_DATA_FIELD_NUMBER: _ClassVar[int]
    market_data: MarketDataConnection
    def __init__(
        self, market_data: _Optional[_Union[MarketDataConnection, _Mapping]] = ...
    ) -> None: ...

class MarketDataEdge(_message.Message):
    __slots__ = ("node", "cursor")
    NODE_FIELD_NUMBER: _ClassVar[int]
    CURSOR_FIELD_NUMBER: _ClassVar[int]
    node: _vega_pb2.MarketData
    cursor: str
    def __init__(
        self,
        node: _Optional[_Union[_vega_pb2.MarketData, _Mapping]] = ...,
        cursor: _Optional[str] = ...,
    ) -> None: ...

class MarketDataConnection(_message.Message):
    __slots__ = ("edges", "page_info")
    EDGES_FIELD_NUMBER: _ClassVar[int]
    PAGE_INFO_FIELD_NUMBER: _ClassVar[int]
    edges: _containers.RepeatedCompositeFieldContainer[MarketDataEdge]
    page_info: PageInfo
    def __init__(
        self,
        edges: _Optional[_Iterable[_Union[MarketDataEdge, _Mapping]]] = ...,
        page_info: _Optional[_Union[PageInfo, _Mapping]] = ...,
    ) -> None: ...

class ListTransfersRequest(_message.Message):
    __slots__ = (
        "pubkey",
        "direction",
        "pagination",
        "is_reward",
        "from_epoch",
        "to_epoch",
        "status",
        "scope",
    )

    class Scope(int, metaclass=_enum_type_wrapper.EnumTypeWrapper):
        __slots__ = ()
        SCOPE_UNSPECIFIED: _ClassVar[ListTransfersRequest.Scope]
        SCOPE_INDIVIDUAL: _ClassVar[ListTransfersRequest.Scope]
        SCOPE_TEAM: _ClassVar[ListTransfersRequest.Scope]
    SCOPE_UNSPECIFIED: ListTransfersRequest.Scope
    SCOPE_INDIVIDUAL: ListTransfersRequest.Scope
    SCOPE_TEAM: ListTransfersRequest.Scope
    PUBKEY_FIELD_NUMBER: _ClassVar[int]
    DIRECTION_FIELD_NUMBER: _ClassVar[int]
    PAGINATION_FIELD_NUMBER: _ClassVar[int]
    IS_REWARD_FIELD_NUMBER: _ClassVar[int]
    FROM_EPOCH_FIELD_NUMBER: _ClassVar[int]
    TO_EPOCH_FIELD_NUMBER: _ClassVar[int]
    STATUS_FIELD_NUMBER: _ClassVar[int]
    SCOPE_FIELD_NUMBER: _ClassVar[int]
    pubkey: str
    direction: TransferDirection
    pagination: Pagination
    is_reward: bool
    from_epoch: int
    to_epoch: int
    status: _events_pb2.Transfer.Status
    scope: ListTransfersRequest.Scope
    def __init__(
        self,
        pubkey: _Optional[str] = ...,
        direction: _Optional[_Union[TransferDirection, str]] = ...,
        pagination: _Optional[_Union[Pagination, _Mapping]] = ...,
        is_reward: bool = ...,
        from_epoch: _Optional[int] = ...,
        to_epoch: _Optional[int] = ...,
        status: _Optional[_Union[_events_pb2.Transfer.Status, str]] = ...,
        scope: _Optional[_Union[ListTransfersRequest.Scope, str]] = ...,
    ) -> None: ...

class ListTransfersResponse(_message.Message):
    __slots__ = ("transfers",)
    TRANSFERS_FIELD_NUMBER: _ClassVar[int]
    transfers: TransferConnection
    def __init__(
        self, transfers: _Optional[_Union[TransferConnection, _Mapping]] = ...
    ) -> None: ...

class TransferNode(_message.Message):
    __slots__ = ("transfer", "fees")
    TRANSFER_FIELD_NUMBER: _ClassVar[int]
    FEES_FIELD_NUMBER: _ClassVar[int]
    transfer: _events_pb2.Transfer
    fees: _containers.RepeatedCompositeFieldContainer[_events_pb2.TransferFees]
    def __init__(
        self,
        transfer: _Optional[_Union[_events_pb2.Transfer, _Mapping]] = ...,
        fees: _Optional[_Iterable[_Union[_events_pb2.TransferFees, _Mapping]]] = ...,
    ) -> None: ...

class TransferEdge(_message.Message):
    __slots__ = ("node", "cursor")
    NODE_FIELD_NUMBER: _ClassVar[int]
    CURSOR_FIELD_NUMBER: _ClassVar[int]
    node: TransferNode
    cursor: str
    def __init__(
        self,
        node: _Optional[_Union[TransferNode, _Mapping]] = ...,
        cursor: _Optional[str] = ...,
    ) -> None: ...

class TransferConnection(_message.Message):
    __slots__ = ("edges", "page_info")
    EDGES_FIELD_NUMBER: _ClassVar[int]
    PAGE_INFO_FIELD_NUMBER: _ClassVar[int]
    edges: _containers.RepeatedCompositeFieldContainer[TransferEdge]
    page_info: PageInfo
    def __init__(
        self,
        edges: _Optional[_Iterable[_Union[TransferEdge, _Mapping]]] = ...,
        page_info: _Optional[_Union[PageInfo, _Mapping]] = ...,
    ) -> None: ...

class GetTransferRequest(_message.Message):
    __slots__ = ("transfer_id",)
    TRANSFER_ID_FIELD_NUMBER: _ClassVar[int]
    transfer_id: str
    def __init__(self, transfer_id: _Optional[str] = ...) -> None: ...

class GetTransferResponse(_message.Message):
    __slots__ = ("transfer_node",)
    TRANSFER_NODE_FIELD_NUMBER: _ClassVar[int]
    transfer_node: TransferNode
    def __init__(
        self, transfer_node: _Optional[_Union[TransferNode, _Mapping]] = ...
    ) -> None: ...

class GetNetworkLimitsRequest(_message.Message):
    __slots__ = ()
    def __init__(self) -> None: ...

class GetNetworkLimitsResponse(_message.Message):
    __slots__ = ("limits",)
    LIMITS_FIELD_NUMBER: _ClassVar[int]
    limits: _vega_pb2.NetworkLimits
    def __init__(
        self, limits: _Optional[_Union[_vega_pb2.NetworkLimits, _Mapping]] = ...
    ) -> None: ...

class ListCandleIntervalsRequest(_message.Message):
    __slots__ = ("market_id",)
    MARKET_ID_FIELD_NUMBER: _ClassVar[int]
    market_id: str
    def __init__(self, market_id: _Optional[str] = ...) -> None: ...

class IntervalToCandleId(_message.Message):
    __slots__ = ("interval", "candle_id")
    INTERVAL_FIELD_NUMBER: _ClassVar[int]
    CANDLE_ID_FIELD_NUMBER: _ClassVar[int]
    interval: str
    candle_id: str
    def __init__(
        self, interval: _Optional[str] = ..., candle_id: _Optional[str] = ...
    ) -> None: ...

class ListCandleIntervalsResponse(_message.Message):
    __slots__ = ("interval_to_candle_id",)
    INTERVAL_TO_CANDLE_ID_FIELD_NUMBER: _ClassVar[int]
    interval_to_candle_id: _containers.RepeatedCompositeFieldContainer[
        IntervalToCandleId
    ]
    def __init__(
        self,
        interval_to_candle_id: _Optional[
            _Iterable[_Union[IntervalToCandleId, _Mapping]]
        ] = ...,
    ) -> None: ...

class Candle(_message.Message):
    __slots__ = (
        "start",
        "last_update",
        "high",
        "low",
        "open",
        "close",
        "volume",
        "notional",
    )
    START_FIELD_NUMBER: _ClassVar[int]
    LAST_UPDATE_FIELD_NUMBER: _ClassVar[int]
    HIGH_FIELD_NUMBER: _ClassVar[int]
    LOW_FIELD_NUMBER: _ClassVar[int]
    OPEN_FIELD_NUMBER: _ClassVar[int]
    CLOSE_FIELD_NUMBER: _ClassVar[int]
    VOLUME_FIELD_NUMBER: _ClassVar[int]
    NOTIONAL_FIELD_NUMBER: _ClassVar[int]
    start: int
    last_update: int
    high: str
    low: str
    open: str
    close: str
    volume: int
    notional: int
    def __init__(
        self,
        start: _Optional[int] = ...,
        last_update: _Optional[int] = ...,
        high: _Optional[str] = ...,
        low: _Optional[str] = ...,
        open: _Optional[str] = ...,
        close: _Optional[str] = ...,
        volume: _Optional[int] = ...,
        notional: _Optional[int] = ...,
    ) -> None: ...

class ObserveCandleDataRequest(_message.Message):
    __slots__ = ("candle_id",)
    CANDLE_ID_FIELD_NUMBER: _ClassVar[int]
    candle_id: str
    def __init__(self, candle_id: _Optional[str] = ...) -> None: ...

class ObserveCandleDataResponse(_message.Message):
    __slots__ = ("candle",)
    CANDLE_FIELD_NUMBER: _ClassVar[int]
    candle: Candle
    def __init__(self, candle: _Optional[_Union[Candle, _Mapping]] = ...) -> None: ...

class ListCandleDataRequest(_message.Message):
    __slots__ = ("candle_id", "from_timestamp", "to_timestamp", "pagination")
    CANDLE_ID_FIELD_NUMBER: _ClassVar[int]
    FROM_TIMESTAMP_FIELD_NUMBER: _ClassVar[int]
    TO_TIMESTAMP_FIELD_NUMBER: _ClassVar[int]
    PAGINATION_FIELD_NUMBER: _ClassVar[int]
    candle_id: str
    from_timestamp: int
    to_timestamp: int
    pagination: Pagination
    def __init__(
        self,
        candle_id: _Optional[str] = ...,
        from_timestamp: _Optional[int] = ...,
        to_timestamp: _Optional[int] = ...,
        pagination: _Optional[_Union[Pagination, _Mapping]] = ...,
    ) -> None: ...

class ListCandleDataResponse(_message.Message):
    __slots__ = ("candles",)
    CANDLES_FIELD_NUMBER: _ClassVar[int]
    candles: CandleDataConnection
    def __init__(
        self, candles: _Optional[_Union[CandleDataConnection, _Mapping]] = ...
    ) -> None: ...

class CandleEdge(_message.Message):
    __slots__ = ("node", "cursor")
    NODE_FIELD_NUMBER: _ClassVar[int]
    CURSOR_FIELD_NUMBER: _ClassVar[int]
    node: Candle
    cursor: str
    def __init__(
        self,
        node: _Optional[_Union[Candle, _Mapping]] = ...,
        cursor: _Optional[str] = ...,
    ) -> None: ...

class CandleDataConnection(_message.Message):
    __slots__ = ("edges", "page_info")
    EDGES_FIELD_NUMBER: _ClassVar[int]
    PAGE_INFO_FIELD_NUMBER: _ClassVar[int]
    edges: _containers.RepeatedCompositeFieldContainer[CandleEdge]
    page_info: PageInfo
    def __init__(
        self,
        edges: _Optional[_Iterable[_Union[CandleEdge, _Mapping]]] = ...,
        page_info: _Optional[_Union[PageInfo, _Mapping]] = ...,
    ) -> None: ...

class ListVotesRequest(_message.Message):
    __slots__ = ("party_id", "proposal_id", "pagination")
    PARTY_ID_FIELD_NUMBER: _ClassVar[int]
    PROPOSAL_ID_FIELD_NUMBER: _ClassVar[int]
    PAGINATION_FIELD_NUMBER: _ClassVar[int]
    party_id: str
    proposal_id: str
    pagination: Pagination
    def __init__(
        self,
        party_id: _Optional[str] = ...,
        proposal_id: _Optional[str] = ...,
        pagination: _Optional[_Union[Pagination, _Mapping]] = ...,
    ) -> None: ...

class ListVotesResponse(_message.Message):
    __slots__ = ("votes",)
    VOTES_FIELD_NUMBER: _ClassVar[int]
    votes: VoteConnection
    def __init__(
        self, votes: _Optional[_Union[VoteConnection, _Mapping]] = ...
    ) -> None: ...

class VoteEdge(_message.Message):
    __slots__ = ("node", "cursor")
    NODE_FIELD_NUMBER: _ClassVar[int]
    CURSOR_FIELD_NUMBER: _ClassVar[int]
    node: _governance_pb2.Vote
    cursor: str
    def __init__(
        self,
        node: _Optional[_Union[_governance_pb2.Vote, _Mapping]] = ...,
        cursor: _Optional[str] = ...,
    ) -> None: ...

class VoteConnection(_message.Message):
    __slots__ = ("edges", "page_info")
    EDGES_FIELD_NUMBER: _ClassVar[int]
    PAGE_INFO_FIELD_NUMBER: _ClassVar[int]
    edges: _containers.RepeatedCompositeFieldContainer[VoteEdge]
    page_info: PageInfo
    def __init__(
        self,
        edges: _Optional[_Iterable[_Union[VoteEdge, _Mapping]]] = ...,
        page_info: _Optional[_Union[PageInfo, _Mapping]] = ...,
    ) -> None: ...

class ObserveVotesRequest(_message.Message):
    __slots__ = ("party_id", "proposal_id")
    PARTY_ID_FIELD_NUMBER: _ClassVar[int]
    PROPOSAL_ID_FIELD_NUMBER: _ClassVar[int]
    party_id: str
    proposal_id: str
    def __init__(
        self, party_id: _Optional[str] = ..., proposal_id: _Optional[str] = ...
    ) -> None: ...

class ObserveVotesResponse(_message.Message):
    __slots__ = ("vote",)
    VOTE_FIELD_NUMBER: _ClassVar[int]
    vote: _governance_pb2.Vote
    def __init__(
        self, vote: _Optional[_Union[_governance_pb2.Vote, _Mapping]] = ...
    ) -> None: ...

class ListERC20MultiSigSignerAddedBundlesRequest(_message.Message):
    __slots__ = ("node_id", "submitter", "epoch_seq", "pagination")
    NODE_ID_FIELD_NUMBER: _ClassVar[int]
    SUBMITTER_FIELD_NUMBER: _ClassVar[int]
    EPOCH_SEQ_FIELD_NUMBER: _ClassVar[int]
    PAGINATION_FIELD_NUMBER: _ClassVar[int]
    node_id: str
    submitter: str
    epoch_seq: str
    pagination: Pagination
    def __init__(
        self,
        node_id: _Optional[str] = ...,
        submitter: _Optional[str] = ...,
        epoch_seq: _Optional[str] = ...,
        pagination: _Optional[_Union[Pagination, _Mapping]] = ...,
    ) -> None: ...

class ListERC20MultiSigSignerAddedBundlesResponse(_message.Message):
    __slots__ = ("bundles",)
    BUNDLES_FIELD_NUMBER: _ClassVar[int]
    bundles: ERC20MultiSigSignerAddedConnection
    def __init__(
        self,
        bundles: _Optional[_Union[ERC20MultiSigSignerAddedConnection, _Mapping]] = ...,
    ) -> None: ...

class ERC20MultiSigSignerAddedEdge(_message.Message):
    __slots__ = ("node", "cursor")
    NODE_FIELD_NUMBER: _ClassVar[int]
    CURSOR_FIELD_NUMBER: _ClassVar[int]
    node: _events_pb2.ERC20MultiSigSignerAdded
    cursor: str
    def __init__(
        self,
        node: _Optional[_Union[_events_pb2.ERC20MultiSigSignerAdded, _Mapping]] = ...,
        cursor: _Optional[str] = ...,
    ) -> None: ...

class ERC20MultiSigSignerAddedBundleEdge(_message.Message):
    __slots__ = ("node", "cursor")
    NODE_FIELD_NUMBER: _ClassVar[int]
    CURSOR_FIELD_NUMBER: _ClassVar[int]
    node: ERC20MultiSigSignerAddedBundle
    cursor: str
    def __init__(
        self,
        node: _Optional[_Union[ERC20MultiSigSignerAddedBundle, _Mapping]] = ...,
        cursor: _Optional[str] = ...,
    ) -> None: ...

class ERC20MultiSigSignerAddedConnection(_message.Message):
    __slots__ = ("edges", "page_info")
    EDGES_FIELD_NUMBER: _ClassVar[int]
    PAGE_INFO_FIELD_NUMBER: _ClassVar[int]
    edges: _containers.RepeatedCompositeFieldContainer[
        ERC20MultiSigSignerAddedBundleEdge
    ]
    page_info: PageInfo
    def __init__(
        self,
        edges: _Optional[
            _Iterable[_Union[ERC20MultiSigSignerAddedBundleEdge, _Mapping]]
        ] = ...,
        page_info: _Optional[_Union[PageInfo, _Mapping]] = ...,
    ) -> None: ...

class ERC20MultiSigSignerAddedBundle(_message.Message):
    __slots__ = (
        "new_signer",
        "submitter",
        "nonce",
        "timestamp",
        "signatures",
        "epoch_seq",
    )
    NEW_SIGNER_FIELD_NUMBER: _ClassVar[int]
    SUBMITTER_FIELD_NUMBER: _ClassVar[int]
    NONCE_FIELD_NUMBER: _ClassVar[int]
    TIMESTAMP_FIELD_NUMBER: _ClassVar[int]
    SIGNATURES_FIELD_NUMBER: _ClassVar[int]
    EPOCH_SEQ_FIELD_NUMBER: _ClassVar[int]
    new_signer: str
    submitter: str
    nonce: str
    timestamp: int
    signatures: str
    epoch_seq: str
    def __init__(
        self,
        new_signer: _Optional[str] = ...,
        submitter: _Optional[str] = ...,
        nonce: _Optional[str] = ...,
        timestamp: _Optional[int] = ...,
        signatures: _Optional[str] = ...,
        epoch_seq: _Optional[str] = ...,
    ) -> None: ...

class ListERC20MultiSigSignerRemovedBundlesRequest(_message.Message):
    __slots__ = ("node_id", "submitter", "epoch_seq", "pagination")
    NODE_ID_FIELD_NUMBER: _ClassVar[int]
    SUBMITTER_FIELD_NUMBER: _ClassVar[int]
    EPOCH_SEQ_FIELD_NUMBER: _ClassVar[int]
    PAGINATION_FIELD_NUMBER: _ClassVar[int]
    node_id: str
    submitter: str
    epoch_seq: str
    pagination: Pagination
    def __init__(
        self,
        node_id: _Optional[str] = ...,
        submitter: _Optional[str] = ...,
        epoch_seq: _Optional[str] = ...,
        pagination: _Optional[_Union[Pagination, _Mapping]] = ...,
    ) -> None: ...

class ListERC20MultiSigSignerRemovedBundlesResponse(_message.Message):
    __slots__ = ("bundles",)
    BUNDLES_FIELD_NUMBER: _ClassVar[int]
    bundles: ERC20MultiSigSignerRemovedConnection
    def __init__(
        self,
        bundles: _Optional[
            _Union[ERC20MultiSigSignerRemovedConnection, _Mapping]
        ] = ...,
    ) -> None: ...

class ERC20MultiSigSignerRemovedEdge(_message.Message):
    __slots__ = ("node", "cursor")
    NODE_FIELD_NUMBER: _ClassVar[int]
    CURSOR_FIELD_NUMBER: _ClassVar[int]
    node: _events_pb2.ERC20MultiSigSignerRemoved
    cursor: str
    def __init__(
        self,
        node: _Optional[_Union[_events_pb2.ERC20MultiSigSignerRemoved, _Mapping]] = ...,
        cursor: _Optional[str] = ...,
    ) -> None: ...

class ERC20MultiSigSignerRemovedBundleEdge(_message.Message):
    __slots__ = ("node", "cursor")
    NODE_FIELD_NUMBER: _ClassVar[int]
    CURSOR_FIELD_NUMBER: _ClassVar[int]
    node: ERC20MultiSigSignerRemovedBundle
    cursor: str
    def __init__(
        self,
        node: _Optional[_Union[ERC20MultiSigSignerRemovedBundle, _Mapping]] = ...,
        cursor: _Optional[str] = ...,
    ) -> None: ...

class ERC20MultiSigSignerRemovedConnection(_message.Message):
    __slots__ = ("edges", "page_info")
    EDGES_FIELD_NUMBER: _ClassVar[int]
    PAGE_INFO_FIELD_NUMBER: _ClassVar[int]
    edges: _containers.RepeatedCompositeFieldContainer[
        ERC20MultiSigSignerRemovedBundleEdge
    ]
    page_info: PageInfo
    def __init__(
        self,
        edges: _Optional[
            _Iterable[_Union[ERC20MultiSigSignerRemovedBundleEdge, _Mapping]]
        ] = ...,
        page_info: _Optional[_Union[PageInfo, _Mapping]] = ...,
    ) -> None: ...

class ERC20MultiSigSignerRemovedBundle(_message.Message):
    __slots__ = (
        "old_signer",
        "submitter",
        "nonce",
        "timestamp",
        "signatures",
        "epoch_seq",
    )
    OLD_SIGNER_FIELD_NUMBER: _ClassVar[int]
    SUBMITTER_FIELD_NUMBER: _ClassVar[int]
    NONCE_FIELD_NUMBER: _ClassVar[int]
    TIMESTAMP_FIELD_NUMBER: _ClassVar[int]
    SIGNATURES_FIELD_NUMBER: _ClassVar[int]
    EPOCH_SEQ_FIELD_NUMBER: _ClassVar[int]
    old_signer: str
    submitter: str
    nonce: str
    timestamp: int
    signatures: str
    epoch_seq: str
    def __init__(
        self,
        old_signer: _Optional[str] = ...,
        submitter: _Optional[str] = ...,
        nonce: _Optional[str] = ...,
        timestamp: _Optional[int] = ...,
        signatures: _Optional[str] = ...,
        epoch_seq: _Optional[str] = ...,
    ) -> None: ...

class GetERC20ListAssetBundleRequest(_message.Message):
    __slots__ = ("asset_id",)
    ASSET_ID_FIELD_NUMBER: _ClassVar[int]
    asset_id: str
    def __init__(self, asset_id: _Optional[str] = ...) -> None: ...

class GetERC20ListAssetBundleResponse(_message.Message):
    __slots__ = ("asset_source", "vega_asset_id", "nonce", "signatures")
    ASSET_SOURCE_FIELD_NUMBER: _ClassVar[int]
    VEGA_ASSET_ID_FIELD_NUMBER: _ClassVar[int]
    NONCE_FIELD_NUMBER: _ClassVar[int]
    SIGNATURES_FIELD_NUMBER: _ClassVar[int]
    asset_source: str
    vega_asset_id: str
    nonce: str
    signatures: str
    def __init__(
        self,
        asset_source: _Optional[str] = ...,
        vega_asset_id: _Optional[str] = ...,
        nonce: _Optional[str] = ...,
        signatures: _Optional[str] = ...,
    ) -> None: ...

class GetERC20SetAssetLimitsBundleRequest(_message.Message):
    __slots__ = ("proposal_id",)
    PROPOSAL_ID_FIELD_NUMBER: _ClassVar[int]
    proposal_id: str
    def __init__(self, proposal_id: _Optional[str] = ...) -> None: ...

class GetERC20SetAssetLimitsBundleResponse(_message.Message):
    __slots__ = (
        "asset_source",
        "vega_asset_id",
        "nonce",
        "lifetime_limit",
        "threshold",
        "signatures",
    )
    ASSET_SOURCE_FIELD_NUMBER: _ClassVar[int]
    VEGA_ASSET_ID_FIELD_NUMBER: _ClassVar[int]
    NONCE_FIELD_NUMBER: _ClassVar[int]
    LIFETIME_LIMIT_FIELD_NUMBER: _ClassVar[int]
    THRESHOLD_FIELD_NUMBER: _ClassVar[int]
    SIGNATURES_FIELD_NUMBER: _ClassVar[int]
    asset_source: str
    vega_asset_id: str
    nonce: str
    lifetime_limit: str
    threshold: str
    signatures: str
    def __init__(
        self,
        asset_source: _Optional[str] = ...,
        vega_asset_id: _Optional[str] = ...,
        nonce: _Optional[str] = ...,
        lifetime_limit: _Optional[str] = ...,
        threshold: _Optional[str] = ...,
        signatures: _Optional[str] = ...,
    ) -> None: ...

class GetERC20WithdrawalApprovalRequest(_message.Message):
    __slots__ = ("withdrawal_id",)
    WITHDRAWAL_ID_FIELD_NUMBER: _ClassVar[int]
    withdrawal_id: str
    def __init__(self, withdrawal_id: _Optional[str] = ...) -> None: ...

class GetERC20WithdrawalApprovalResponse(_message.Message):
    __slots__ = (
        "asset_source",
        "amount",
        "nonce",
        "signatures",
        "target_address",
        "creation",
    )
    ASSET_SOURCE_FIELD_NUMBER: _ClassVar[int]
    AMOUNT_FIELD_NUMBER: _ClassVar[int]
    NONCE_FIELD_NUMBER: _ClassVar[int]
    SIGNATURES_FIELD_NUMBER: _ClassVar[int]
    TARGET_ADDRESS_FIELD_NUMBER: _ClassVar[int]
    CREATION_FIELD_NUMBER: _ClassVar[int]
    asset_source: str
    amount: str
    nonce: str
    signatures: str
    target_address: str
    creation: int
    def __init__(
        self,
        asset_source: _Optional[str] = ...,
        amount: _Optional[str] = ...,
        nonce: _Optional[str] = ...,
        signatures: _Optional[str] = ...,
        target_address: _Optional[str] = ...,
        creation: _Optional[int] = ...,
    ) -> None: ...

class GetLastTradeRequest(_message.Message):
    __slots__ = ("market_id",)
    MARKET_ID_FIELD_NUMBER: _ClassVar[int]
    market_id: str
    def __init__(self, market_id: _Optional[str] = ...) -> None: ...

class GetLastTradeResponse(_message.Message):
    __slots__ = ("trade",)
    TRADE_FIELD_NUMBER: _ClassVar[int]
    trade: _vega_pb2.Trade
    def __init__(
        self, trade: _Optional[_Union[_vega_pb2.Trade, _Mapping]] = ...
    ) -> None: ...

class ListTradesRequest(_message.Message):
    __slots__ = ("market_ids", "order_ids", "party_ids", "pagination", "date_range")
    MARKET_IDS_FIELD_NUMBER: _ClassVar[int]
    ORDER_IDS_FIELD_NUMBER: _ClassVar[int]
    PARTY_IDS_FIELD_NUMBER: _ClassVar[int]
    PAGINATION_FIELD_NUMBER: _ClassVar[int]
    DATE_RANGE_FIELD_NUMBER: _ClassVar[int]
    market_ids: _containers.RepeatedScalarFieldContainer[str]
    order_ids: _containers.RepeatedScalarFieldContainer[str]
    party_ids: _containers.RepeatedScalarFieldContainer[str]
    pagination: Pagination
    date_range: DateRange
    def __init__(
        self,
        market_ids: _Optional[_Iterable[str]] = ...,
        order_ids: _Optional[_Iterable[str]] = ...,
        party_ids: _Optional[_Iterable[str]] = ...,
        pagination: _Optional[_Union[Pagination, _Mapping]] = ...,
        date_range: _Optional[_Union[DateRange, _Mapping]] = ...,
    ) -> None: ...

class ListTradesResponse(_message.Message):
    __slots__ = ("trades",)
    TRADES_FIELD_NUMBER: _ClassVar[int]
    trades: TradeConnection
    def __init__(
        self, trades: _Optional[_Union[TradeConnection, _Mapping]] = ...
    ) -> None: ...

class TradeConnection(_message.Message):
    __slots__ = ("edges", "page_info")
    EDGES_FIELD_NUMBER: _ClassVar[int]
    PAGE_INFO_FIELD_NUMBER: _ClassVar[int]
    edges: _containers.RepeatedCompositeFieldContainer[TradeEdge]
    page_info: PageInfo
    def __init__(
        self,
        edges: _Optional[_Iterable[_Union[TradeEdge, _Mapping]]] = ...,
        page_info: _Optional[_Union[PageInfo, _Mapping]] = ...,
    ) -> None: ...

class TradeEdge(_message.Message):
    __slots__ = ("node", "cursor")
    NODE_FIELD_NUMBER: _ClassVar[int]
    CURSOR_FIELD_NUMBER: _ClassVar[int]
    node: _vega_pb2.Trade
    cursor: str
    def __init__(
        self,
        node: _Optional[_Union[_vega_pb2.Trade, _Mapping]] = ...,
        cursor: _Optional[str] = ...,
    ) -> None: ...

class ObserveTradesRequest(_message.Message):
    __slots__ = ("market_ids", "party_ids")
    MARKET_IDS_FIELD_NUMBER: _ClassVar[int]
    PARTY_IDS_FIELD_NUMBER: _ClassVar[int]
    market_ids: _containers.RepeatedScalarFieldContainer[str]
    party_ids: _containers.RepeatedScalarFieldContainer[str]
    def __init__(
        self,
        market_ids: _Optional[_Iterable[str]] = ...,
        party_ids: _Optional[_Iterable[str]] = ...,
    ) -> None: ...

class ObserveTradesResponse(_message.Message):
    __slots__ = ("trades",)
    TRADES_FIELD_NUMBER: _ClassVar[int]
    trades: _containers.RepeatedCompositeFieldContainer[_vega_pb2.Trade]
    def __init__(
        self, trades: _Optional[_Iterable[_Union[_vega_pb2.Trade, _Mapping]]] = ...
    ) -> None: ...

class GetOracleSpecRequest(_message.Message):
    __slots__ = ("oracle_spec_id",)
    ORACLE_SPEC_ID_FIELD_NUMBER: _ClassVar[int]
    oracle_spec_id: str
    def __init__(self, oracle_spec_id: _Optional[str] = ...) -> None: ...

class GetOracleSpecResponse(_message.Message):
    __slots__ = ("oracle_spec",)
    ORACLE_SPEC_FIELD_NUMBER: _ClassVar[int]
    oracle_spec: _oracle_pb2.OracleSpec
    def __init__(
        self, oracle_spec: _Optional[_Union[_oracle_pb2.OracleSpec, _Mapping]] = ...
    ) -> None: ...

class ListOracleSpecsRequest(_message.Message):
    __slots__ = ("pagination",)
    PAGINATION_FIELD_NUMBER: _ClassVar[int]
    pagination: Pagination
    def __init__(
        self, pagination: _Optional[_Union[Pagination, _Mapping]] = ...
    ) -> None: ...

class ListOracleSpecsResponse(_message.Message):
    __slots__ = ("oracle_specs",)
    ORACLE_SPECS_FIELD_NUMBER: _ClassVar[int]
    oracle_specs: OracleSpecsConnection
    def __init__(
        self, oracle_specs: _Optional[_Union[OracleSpecsConnection, _Mapping]] = ...
    ) -> None: ...

class ListOracleDataRequest(_message.Message):
    __slots__ = ("oracle_spec_id", "pagination")
    ORACLE_SPEC_ID_FIELD_NUMBER: _ClassVar[int]
    PAGINATION_FIELD_NUMBER: _ClassVar[int]
    oracle_spec_id: str
    pagination: Pagination
    def __init__(
        self,
        oracle_spec_id: _Optional[str] = ...,
        pagination: _Optional[_Union[Pagination, _Mapping]] = ...,
    ) -> None: ...

class ListOracleDataResponse(_message.Message):
    __slots__ = ("oracle_data",)
    ORACLE_DATA_FIELD_NUMBER: _ClassVar[int]
    oracle_data: OracleDataConnection
    def __init__(
        self, oracle_data: _Optional[_Union[OracleDataConnection, _Mapping]] = ...
    ) -> None: ...

class OracleSpecEdge(_message.Message):
    __slots__ = ("node", "cursor")
    NODE_FIELD_NUMBER: _ClassVar[int]
    CURSOR_FIELD_NUMBER: _ClassVar[int]
    node: _oracle_pb2.OracleSpec
    cursor: str
    def __init__(
        self,
        node: _Optional[_Union[_oracle_pb2.OracleSpec, _Mapping]] = ...,
        cursor: _Optional[str] = ...,
    ) -> None: ...

class OracleSpecsConnection(_message.Message):
    __slots__ = ("edges", "page_info")
    EDGES_FIELD_NUMBER: _ClassVar[int]
    PAGE_INFO_FIELD_NUMBER: _ClassVar[int]
    edges: _containers.RepeatedCompositeFieldContainer[OracleSpecEdge]
    page_info: PageInfo
    def __init__(
        self,
        edges: _Optional[_Iterable[_Union[OracleSpecEdge, _Mapping]]] = ...,
        page_info: _Optional[_Union[PageInfo, _Mapping]] = ...,
    ) -> None: ...

class OracleDataEdge(_message.Message):
    __slots__ = ("node", "cursor")
    NODE_FIELD_NUMBER: _ClassVar[int]
    CURSOR_FIELD_NUMBER: _ClassVar[int]
    node: _oracle_pb2.OracleData
    cursor: str
    def __init__(
        self,
        node: _Optional[_Union[_oracle_pb2.OracleData, _Mapping]] = ...,
        cursor: _Optional[str] = ...,
    ) -> None: ...

class OracleDataConnection(_message.Message):
    __slots__ = ("edges", "page_info")
    EDGES_FIELD_NUMBER: _ClassVar[int]
    PAGE_INFO_FIELD_NUMBER: _ClassVar[int]
    edges: _containers.RepeatedCompositeFieldContainer[OracleDataEdge]
    page_info: PageInfo
    def __init__(
        self,
        edges: _Optional[_Iterable[_Union[OracleDataEdge, _Mapping]]] = ...,
        page_info: _Optional[_Union[PageInfo, _Mapping]] = ...,
    ) -> None: ...

class GetMarketRequest(_message.Message):
    __slots__ = ("market_id",)
    MARKET_ID_FIELD_NUMBER: _ClassVar[int]
    market_id: str
    def __init__(self, market_id: _Optional[str] = ...) -> None: ...

class GetMarketResponse(_message.Message):
    __slots__ = ("market",)
    MARKET_FIELD_NUMBER: _ClassVar[int]
    market: _markets_pb2.Market
    def __init__(
        self, market: _Optional[_Union[_markets_pb2.Market, _Mapping]] = ...
    ) -> None: ...

class ListMarketsRequest(_message.Message):
    __slots__ = ("pagination", "include_settled")
    PAGINATION_FIELD_NUMBER: _ClassVar[int]
    INCLUDE_SETTLED_FIELD_NUMBER: _ClassVar[int]
    pagination: Pagination
    include_settled: bool
    def __init__(
        self,
        pagination: _Optional[_Union[Pagination, _Mapping]] = ...,
        include_settled: bool = ...,
    ) -> None: ...

class ListMarketsResponse(_message.Message):
    __slots__ = ("markets",)
    MARKETS_FIELD_NUMBER: _ClassVar[int]
    markets: MarketConnection
    def __init__(
        self, markets: _Optional[_Union[MarketConnection, _Mapping]] = ...
    ) -> None: ...

class MarketEdge(_message.Message):
    __slots__ = ("node", "cursor")
    NODE_FIELD_NUMBER: _ClassVar[int]
    CURSOR_FIELD_NUMBER: _ClassVar[int]
    node: _markets_pb2.Market
    cursor: str
    def __init__(
        self,
        node: _Optional[_Union[_markets_pb2.Market, _Mapping]] = ...,
        cursor: _Optional[str] = ...,
    ) -> None: ...

class MarketConnection(_message.Message):
    __slots__ = ("edges", "page_info")
    EDGES_FIELD_NUMBER: _ClassVar[int]
    PAGE_INFO_FIELD_NUMBER: _ClassVar[int]
    edges: _containers.RepeatedCompositeFieldContainer[MarketEdge]
    page_info: PageInfo
    def __init__(
        self,
        edges: _Optional[_Iterable[_Union[MarketEdge, _Mapping]]] = ...,
        page_info: _Optional[_Union[PageInfo, _Mapping]] = ...,
    ) -> None: ...

class ListSuccessorMarketsRequest(_message.Message):
    __slots__ = ("market_id", "include_full_history", "pagination")
    MARKET_ID_FIELD_NUMBER: _ClassVar[int]
    INCLUDE_FULL_HISTORY_FIELD_NUMBER: _ClassVar[int]
    PAGINATION_FIELD_NUMBER: _ClassVar[int]
    market_id: str
    include_full_history: bool
    pagination: Pagination
    def __init__(
        self,
        market_id: _Optional[str] = ...,
        include_full_history: bool = ...,
        pagination: _Optional[_Union[Pagination, _Mapping]] = ...,
    ) -> None: ...

class SuccessorMarket(_message.Message):
    __slots__ = ("market", "proposals")
    MARKET_FIELD_NUMBER: _ClassVar[int]
    PROPOSALS_FIELD_NUMBER: _ClassVar[int]
    market: _markets_pb2.Market
    proposals: _containers.RepeatedCompositeFieldContainer[
        _governance_pb2.GovernanceData
    ]
    def __init__(
        self,
        market: _Optional[_Union[_markets_pb2.Market, _Mapping]] = ...,
        proposals: _Optional[
            _Iterable[_Union[_governance_pb2.GovernanceData, _Mapping]]
        ] = ...,
    ) -> None: ...

class SuccessorMarketEdge(_message.Message):
    __slots__ = ("node", "cursor")
    NODE_FIELD_NUMBER: _ClassVar[int]
    CURSOR_FIELD_NUMBER: _ClassVar[int]
    node: SuccessorMarket
    cursor: str
    def __init__(
        self,
        node: _Optional[_Union[SuccessorMarket, _Mapping]] = ...,
        cursor: _Optional[str] = ...,
    ) -> None: ...

class SuccessorMarketConnection(_message.Message):
    __slots__ = ("edges", "page_info")
    EDGES_FIELD_NUMBER: _ClassVar[int]
    PAGE_INFO_FIELD_NUMBER: _ClassVar[int]
    edges: _containers.RepeatedCompositeFieldContainer[SuccessorMarketEdge]
    page_info: PageInfo
    def __init__(
        self,
        edges: _Optional[_Iterable[_Union[SuccessorMarketEdge, _Mapping]]] = ...,
        page_info: _Optional[_Union[PageInfo, _Mapping]] = ...,
    ) -> None: ...

class ListSuccessorMarketsResponse(_message.Message):
    __slots__ = ("successor_markets",)
    SUCCESSOR_MARKETS_FIELD_NUMBER: _ClassVar[int]
    successor_markets: SuccessorMarketConnection
    def __init__(
        self,
        successor_markets: _Optional[_Union[SuccessorMarketConnection, _Mapping]] = ...,
    ) -> None: ...

class GetPartyRequest(_message.Message):
    __slots__ = ("party_id",)
    PARTY_ID_FIELD_NUMBER: _ClassVar[int]
    party_id: str
    def __init__(self, party_id: _Optional[str] = ...) -> None: ...

class GetPartyResponse(_message.Message):
    __slots__ = ("party",)
    PARTY_FIELD_NUMBER: _ClassVar[int]
    party: _vega_pb2.Party
    def __init__(
        self, party: _Optional[_Union[_vega_pb2.Party, _Mapping]] = ...
    ) -> None: ...

class ListPartiesRequest(_message.Message):
    __slots__ = ("party_id", "pagination")
    PARTY_ID_FIELD_NUMBER: _ClassVar[int]
    PAGINATION_FIELD_NUMBER: _ClassVar[int]
    party_id: str
    pagination: Pagination
    def __init__(
        self,
        party_id: _Optional[str] = ...,
        pagination: _Optional[_Union[Pagination, _Mapping]] = ...,
    ) -> None: ...

class ListPartiesResponse(_message.Message):
    __slots__ = ("parties",)
    PARTIES_FIELD_NUMBER: _ClassVar[int]
    parties: PartyConnection
    def __init__(
        self, parties: _Optional[_Union[PartyConnection, _Mapping]] = ...
    ) -> None: ...

class PartyEdge(_message.Message):
    __slots__ = ("node", "cursor")
    NODE_FIELD_NUMBER: _ClassVar[int]
    CURSOR_FIELD_NUMBER: _ClassVar[int]
    node: _vega_pb2.Party
    cursor: str
    def __init__(
        self,
        node: _Optional[_Union[_vega_pb2.Party, _Mapping]] = ...,
        cursor: _Optional[str] = ...,
    ) -> None: ...

class PartyConnection(_message.Message):
    __slots__ = ("edges", "page_info")
    EDGES_FIELD_NUMBER: _ClassVar[int]
    PAGE_INFO_FIELD_NUMBER: _ClassVar[int]
    edges: _containers.RepeatedCompositeFieldContainer[PartyEdge]
    page_info: PageInfo
    def __init__(
        self,
        edges: _Optional[_Iterable[_Union[PartyEdge, _Mapping]]] = ...,
        page_info: _Optional[_Union[PageInfo, _Mapping]] = ...,
    ) -> None: ...

class OrderEdge(_message.Message):
    __slots__ = ("node", "cursor")
    NODE_FIELD_NUMBER: _ClassVar[int]
    CURSOR_FIELD_NUMBER: _ClassVar[int]
    node: _vega_pb2.Order
    cursor: str
    def __init__(
        self,
        node: _Optional[_Union[_vega_pb2.Order, _Mapping]] = ...,
        cursor: _Optional[str] = ...,
    ) -> None: ...

class ListMarginLevelsRequest(_message.Message):
    __slots__ = ("party_id", "market_id", "pagination")
    PARTY_ID_FIELD_NUMBER: _ClassVar[int]
    MARKET_ID_FIELD_NUMBER: _ClassVar[int]
    PAGINATION_FIELD_NUMBER: _ClassVar[int]
    party_id: str
    market_id: str
    pagination: Pagination
    def __init__(
        self,
        party_id: _Optional[str] = ...,
        market_id: _Optional[str] = ...,
        pagination: _Optional[_Union[Pagination, _Mapping]] = ...,
    ) -> None: ...

class ListMarginLevelsResponse(_message.Message):
    __slots__ = ("margin_levels",)
    MARGIN_LEVELS_FIELD_NUMBER: _ClassVar[int]
    margin_levels: MarginConnection
    def __init__(
        self, margin_levels: _Optional[_Union[MarginConnection, _Mapping]] = ...
    ) -> None: ...

class ObserveMarginLevelsRequest(_message.Message):
    __slots__ = ("party_id", "market_id")
    PARTY_ID_FIELD_NUMBER: _ClassVar[int]
    MARKET_ID_FIELD_NUMBER: _ClassVar[int]
    party_id: str
    market_id: str
    def __init__(
        self, party_id: _Optional[str] = ..., market_id: _Optional[str] = ...
    ) -> None: ...

class ObserveMarginLevelsResponse(_message.Message):
    __slots__ = ("margin_levels",)
    MARGIN_LEVELS_FIELD_NUMBER: _ClassVar[int]
    margin_levels: _vega_pb2.MarginLevels
    def __init__(
        self, margin_levels: _Optional[_Union[_vega_pb2.MarginLevels, _Mapping]] = ...
    ) -> None: ...

class OrderConnection(_message.Message):
    __slots__ = ("edges", "page_info")
    EDGES_FIELD_NUMBER: _ClassVar[int]
    PAGE_INFO_FIELD_NUMBER: _ClassVar[int]
    edges: _containers.RepeatedCompositeFieldContainer[OrderEdge]
    page_info: PageInfo
    def __init__(
        self,
        edges: _Optional[_Iterable[_Union[OrderEdge, _Mapping]]] = ...,
        page_info: _Optional[_Union[PageInfo, _Mapping]] = ...,
    ) -> None: ...

class MarginEdge(_message.Message):
    __slots__ = ("node", "cursor")
    NODE_FIELD_NUMBER: _ClassVar[int]
    CURSOR_FIELD_NUMBER: _ClassVar[int]
    node: _vega_pb2.MarginLevels
    cursor: str
    def __init__(
        self,
        node: _Optional[_Union[_vega_pb2.MarginLevels, _Mapping]] = ...,
        cursor: _Optional[str] = ...,
    ) -> None: ...

class MarginConnection(_message.Message):
    __slots__ = ("edges", "page_info")
    EDGES_FIELD_NUMBER: _ClassVar[int]
    PAGE_INFO_FIELD_NUMBER: _ClassVar[int]
    edges: _containers.RepeatedCompositeFieldContainer[MarginEdge]
    page_info: PageInfo
    def __init__(
        self,
        edges: _Optional[_Iterable[_Union[MarginEdge, _Mapping]]] = ...,
        page_info: _Optional[_Union[PageInfo, _Mapping]] = ...,
    ) -> None: ...

class ListRewardsRequest(_message.Message):
    __slots__ = (
        "party_id",
        "asset_id",
        "pagination",
        "from_epoch",
        "to_epoch",
        "team_id",
        "game_id",
    )
    PARTY_ID_FIELD_NUMBER: _ClassVar[int]
    ASSET_ID_FIELD_NUMBER: _ClassVar[int]
    PAGINATION_FIELD_NUMBER: _ClassVar[int]
    FROM_EPOCH_FIELD_NUMBER: _ClassVar[int]
    TO_EPOCH_FIELD_NUMBER: _ClassVar[int]
    TEAM_ID_FIELD_NUMBER: _ClassVar[int]
    GAME_ID_FIELD_NUMBER: _ClassVar[int]
    party_id: str
    asset_id: str
    pagination: Pagination
    from_epoch: int
    to_epoch: int
    team_id: str
    game_id: str
    def __init__(
        self,
        party_id: _Optional[str] = ...,
        asset_id: _Optional[str] = ...,
        pagination: _Optional[_Union[Pagination, _Mapping]] = ...,
        from_epoch: _Optional[int] = ...,
        to_epoch: _Optional[int] = ...,
        team_id: _Optional[str] = ...,
        game_id: _Optional[str] = ...,
    ) -> None: ...

class ListRewardsResponse(_message.Message):
    __slots__ = ("rewards",)
    REWARDS_FIELD_NUMBER: _ClassVar[int]
    rewards: RewardsConnection
    def __init__(
        self, rewards: _Optional[_Union[RewardsConnection, _Mapping]] = ...
    ) -> None: ...

class RewardEdge(_message.Message):
    __slots__ = ("node", "cursor")
    NODE_FIELD_NUMBER: _ClassVar[int]
    CURSOR_FIELD_NUMBER: _ClassVar[int]
    node: _vega_pb2.Reward
    cursor: str
    def __init__(
        self,
        node: _Optional[_Union[_vega_pb2.Reward, _Mapping]] = ...,
        cursor: _Optional[str] = ...,
    ) -> None: ...

class RewardsConnection(_message.Message):
    __slots__ = ("edges", "page_info")
    EDGES_FIELD_NUMBER: _ClassVar[int]
    PAGE_INFO_FIELD_NUMBER: _ClassVar[int]
    edges: _containers.RepeatedCompositeFieldContainer[RewardEdge]
    page_info: PageInfo
    def __init__(
        self,
        edges: _Optional[_Iterable[_Union[RewardEdge, _Mapping]]] = ...,
        page_info: _Optional[_Union[PageInfo, _Mapping]] = ...,
    ) -> None: ...

class ListRewardSummariesRequest(_message.Message):
    __slots__ = ("party_id", "asset_id", "pagination")
    PARTY_ID_FIELD_NUMBER: _ClassVar[int]
    ASSET_ID_FIELD_NUMBER: _ClassVar[int]
    PAGINATION_FIELD_NUMBER: _ClassVar[int]
    party_id: str
    asset_id: str
    pagination: Pagination
    def __init__(
        self,
        party_id: _Optional[str] = ...,
        asset_id: _Optional[str] = ...,
        pagination: _Optional[_Union[Pagination, _Mapping]] = ...,
    ) -> None: ...

class ListRewardSummariesResponse(_message.Message):
    __slots__ = ("summaries",)
    SUMMARIES_FIELD_NUMBER: _ClassVar[int]
    summaries: _containers.RepeatedCompositeFieldContainer[_vega_pb2.RewardSummary]
    def __init__(
        self,
        summaries: _Optional[
            _Iterable[_Union[_vega_pb2.RewardSummary, _Mapping]]
        ] = ...,
    ) -> None: ...

class RewardSummaryFilter(_message.Message):
    __slots__ = ("asset_ids", "market_ids", "from_epoch", "to_epoch")
    ASSET_IDS_FIELD_NUMBER: _ClassVar[int]
    MARKET_IDS_FIELD_NUMBER: _ClassVar[int]
    FROM_EPOCH_FIELD_NUMBER: _ClassVar[int]
    TO_EPOCH_FIELD_NUMBER: _ClassVar[int]
    asset_ids: _containers.RepeatedScalarFieldContainer[str]
    market_ids: _containers.RepeatedScalarFieldContainer[str]
    from_epoch: int
    to_epoch: int
    def __init__(
        self,
        asset_ids: _Optional[_Iterable[str]] = ...,
        market_ids: _Optional[_Iterable[str]] = ...,
        from_epoch: _Optional[int] = ...,
        to_epoch: _Optional[int] = ...,
    ) -> None: ...

class ListEpochRewardSummariesRequest(_message.Message):
    __slots__ = ("filter", "pagination")
    FILTER_FIELD_NUMBER: _ClassVar[int]
    PAGINATION_FIELD_NUMBER: _ClassVar[int]
    filter: RewardSummaryFilter
    pagination: Pagination
    def __init__(
        self,
        filter: _Optional[_Union[RewardSummaryFilter, _Mapping]] = ...,
        pagination: _Optional[_Union[Pagination, _Mapping]] = ...,
    ) -> None: ...

class ListEpochRewardSummariesResponse(_message.Message):
    __slots__ = ("summaries",)
    SUMMARIES_FIELD_NUMBER: _ClassVar[int]
    summaries: EpochRewardSummaryConnection
    def __init__(
        self, summaries: _Optional[_Union[EpochRewardSummaryConnection, _Mapping]] = ...
    ) -> None: ...

class EpochRewardSummaryConnection(_message.Message):
    __slots__ = ("edges", "page_info")
    EDGES_FIELD_NUMBER: _ClassVar[int]
    PAGE_INFO_FIELD_NUMBER: _ClassVar[int]
    edges: _containers.RepeatedCompositeFieldContainer[EpochRewardSummaryEdge]
    page_info: PageInfo
    def __init__(
        self,
        edges: _Optional[_Iterable[_Union[EpochRewardSummaryEdge, _Mapping]]] = ...,
        page_info: _Optional[_Union[PageInfo, _Mapping]] = ...,
    ) -> None: ...

class EpochRewardSummaryEdge(_message.Message):
    __slots__ = ("node", "cursor")
    NODE_FIELD_NUMBER: _ClassVar[int]
    CURSOR_FIELD_NUMBER: _ClassVar[int]
    node: _vega_pb2.EpochRewardSummary
    cursor: str
    def __init__(
        self,
        node: _Optional[_Union[_vega_pb2.EpochRewardSummary, _Mapping]] = ...,
        cursor: _Optional[str] = ...,
    ) -> None: ...

class ObserveRewardsRequest(_message.Message):
    __slots__ = ("asset_id", "party_id")
    ASSET_ID_FIELD_NUMBER: _ClassVar[int]
    PARTY_ID_FIELD_NUMBER: _ClassVar[int]
    asset_id: str
    party_id: str
    def __init__(
        self, asset_id: _Optional[str] = ..., party_id: _Optional[str] = ...
    ) -> None: ...

class ObserveRewardsResponse(_message.Message):
    __slots__ = ("reward",)
    REWARD_FIELD_NUMBER: _ClassVar[int]
    reward: _vega_pb2.Reward
    def __init__(
        self, reward: _Optional[_Union[_vega_pb2.Reward, _Mapping]] = ...
    ) -> None: ...

class GetDepositRequest(_message.Message):
    __slots__ = ("id",)
    ID_FIELD_NUMBER: _ClassVar[int]
    id: str
    def __init__(self, id: _Optional[str] = ...) -> None: ...

class GetDepositResponse(_message.Message):
    __slots__ = ("deposit",)
    DEPOSIT_FIELD_NUMBER: _ClassVar[int]
    deposit: _vega_pb2.Deposit
    def __init__(
        self, deposit: _Optional[_Union[_vega_pb2.Deposit, _Mapping]] = ...
    ) -> None: ...

class ListDepositsRequest(_message.Message):
    __slots__ = ("party_id", "pagination", "date_range")
    PARTY_ID_FIELD_NUMBER: _ClassVar[int]
    PAGINATION_FIELD_NUMBER: _ClassVar[int]
    DATE_RANGE_FIELD_NUMBER: _ClassVar[int]
    party_id: str
    pagination: Pagination
    date_range: DateRange
    def __init__(
        self,
        party_id: _Optional[str] = ...,
        pagination: _Optional[_Union[Pagination, _Mapping]] = ...,
        date_range: _Optional[_Union[DateRange, _Mapping]] = ...,
    ) -> None: ...

class ListDepositsResponse(_message.Message):
    __slots__ = ("deposits",)
    DEPOSITS_FIELD_NUMBER: _ClassVar[int]
    deposits: DepositsConnection
    def __init__(
        self, deposits: _Optional[_Union[DepositsConnection, _Mapping]] = ...
    ) -> None: ...

class DepositEdge(_message.Message):
    __slots__ = ("node", "cursor")
    NODE_FIELD_NUMBER: _ClassVar[int]
    CURSOR_FIELD_NUMBER: _ClassVar[int]
    node: _vega_pb2.Deposit
    cursor: str
    def __init__(
        self,
        node: _Optional[_Union[_vega_pb2.Deposit, _Mapping]] = ...,
        cursor: _Optional[str] = ...,
    ) -> None: ...

class DepositsConnection(_message.Message):
    __slots__ = ("edges", "page_info")
    EDGES_FIELD_NUMBER: _ClassVar[int]
    PAGE_INFO_FIELD_NUMBER: _ClassVar[int]
    edges: _containers.RepeatedCompositeFieldContainer[DepositEdge]
    page_info: PageInfo
    def __init__(
        self,
        edges: _Optional[_Iterable[_Union[DepositEdge, _Mapping]]] = ...,
        page_info: _Optional[_Union[PageInfo, _Mapping]] = ...,
    ) -> None: ...

class GetWithdrawalRequest(_message.Message):
    __slots__ = ("id",)
    ID_FIELD_NUMBER: _ClassVar[int]
    id: str
    def __init__(self, id: _Optional[str] = ...) -> None: ...

class GetWithdrawalResponse(_message.Message):
    __slots__ = ("withdrawal",)
    WITHDRAWAL_FIELD_NUMBER: _ClassVar[int]
    withdrawal: _vega_pb2.Withdrawal
    def __init__(
        self, withdrawal: _Optional[_Union[_vega_pb2.Withdrawal, _Mapping]] = ...
    ) -> None: ...

class ListWithdrawalsRequest(_message.Message):
    __slots__ = ("party_id", "pagination", "date_range")
    PARTY_ID_FIELD_NUMBER: _ClassVar[int]
    PAGINATION_FIELD_NUMBER: _ClassVar[int]
    DATE_RANGE_FIELD_NUMBER: _ClassVar[int]
    party_id: str
    pagination: Pagination
    date_range: DateRange
    def __init__(
        self,
        party_id: _Optional[str] = ...,
        pagination: _Optional[_Union[Pagination, _Mapping]] = ...,
        date_range: _Optional[_Union[DateRange, _Mapping]] = ...,
    ) -> None: ...

class ListWithdrawalsResponse(_message.Message):
    __slots__ = ("withdrawals",)
    WITHDRAWALS_FIELD_NUMBER: _ClassVar[int]
    withdrawals: WithdrawalsConnection
    def __init__(
        self, withdrawals: _Optional[_Union[WithdrawalsConnection, _Mapping]] = ...
    ) -> None: ...

class WithdrawalEdge(_message.Message):
    __slots__ = ("node", "cursor")
    NODE_FIELD_NUMBER: _ClassVar[int]
    CURSOR_FIELD_NUMBER: _ClassVar[int]
    node: _vega_pb2.Withdrawal
    cursor: str
    def __init__(
        self,
        node: _Optional[_Union[_vega_pb2.Withdrawal, _Mapping]] = ...,
        cursor: _Optional[str] = ...,
    ) -> None: ...

class WithdrawalsConnection(_message.Message):
    __slots__ = ("edges", "page_info")
    EDGES_FIELD_NUMBER: _ClassVar[int]
    PAGE_INFO_FIELD_NUMBER: _ClassVar[int]
    edges: _containers.RepeatedCompositeFieldContainer[WithdrawalEdge]
    page_info: PageInfo
    def __init__(
        self,
        edges: _Optional[_Iterable[_Union[WithdrawalEdge, _Mapping]]] = ...,
        page_info: _Optional[_Union[PageInfo, _Mapping]] = ...,
    ) -> None: ...

class GetAssetRequest(_message.Message):
    __slots__ = ("asset_id",)
    ASSET_ID_FIELD_NUMBER: _ClassVar[int]
    asset_id: str
    def __init__(self, asset_id: _Optional[str] = ...) -> None: ...

class GetAssetResponse(_message.Message):
    __slots__ = ("asset",)
    ASSET_FIELD_NUMBER: _ClassVar[int]
    asset: _assets_pb2.Asset
    def __init__(
        self, asset: _Optional[_Union[_assets_pb2.Asset, _Mapping]] = ...
    ) -> None: ...

class ListAssetsRequest(_message.Message):
    __slots__ = ("asset_id", "pagination")
    ASSET_ID_FIELD_NUMBER: _ClassVar[int]
    PAGINATION_FIELD_NUMBER: _ClassVar[int]
    asset_id: str
    pagination: Pagination
    def __init__(
        self,
        asset_id: _Optional[str] = ...,
        pagination: _Optional[_Union[Pagination, _Mapping]] = ...,
    ) -> None: ...

class ListAssetsResponse(_message.Message):
    __slots__ = ("assets",)
    ASSETS_FIELD_NUMBER: _ClassVar[int]
    assets: AssetsConnection
    def __init__(
        self, assets: _Optional[_Union[AssetsConnection, _Mapping]] = ...
    ) -> None: ...

class AssetEdge(_message.Message):
    __slots__ = ("node", "cursor")
    NODE_FIELD_NUMBER: _ClassVar[int]
    CURSOR_FIELD_NUMBER: _ClassVar[int]
    node: _assets_pb2.Asset
    cursor: str
    def __init__(
        self,
        node: _Optional[_Union[_assets_pb2.Asset, _Mapping]] = ...,
        cursor: _Optional[str] = ...,
    ) -> None: ...

class AssetsConnection(_message.Message):
    __slots__ = ("edges", "page_info")
    EDGES_FIELD_NUMBER: _ClassVar[int]
    PAGE_INFO_FIELD_NUMBER: _ClassVar[int]
    edges: _containers.RepeatedCompositeFieldContainer[AssetEdge]
    page_info: PageInfo
    def __init__(
        self,
        edges: _Optional[_Iterable[_Union[AssetEdge, _Mapping]]] = ...,
        page_info: _Optional[_Union[PageInfo, _Mapping]] = ...,
    ) -> None: ...

class ListLiquidityProvisionsRequest(_message.Message):
    __slots__ = ("market_id", "party_id", "reference", "live", "pagination")
    MARKET_ID_FIELD_NUMBER: _ClassVar[int]
    PARTY_ID_FIELD_NUMBER: _ClassVar[int]
    REFERENCE_FIELD_NUMBER: _ClassVar[int]
    LIVE_FIELD_NUMBER: _ClassVar[int]
    PAGINATION_FIELD_NUMBER: _ClassVar[int]
    market_id: str
    party_id: str
    reference: str
    live: bool
    pagination: Pagination
    def __init__(
        self,
        market_id: _Optional[str] = ...,
        party_id: _Optional[str] = ...,
        reference: _Optional[str] = ...,
        live: bool = ...,
        pagination: _Optional[_Union[Pagination, _Mapping]] = ...,
    ) -> None: ...

class ListAllLiquidityProvisionsRequest(_message.Message):
    __slots__ = ("market_id", "party_id", "reference", "live", "pagination")
    MARKET_ID_FIELD_NUMBER: _ClassVar[int]
    PARTY_ID_FIELD_NUMBER: _ClassVar[int]
    REFERENCE_FIELD_NUMBER: _ClassVar[int]
    LIVE_FIELD_NUMBER: _ClassVar[int]
    PAGINATION_FIELD_NUMBER: _ClassVar[int]
    market_id: str
    party_id: str
    reference: str
    live: bool
    pagination: Pagination
    def __init__(
        self,
        market_id: _Optional[str] = ...,
        party_id: _Optional[str] = ...,
        reference: _Optional[str] = ...,
        live: bool = ...,
        pagination: _Optional[_Union[Pagination, _Mapping]] = ...,
    ) -> None: ...

class ListLiquidityProvisionsResponse(_message.Message):
    __slots__ = ("liquidity_provisions",)
    LIQUIDITY_PROVISIONS_FIELD_NUMBER: _ClassVar[int]
    liquidity_provisions: LiquidityProvisionsConnection
    def __init__(
        self,
        liquidity_provisions: _Optional[
            _Union[LiquidityProvisionsConnection, _Mapping]
        ] = ...,
    ) -> None: ...

class ListAllLiquidityProvisionsResponse(_message.Message):
    __slots__ = ("liquidity_provisions",)
    LIQUIDITY_PROVISIONS_FIELD_NUMBER: _ClassVar[int]
    liquidity_provisions: LiquidityProvisionsWithPendingConnection
    def __init__(
        self,
        liquidity_provisions: _Optional[
            _Union[LiquidityProvisionsWithPendingConnection, _Mapping]
        ] = ...,
    ) -> None: ...

class LiquidityProvision(_message.Message):
    __slots__ = ("current", "pending")
    CURRENT_FIELD_NUMBER: _ClassVar[int]
    PENDING_FIELD_NUMBER: _ClassVar[int]
    current: _vega_pb2.LiquidityProvision
    pending: _vega_pb2.LiquidityProvision
    def __init__(
        self,
        current: _Optional[_Union[_vega_pb2.LiquidityProvision, _Mapping]] = ...,
        pending: _Optional[_Union[_vega_pb2.LiquidityProvision, _Mapping]] = ...,
    ) -> None: ...

class LiquidityProvisionsEdge(_message.Message):
    __slots__ = ("node", "cursor")
    NODE_FIELD_NUMBER: _ClassVar[int]
    CURSOR_FIELD_NUMBER: _ClassVar[int]
    node: _vega_pb2.LiquidityProvision
    cursor: str
    def __init__(
        self,
        node: _Optional[_Union[_vega_pb2.LiquidityProvision, _Mapping]] = ...,
        cursor: _Optional[str] = ...,
    ) -> None: ...

class LiquidityProvisionWithPendingEdge(_message.Message):
    __slots__ = ("node", "cursor")
    NODE_FIELD_NUMBER: _ClassVar[int]
    CURSOR_FIELD_NUMBER: _ClassVar[int]
    node: LiquidityProvision
    cursor: str
    def __init__(
        self,
        node: _Optional[_Union[LiquidityProvision, _Mapping]] = ...,
        cursor: _Optional[str] = ...,
    ) -> None: ...

class LiquidityProvisionsConnection(_message.Message):
    __slots__ = ("edges", "page_info")
    EDGES_FIELD_NUMBER: _ClassVar[int]
    PAGE_INFO_FIELD_NUMBER: _ClassVar[int]
    edges: _containers.RepeatedCompositeFieldContainer[LiquidityProvisionsEdge]
    page_info: PageInfo
    def __init__(
        self,
        edges: _Optional[_Iterable[_Union[LiquidityProvisionsEdge, _Mapping]]] = ...,
        page_info: _Optional[_Union[PageInfo, _Mapping]] = ...,
    ) -> None: ...

class LiquidityProvisionsWithPendingConnection(_message.Message):
    __slots__ = ("edges", "page_info")
    EDGES_FIELD_NUMBER: _ClassVar[int]
    PAGE_INFO_FIELD_NUMBER: _ClassVar[int]
    edges: _containers.RepeatedCompositeFieldContainer[
        LiquidityProvisionWithPendingEdge
    ]
    page_info: PageInfo
    def __init__(
        self,
        edges: _Optional[
            _Iterable[_Union[LiquidityProvisionWithPendingEdge, _Mapping]]
        ] = ...,
        page_info: _Optional[_Union[PageInfo, _Mapping]] = ...,
    ) -> None: ...

class ObserveLiquidityProvisionsRequest(_message.Message):
    __slots__ = ("market_id", "party_id")
    MARKET_ID_FIELD_NUMBER: _ClassVar[int]
    PARTY_ID_FIELD_NUMBER: _ClassVar[int]
    market_id: str
    party_id: str
    def __init__(
        self, market_id: _Optional[str] = ..., party_id: _Optional[str] = ...
    ) -> None: ...

class ObserveLiquidityProvisionsResponse(_message.Message):
    __slots__ = ("liquidity_provisions",)
    LIQUIDITY_PROVISIONS_FIELD_NUMBER: _ClassVar[int]
    liquidity_provisions: _containers.RepeatedCompositeFieldContainer[
        _vega_pb2.LiquidityProvision
    ]
    def __init__(
        self,
        liquidity_provisions: _Optional[
            _Iterable[_Union[_vega_pb2.LiquidityProvision, _Mapping]]
        ] = ...,
    ) -> None: ...

class ListLiquidityProvidersRequest(_message.Message):
    __slots__ = ("market_id", "party_id", "pagination")
    MARKET_ID_FIELD_NUMBER: _ClassVar[int]
    PARTY_ID_FIELD_NUMBER: _ClassVar[int]
    PAGINATION_FIELD_NUMBER: _ClassVar[int]
    market_id: str
    party_id: str
    pagination: Pagination
    def __init__(
        self,
        market_id: _Optional[str] = ...,
        party_id: _Optional[str] = ...,
        pagination: _Optional[_Union[Pagination, _Mapping]] = ...,
    ) -> None: ...

class LiquidityProvider(_message.Message):
    __slots__ = ("party_id", "market_id", "fee_share", "sla")
    PARTY_ID_FIELD_NUMBER: _ClassVar[int]
    MARKET_ID_FIELD_NUMBER: _ClassVar[int]
    FEE_SHARE_FIELD_NUMBER: _ClassVar[int]
    SLA_FIELD_NUMBER: _ClassVar[int]
    party_id: str
    market_id: str
    fee_share: _vega_pb2.LiquidityProviderFeeShare
    sla: _vega_pb2.LiquidityProviderSLA
    def __init__(
        self,
        party_id: _Optional[str] = ...,
        market_id: _Optional[str] = ...,
        fee_share: _Optional[
            _Union[_vega_pb2.LiquidityProviderFeeShare, _Mapping]
        ] = ...,
        sla: _Optional[_Union[_vega_pb2.LiquidityProviderSLA, _Mapping]] = ...,
    ) -> None: ...

class LiquidityProviderEdge(_message.Message):
    __slots__ = ("node", "cursor")
    NODE_FIELD_NUMBER: _ClassVar[int]
    CURSOR_FIELD_NUMBER: _ClassVar[int]
    node: LiquidityProvider
    cursor: str
    def __init__(
        self,
        node: _Optional[_Union[LiquidityProvider, _Mapping]] = ...,
        cursor: _Optional[str] = ...,
    ) -> None: ...

class LiquidityProviderConnection(_message.Message):
    __slots__ = ("edges", "page_info")
    EDGES_FIELD_NUMBER: _ClassVar[int]
    PAGE_INFO_FIELD_NUMBER: _ClassVar[int]
    edges: _containers.RepeatedCompositeFieldContainer[LiquidityProviderEdge]
    page_info: PageInfo
    def __init__(
        self,
        edges: _Optional[_Iterable[_Union[LiquidityProviderEdge, _Mapping]]] = ...,
        page_info: _Optional[_Union[PageInfo, _Mapping]] = ...,
    ) -> None: ...

class ListLiquidityProvidersResponse(_message.Message):
    __slots__ = ("liquidity_providers",)
    LIQUIDITY_PROVIDERS_FIELD_NUMBER: _ClassVar[int]
    liquidity_providers: LiquidityProviderConnection
    def __init__(
        self,
        liquidity_providers: _Optional[
            _Union[LiquidityProviderConnection, _Mapping]
        ] = ...,
    ) -> None: ...

class ListPaidLiquidityFeesRequest(_message.Message):
    __slots__ = ("market_id", "asset_id", "epoch_seq", "party_ids", "pagination")
    MARKET_ID_FIELD_NUMBER: _ClassVar[int]
    ASSET_ID_FIELD_NUMBER: _ClassVar[int]
    EPOCH_SEQ_FIELD_NUMBER: _ClassVar[int]
    PARTY_IDS_FIELD_NUMBER: _ClassVar[int]
    PAGINATION_FIELD_NUMBER: _ClassVar[int]
    market_id: str
    asset_id: str
    epoch_seq: int
    party_ids: _containers.RepeatedScalarFieldContainer[str]
    pagination: Pagination
    def __init__(
        self,
        market_id: _Optional[str] = ...,
        asset_id: _Optional[str] = ...,
        epoch_seq: _Optional[int] = ...,
        party_ids: _Optional[_Iterable[str]] = ...,
        pagination: _Optional[_Union[Pagination, _Mapping]] = ...,
    ) -> None: ...

class ListPaidLiquidityFeesResponse(_message.Message):
    __slots__ = ("paid_liquidity_fees",)
    PAID_LIQUIDITY_FEES_FIELD_NUMBER: _ClassVar[int]
    paid_liquidity_fees: PaidLiquidityFeesConnection
    def __init__(
        self,
        paid_liquidity_fees: _Optional[
            _Union[PaidLiquidityFeesConnection, _Mapping]
        ] = ...,
    ) -> None: ...

class PaidLiquidityFeesEdge(_message.Message):
    __slots__ = ("node", "cursor")
    NODE_FIELD_NUMBER: _ClassVar[int]
    CURSOR_FIELD_NUMBER: _ClassVar[int]
    node: _events_pb2.PaidLiquidityFeesStats
    cursor: str
    def __init__(
        self,
        node: _Optional[_Union[_events_pb2.PaidLiquidityFeesStats, _Mapping]] = ...,
        cursor: _Optional[str] = ...,
    ) -> None: ...

class PaidLiquidityFeesConnection(_message.Message):
    __slots__ = ("edges", "page_info")
    EDGES_FIELD_NUMBER: _ClassVar[int]
    PAGE_INFO_FIELD_NUMBER: _ClassVar[int]
    edges: _containers.RepeatedCompositeFieldContainer[PaidLiquidityFeesEdge]
    page_info: PageInfo
    def __init__(
        self,
        edges: _Optional[_Iterable[_Union[PaidLiquidityFeesEdge, _Mapping]]] = ...,
        page_info: _Optional[_Union[PageInfo, _Mapping]] = ...,
    ) -> None: ...

class GetGovernanceDataRequest(_message.Message):
    __slots__ = ("proposal_id", "reference")
    PROPOSAL_ID_FIELD_NUMBER: _ClassVar[int]
    REFERENCE_FIELD_NUMBER: _ClassVar[int]
    proposal_id: str
    reference: str
    def __init__(
        self, proposal_id: _Optional[str] = ..., reference: _Optional[str] = ...
    ) -> None: ...

class GetGovernanceDataResponse(_message.Message):
    __slots__ = ("data",)
    DATA_FIELD_NUMBER: _ClassVar[int]
    data: _governance_pb2.GovernanceData
    def __init__(
        self, data: _Optional[_Union[_governance_pb2.GovernanceData, _Mapping]] = ...
    ) -> None: ...

class ListGovernanceDataRequest(_message.Message):
    __slots__ = (
        "proposal_state",
        "proposal_type",
        "proposer_party_id",
        "proposal_reference",
        "pagination",
    )

    class Type(int, metaclass=_enum_type_wrapper.EnumTypeWrapper):
        __slots__ = ()
        TYPE_UNSPECIFIED: _ClassVar[ListGovernanceDataRequest.Type]
        TYPE_ALL: _ClassVar[ListGovernanceDataRequest.Type]
        TYPE_NEW_MARKET: _ClassVar[ListGovernanceDataRequest.Type]
        TYPE_UPDATE_MARKET: _ClassVar[ListGovernanceDataRequest.Type]
        TYPE_NETWORK_PARAMETERS: _ClassVar[ListGovernanceDataRequest.Type]
        TYPE_NEW_ASSET: _ClassVar[ListGovernanceDataRequest.Type]
        TYPE_NEW_FREE_FORM: _ClassVar[ListGovernanceDataRequest.Type]
        TYPE_UPDATE_ASSET: _ClassVar[ListGovernanceDataRequest.Type]
        TYPE_NEW_SPOT_MARKET: _ClassVar[ListGovernanceDataRequest.Type]
        TYPE_UPDATE_SPOT_MARKET: _ClassVar[ListGovernanceDataRequest.Type]
        TYPE_NEW_TRANSFER: _ClassVar[ListGovernanceDataRequest.Type]
        TYPE_CANCEL_TRANSFER: _ClassVar[ListGovernanceDataRequest.Type]
        TYPE_UPDATE_MARKET_STATE: _ClassVar[ListGovernanceDataRequest.Type]
        TYPE_UPDATE_REFERRAL_PROGRAM: _ClassVar[ListGovernanceDataRequest.Type]
        TYPE_UPDATE_VOLUME_DISCOUNT_PROGRAM: _ClassVar[ListGovernanceDataRequest.Type]
    TYPE_UNSPECIFIED: ListGovernanceDataRequest.Type
    TYPE_ALL: ListGovernanceDataRequest.Type
    TYPE_NEW_MARKET: ListGovernanceDataRequest.Type
    TYPE_UPDATE_MARKET: ListGovernanceDataRequest.Type
    TYPE_NETWORK_PARAMETERS: ListGovernanceDataRequest.Type
    TYPE_NEW_ASSET: ListGovernanceDataRequest.Type
    TYPE_NEW_FREE_FORM: ListGovernanceDataRequest.Type
    TYPE_UPDATE_ASSET: ListGovernanceDataRequest.Type
    TYPE_NEW_SPOT_MARKET: ListGovernanceDataRequest.Type
    TYPE_UPDATE_SPOT_MARKET: ListGovernanceDataRequest.Type
    TYPE_NEW_TRANSFER: ListGovernanceDataRequest.Type
    TYPE_CANCEL_TRANSFER: ListGovernanceDataRequest.Type
    TYPE_UPDATE_MARKET_STATE: ListGovernanceDataRequest.Type
    TYPE_UPDATE_REFERRAL_PROGRAM: ListGovernanceDataRequest.Type
    TYPE_UPDATE_VOLUME_DISCOUNT_PROGRAM: ListGovernanceDataRequest.Type
    PROPOSAL_STATE_FIELD_NUMBER: _ClassVar[int]
    PROPOSAL_TYPE_FIELD_NUMBER: _ClassVar[int]
    PROPOSER_PARTY_ID_FIELD_NUMBER: _ClassVar[int]
    PROPOSAL_REFERENCE_FIELD_NUMBER: _ClassVar[int]
    PAGINATION_FIELD_NUMBER: _ClassVar[int]
    proposal_state: _governance_pb2.Proposal.State
    proposal_type: ListGovernanceDataRequest.Type
    proposer_party_id: str
    proposal_reference: str
    pagination: Pagination
    def __init__(
        self,
        proposal_state: _Optional[_Union[_governance_pb2.Proposal.State, str]] = ...,
        proposal_type: _Optional[_Union[ListGovernanceDataRequest.Type, str]] = ...,
        proposer_party_id: _Optional[str] = ...,
        proposal_reference: _Optional[str] = ...,
        pagination: _Optional[_Union[Pagination, _Mapping]] = ...,
    ) -> None: ...

class ListGovernanceDataResponse(_message.Message):
    __slots__ = ("connection",)
    CONNECTION_FIELD_NUMBER: _ClassVar[int]
    connection: GovernanceDataConnection
    def __init__(
        self, connection: _Optional[_Union[GovernanceDataConnection, _Mapping]] = ...
    ) -> None: ...

class GovernanceDataEdge(_message.Message):
    __slots__ = ("node", "cursor")
    NODE_FIELD_NUMBER: _ClassVar[int]
    CURSOR_FIELD_NUMBER: _ClassVar[int]
    node: _governance_pb2.GovernanceData
    cursor: str
    def __init__(
        self,
        node: _Optional[_Union[_governance_pb2.GovernanceData, _Mapping]] = ...,
        cursor: _Optional[str] = ...,
    ) -> None: ...

class GovernanceDataConnection(_message.Message):
    __slots__ = ("edges", "page_info")
    EDGES_FIELD_NUMBER: _ClassVar[int]
    PAGE_INFO_FIELD_NUMBER: _ClassVar[int]
    edges: _containers.RepeatedCompositeFieldContainer[GovernanceDataEdge]
    page_info: PageInfo
    def __init__(
        self,
        edges: _Optional[_Iterable[_Union[GovernanceDataEdge, _Mapping]]] = ...,
        page_info: _Optional[_Union[PageInfo, _Mapping]] = ...,
    ) -> None: ...

class ObserveGovernanceRequest(_message.Message):
    __slots__ = ("party_id",)
    PARTY_ID_FIELD_NUMBER: _ClassVar[int]
    party_id: str
    def __init__(self, party_id: _Optional[str] = ...) -> None: ...

class ObserveGovernanceResponse(_message.Message):
    __slots__ = ("data",)
    DATA_FIELD_NUMBER: _ClassVar[int]
    data: _governance_pb2.GovernanceData
    def __init__(
        self, data: _Optional[_Union[_governance_pb2.GovernanceData, _Mapping]] = ...
    ) -> None: ...

class ListDelegationsRequest(_message.Message):
    __slots__ = ("party_id", "node_id", "epoch_id", "pagination")
    PARTY_ID_FIELD_NUMBER: _ClassVar[int]
    NODE_ID_FIELD_NUMBER: _ClassVar[int]
    EPOCH_ID_FIELD_NUMBER: _ClassVar[int]
    PAGINATION_FIELD_NUMBER: _ClassVar[int]
    party_id: str
    node_id: str
    epoch_id: str
    pagination: Pagination
    def __init__(
        self,
        party_id: _Optional[str] = ...,
        node_id: _Optional[str] = ...,
        epoch_id: _Optional[str] = ...,
        pagination: _Optional[_Union[Pagination, _Mapping]] = ...,
    ) -> None: ...

class ListDelegationsResponse(_message.Message):
    __slots__ = ("delegations",)
    DELEGATIONS_FIELD_NUMBER: _ClassVar[int]
    delegations: DelegationsConnection
    def __init__(
        self, delegations: _Optional[_Union[DelegationsConnection, _Mapping]] = ...
    ) -> None: ...

class DelegationEdge(_message.Message):
    __slots__ = ("node", "cursor")
    NODE_FIELD_NUMBER: _ClassVar[int]
    CURSOR_FIELD_NUMBER: _ClassVar[int]
    node: _vega_pb2.Delegation
    cursor: str
    def __init__(
        self,
        node: _Optional[_Union[_vega_pb2.Delegation, _Mapping]] = ...,
        cursor: _Optional[str] = ...,
    ) -> None: ...

class DelegationsConnection(_message.Message):
    __slots__ = ("edges", "page_info")
    EDGES_FIELD_NUMBER: _ClassVar[int]
    PAGE_INFO_FIELD_NUMBER: _ClassVar[int]
    edges: _containers.RepeatedCompositeFieldContainer[DelegationEdge]
    page_info: PageInfo
    def __init__(
        self,
        edges: _Optional[_Iterable[_Union[DelegationEdge, _Mapping]]] = ...,
        page_info: _Optional[_Union[PageInfo, _Mapping]] = ...,
    ) -> None: ...

class ObserveDelegationsRequest(_message.Message):
    __slots__ = ("party_id", "node_id")
    PARTY_ID_FIELD_NUMBER: _ClassVar[int]
    NODE_ID_FIELD_NUMBER: _ClassVar[int]
    party_id: str
    node_id: str
    def __init__(
        self, party_id: _Optional[str] = ..., node_id: _Optional[str] = ...
    ) -> None: ...

class ObserveDelegationsResponse(_message.Message):
    __slots__ = ("delegation",)
    DELEGATION_FIELD_NUMBER: _ClassVar[int]
    delegation: _vega_pb2.Delegation
    def __init__(
        self, delegation: _Optional[_Union[_vega_pb2.Delegation, _Mapping]] = ...
    ) -> None: ...

class NodeBasic(_message.Message):
    __slots__ = (
        "id",
        "pub_key",
        "tm_pub_key",
        "ethereum_address",
        "info_url",
        "location",
        "status",
        "name",
        "avatar_url",
    )
    ID_FIELD_NUMBER: _ClassVar[int]
    PUB_KEY_FIELD_NUMBER: _ClassVar[int]
    TM_PUB_KEY_FIELD_NUMBER: _ClassVar[int]
    ETHEREUM_ADDRESS_FIELD_NUMBER: _ClassVar[int]
    INFO_URL_FIELD_NUMBER: _ClassVar[int]
    LOCATION_FIELD_NUMBER: _ClassVar[int]
    STATUS_FIELD_NUMBER: _ClassVar[int]
    NAME_FIELD_NUMBER: _ClassVar[int]
    AVATAR_URL_FIELD_NUMBER: _ClassVar[int]
    id: str
    pub_key: str
    tm_pub_key: str
    ethereum_address: str
    info_url: str
    location: str
    status: _vega_pb2.NodeStatus
    name: str
    avatar_url: str
    def __init__(
        self,
        id: _Optional[str] = ...,
        pub_key: _Optional[str] = ...,
        tm_pub_key: _Optional[str] = ...,
        ethereum_address: _Optional[str] = ...,
        info_url: _Optional[str] = ...,
        location: _Optional[str] = ...,
        status: _Optional[_Union[_vega_pb2.NodeStatus, str]] = ...,
        name: _Optional[str] = ...,
        avatar_url: _Optional[str] = ...,
    ) -> None: ...

class GetNetworkDataRequest(_message.Message):
    __slots__ = ()
    def __init__(self) -> None: ...

class GetNetworkDataResponse(_message.Message):
    __slots__ = ("node_data",)
    NODE_DATA_FIELD_NUMBER: _ClassVar[int]
    node_data: _vega_pb2.NodeData
    def __init__(
        self, node_data: _Optional[_Union[_vega_pb2.NodeData, _Mapping]] = ...
    ) -> None: ...

class GetNodeRequest(_message.Message):
    __slots__ = ("id",)
    ID_FIELD_NUMBER: _ClassVar[int]
    id: str
    def __init__(self, id: _Optional[str] = ...) -> None: ...

class GetNodeResponse(_message.Message):
    __slots__ = ("node",)
    NODE_FIELD_NUMBER: _ClassVar[int]
    node: _vega_pb2.Node
    def __init__(
        self, node: _Optional[_Union[_vega_pb2.Node, _Mapping]] = ...
    ) -> None: ...

class ListNodesRequest(_message.Message):
    __slots__ = ("epoch_seq", "pagination")
    EPOCH_SEQ_FIELD_NUMBER: _ClassVar[int]
    PAGINATION_FIELD_NUMBER: _ClassVar[int]
    epoch_seq: int
    pagination: Pagination
    def __init__(
        self,
        epoch_seq: _Optional[int] = ...,
        pagination: _Optional[_Union[Pagination, _Mapping]] = ...,
    ) -> None: ...

class ListNodesResponse(_message.Message):
    __slots__ = ("nodes",)
    NODES_FIELD_NUMBER: _ClassVar[int]
    nodes: NodesConnection
    def __init__(
        self, nodes: _Optional[_Union[NodesConnection, _Mapping]] = ...
    ) -> None: ...

class NodeEdge(_message.Message):
    __slots__ = ("node", "cursor")
    NODE_FIELD_NUMBER: _ClassVar[int]
    CURSOR_FIELD_NUMBER: _ClassVar[int]
    node: _vega_pb2.Node
    cursor: str
    def __init__(
        self,
        node: _Optional[_Union[_vega_pb2.Node, _Mapping]] = ...,
        cursor: _Optional[str] = ...,
    ) -> None: ...

class NodesConnection(_message.Message):
    __slots__ = ("edges", "page_info")
    EDGES_FIELD_NUMBER: _ClassVar[int]
    PAGE_INFO_FIELD_NUMBER: _ClassVar[int]
    edges: _containers.RepeatedCompositeFieldContainer[NodeEdge]
    page_info: PageInfo
    def __init__(
        self,
        edges: _Optional[_Iterable[_Union[NodeEdge, _Mapping]]] = ...,
        page_info: _Optional[_Union[PageInfo, _Mapping]] = ...,
    ) -> None: ...

class ListNodeSignaturesRequest(_message.Message):
    __slots__ = ("id", "pagination")
    ID_FIELD_NUMBER: _ClassVar[int]
    PAGINATION_FIELD_NUMBER: _ClassVar[int]
    id: str
    pagination: Pagination
    def __init__(
        self,
        id: _Optional[str] = ...,
        pagination: _Optional[_Union[Pagination, _Mapping]] = ...,
    ) -> None: ...

class ListNodeSignaturesResponse(_message.Message):
    __slots__ = ("signatures",)
    SIGNATURES_FIELD_NUMBER: _ClassVar[int]
    signatures: NodeSignaturesConnection
    def __init__(
        self, signatures: _Optional[_Union[NodeSignaturesConnection, _Mapping]] = ...
    ) -> None: ...

class NodeSignatureEdge(_message.Message):
    __slots__ = ("node", "cursor")
    NODE_FIELD_NUMBER: _ClassVar[int]
    CURSOR_FIELD_NUMBER: _ClassVar[int]
    node: _validator_commands_pb2.NodeSignature
    cursor: str
    def __init__(
        self,
        node: _Optional[_Union[_validator_commands_pb2.NodeSignature, _Mapping]] = ...,
        cursor: _Optional[str] = ...,
    ) -> None: ...

class NodeSignaturesConnection(_message.Message):
    __slots__ = ("edges", "page_info")
    EDGES_FIELD_NUMBER: _ClassVar[int]
    PAGE_INFO_FIELD_NUMBER: _ClassVar[int]
    edges: _containers.RepeatedCompositeFieldContainer[NodeSignatureEdge]
    page_info: PageInfo
    def __init__(
        self,
        edges: _Optional[_Iterable[_Union[NodeSignatureEdge, _Mapping]]] = ...,
        page_info: _Optional[_Union[PageInfo, _Mapping]] = ...,
    ) -> None: ...

class GetEpochRequest(_message.Message):
    __slots__ = ("id", "block")
    ID_FIELD_NUMBER: _ClassVar[int]
    BLOCK_FIELD_NUMBER: _ClassVar[int]
    id: int
    block: int
    def __init__(
        self, id: _Optional[int] = ..., block: _Optional[int] = ...
    ) -> None: ...

class GetEpochResponse(_message.Message):
    __slots__ = ("epoch",)
    EPOCH_FIELD_NUMBER: _ClassVar[int]
    epoch: _vega_pb2.Epoch
    def __init__(
        self, epoch: _Optional[_Union[_vega_pb2.Epoch, _Mapping]] = ...
    ) -> None: ...

class EstimateFeeRequest(_message.Message):
    __slots__ = ("market_id", "price", "size")
    MARKET_ID_FIELD_NUMBER: _ClassVar[int]
    PRICE_FIELD_NUMBER: _ClassVar[int]
    SIZE_FIELD_NUMBER: _ClassVar[int]
    market_id: str
    price: str
    size: int
    def __init__(
        self,
        market_id: _Optional[str] = ...,
        price: _Optional[str] = ...,
        size: _Optional[int] = ...,
    ) -> None: ...

class EstimateFeeResponse(_message.Message):
    __slots__ = ("fee",)
    FEE_FIELD_NUMBER: _ClassVar[int]
    fee: _vega_pb2.Fee
    def __init__(
        self, fee: _Optional[_Union[_vega_pb2.Fee, _Mapping]] = ...
    ) -> None: ...

class EstimateMarginRequest(_message.Message):
    __slots__ = ("market_id", "party_id", "side", "type", "size", "price")
    MARKET_ID_FIELD_NUMBER: _ClassVar[int]
    PARTY_ID_FIELD_NUMBER: _ClassVar[int]
    SIDE_FIELD_NUMBER: _ClassVar[int]
    TYPE_FIELD_NUMBER: _ClassVar[int]
    SIZE_FIELD_NUMBER: _ClassVar[int]
    PRICE_FIELD_NUMBER: _ClassVar[int]
    market_id: str
    party_id: str
    side: _vega_pb2.Side
    type: _vega_pb2.Order.Type
    size: int
    price: str
    def __init__(
        self,
        market_id: _Optional[str] = ...,
        party_id: _Optional[str] = ...,
        side: _Optional[_Union[_vega_pb2.Side, str]] = ...,
        type: _Optional[_Union[_vega_pb2.Order.Type, str]] = ...,
        size: _Optional[int] = ...,
        price: _Optional[str] = ...,
    ) -> None: ...

class EstimateMarginResponse(_message.Message):
    __slots__ = ("margin_levels",)
    MARGIN_LEVELS_FIELD_NUMBER: _ClassVar[int]
    margin_levels: _vega_pb2.MarginLevels
    def __init__(
        self, margin_levels: _Optional[_Union[_vega_pb2.MarginLevels, _Mapping]] = ...
    ) -> None: ...

class ListNetworkParametersRequest(_message.Message):
    __slots__ = ("pagination",)
    PAGINATION_FIELD_NUMBER: _ClassVar[int]
    pagination: Pagination
    def __init__(
        self, pagination: _Optional[_Union[Pagination, _Mapping]] = ...
    ) -> None: ...

class ListNetworkParametersResponse(_message.Message):
    __slots__ = ("network_parameters",)
    NETWORK_PARAMETERS_FIELD_NUMBER: _ClassVar[int]
    network_parameters: NetworkParameterConnection
    def __init__(
        self,
        network_parameters: _Optional[
            _Union[NetworkParameterConnection, _Mapping]
        ] = ...,
    ) -> None: ...

class GetNetworkParameterRequest(_message.Message):
    __slots__ = ("key",)
    KEY_FIELD_NUMBER: _ClassVar[int]
    key: str
    def __init__(self, key: _Optional[str] = ...) -> None: ...

class GetNetworkParameterResponse(_message.Message):
    __slots__ = ("network_parameter",)
    NETWORK_PARAMETER_FIELD_NUMBER: _ClassVar[int]
    network_parameter: _vega_pb2.NetworkParameter
    def __init__(
        self,
        network_parameter: _Optional[
            _Union[_vega_pb2.NetworkParameter, _Mapping]
        ] = ...,
    ) -> None: ...

class NetworkParameterEdge(_message.Message):
    __slots__ = ("node", "cursor")
    NODE_FIELD_NUMBER: _ClassVar[int]
    CURSOR_FIELD_NUMBER: _ClassVar[int]
    node: _vega_pb2.NetworkParameter
    cursor: str
    def __init__(
        self,
        node: _Optional[_Union[_vega_pb2.NetworkParameter, _Mapping]] = ...,
        cursor: _Optional[str] = ...,
    ) -> None: ...

class NetworkParameterConnection(_message.Message):
    __slots__ = ("edges", "page_info")
    EDGES_FIELD_NUMBER: _ClassVar[int]
    PAGE_INFO_FIELD_NUMBER: _ClassVar[int]
    edges: _containers.RepeatedCompositeFieldContainer[NetworkParameterEdge]
    page_info: PageInfo
    def __init__(
        self,
        edges: _Optional[_Iterable[_Union[NetworkParameterEdge, _Mapping]]] = ...,
        page_info: _Optional[_Union[PageInfo, _Mapping]] = ...,
    ) -> None: ...

class Checkpoint(_message.Message):
    __slots__ = ("hash", "block_hash", "at_block")
    HASH_FIELD_NUMBER: _ClassVar[int]
    BLOCK_HASH_FIELD_NUMBER: _ClassVar[int]
    AT_BLOCK_FIELD_NUMBER: _ClassVar[int]
    hash: str
    block_hash: str
    at_block: int
    def __init__(
        self,
        hash: _Optional[str] = ...,
        block_hash: _Optional[str] = ...,
        at_block: _Optional[int] = ...,
    ) -> None: ...

class ListCheckpointsRequest(_message.Message):
    __slots__ = ("pagination",)
    PAGINATION_FIELD_NUMBER: _ClassVar[int]
    pagination: Pagination
    def __init__(
        self, pagination: _Optional[_Union[Pagination, _Mapping]] = ...
    ) -> None: ...

class ListCheckpointsResponse(_message.Message):
    __slots__ = ("checkpoints",)
    CHECKPOINTS_FIELD_NUMBER: _ClassVar[int]
    checkpoints: CheckpointsConnection
    def __init__(
        self, checkpoints: _Optional[_Union[CheckpointsConnection, _Mapping]] = ...
    ) -> None: ...

class CheckpointEdge(_message.Message):
    __slots__ = ("node", "cursor")
    NODE_FIELD_NUMBER: _ClassVar[int]
    CURSOR_FIELD_NUMBER: _ClassVar[int]
    node: Checkpoint
    cursor: str
    def __init__(
        self,
        node: _Optional[_Union[Checkpoint, _Mapping]] = ...,
        cursor: _Optional[str] = ...,
    ) -> None: ...

class CheckpointsConnection(_message.Message):
    __slots__ = ("edges", "page_info")
    EDGES_FIELD_NUMBER: _ClassVar[int]
    PAGE_INFO_FIELD_NUMBER: _ClassVar[int]
    edges: _containers.RepeatedCompositeFieldContainer[CheckpointEdge]
    page_info: PageInfo
    def __init__(
        self,
        edges: _Optional[_Iterable[_Union[CheckpointEdge, _Mapping]]] = ...,
        page_info: _Optional[_Union[PageInfo, _Mapping]] = ...,
    ) -> None: ...

class GetStakeRequest(_message.Message):
    __slots__ = ("party_id", "pagination")
    PARTY_ID_FIELD_NUMBER: _ClassVar[int]
    PAGINATION_FIELD_NUMBER: _ClassVar[int]
    party_id: str
    pagination: Pagination
    def __init__(
        self,
        party_id: _Optional[str] = ...,
        pagination: _Optional[_Union[Pagination, _Mapping]] = ...,
    ) -> None: ...

class GetStakeResponse(_message.Message):
    __slots__ = ("current_stake_available", "stake_linkings")
    CURRENT_STAKE_AVAILABLE_FIELD_NUMBER: _ClassVar[int]
    STAKE_LINKINGS_FIELD_NUMBER: _ClassVar[int]
    current_stake_available: str
    stake_linkings: StakesConnection
    def __init__(
        self,
        current_stake_available: _Optional[str] = ...,
        stake_linkings: _Optional[_Union[StakesConnection, _Mapping]] = ...,
    ) -> None: ...

class StakeLinkingEdge(_message.Message):
    __slots__ = ("node", "cursor")
    NODE_FIELD_NUMBER: _ClassVar[int]
    CURSOR_FIELD_NUMBER: _ClassVar[int]
    node: _events_pb2.StakeLinking
    cursor: str
    def __init__(
        self,
        node: _Optional[_Union[_events_pb2.StakeLinking, _Mapping]] = ...,
        cursor: _Optional[str] = ...,
    ) -> None: ...

class StakesConnection(_message.Message):
    __slots__ = ("edges", "page_info")
    EDGES_FIELD_NUMBER: _ClassVar[int]
    PAGE_INFO_FIELD_NUMBER: _ClassVar[int]
    edges: _containers.RepeatedCompositeFieldContainer[StakeLinkingEdge]
    page_info: PageInfo
    def __init__(
        self,
        edges: _Optional[_Iterable[_Union[StakeLinkingEdge, _Mapping]]] = ...,
        page_info: _Optional[_Union[PageInfo, _Mapping]] = ...,
    ) -> None: ...

class GetRiskFactorsRequest(_message.Message):
    __slots__ = ("market_id",)
    MARKET_ID_FIELD_NUMBER: _ClassVar[int]
    market_id: str
    def __init__(self, market_id: _Optional[str] = ...) -> None: ...

class GetRiskFactorsResponse(_message.Message):
    __slots__ = ("risk_factor",)
    RISK_FACTOR_FIELD_NUMBER: _ClassVar[int]
    risk_factor: _vega_pb2.RiskFactor
    def __init__(
        self, risk_factor: _Optional[_Union[_vega_pb2.RiskFactor, _Mapping]] = ...
    ) -> None: ...

class ObserveEventBusRequest(_message.Message):
    __slots__ = ("type", "market_id", "party_id", "batch_size")
    TYPE_FIELD_NUMBER: _ClassVar[int]
    MARKET_ID_FIELD_NUMBER: _ClassVar[int]
    PARTY_ID_FIELD_NUMBER: _ClassVar[int]
    BATCH_SIZE_FIELD_NUMBER: _ClassVar[int]
    type: _containers.RepeatedScalarFieldContainer[_events_pb2.BusEventType]
    market_id: str
    party_id: str
    batch_size: int
    def __init__(
        self,
        type: _Optional[_Iterable[_Union[_events_pb2.BusEventType, str]]] = ...,
        market_id: _Optional[str] = ...,
        party_id: _Optional[str] = ...,
        batch_size: _Optional[int] = ...,
    ) -> None: ...

class ObserveEventBusResponse(_message.Message):
    __slots__ = ("events",)
    EVENTS_FIELD_NUMBER: _ClassVar[int]
    events: _containers.RepeatedCompositeFieldContainer[_events_pb2.BusEvent]
    def __init__(
        self, events: _Optional[_Iterable[_Union[_events_pb2.BusEvent, _Mapping]]] = ...
    ) -> None: ...

class ObserveLedgerMovementsRequest(_message.Message):
    __slots__ = ()
    def __init__(self) -> None: ...

class ObserveLedgerMovementsResponse(_message.Message):
    __slots__ = ("ledger_movement",)
    LEDGER_MOVEMENT_FIELD_NUMBER: _ClassVar[int]
    ledger_movement: _vega_pb2.LedgerMovement
    def __init__(
        self,
        ledger_movement: _Optional[_Union[_vega_pb2.LedgerMovement, _Mapping]] = ...,
    ) -> None: ...

class ListKeyRotationsRequest(_message.Message):
    __slots__ = ("node_id", "pagination")
    NODE_ID_FIELD_NUMBER: _ClassVar[int]
    PAGINATION_FIELD_NUMBER: _ClassVar[int]
    node_id: str
    pagination: Pagination
    def __init__(
        self,
        node_id: _Optional[str] = ...,
        pagination: _Optional[_Union[Pagination, _Mapping]] = ...,
    ) -> None: ...

class ListKeyRotationsResponse(_message.Message):
    __slots__ = ("rotations",)
    ROTATIONS_FIELD_NUMBER: _ClassVar[int]
    rotations: KeyRotationConnection
    def __init__(
        self, rotations: _Optional[_Union[KeyRotationConnection, _Mapping]] = ...
    ) -> None: ...

class KeyRotationEdge(_message.Message):
    __slots__ = ("node", "cursor")
    NODE_FIELD_NUMBER: _ClassVar[int]
    CURSOR_FIELD_NUMBER: _ClassVar[int]
    node: _events_pb2.KeyRotation
    cursor: str
    def __init__(
        self,
        node: _Optional[_Union[_events_pb2.KeyRotation, _Mapping]] = ...,
        cursor: _Optional[str] = ...,
    ) -> None: ...

class KeyRotationConnection(_message.Message):
    __slots__ = ("edges", "page_info")
    EDGES_FIELD_NUMBER: _ClassVar[int]
    PAGE_INFO_FIELD_NUMBER: _ClassVar[int]
    edges: _containers.RepeatedCompositeFieldContainer[KeyRotationEdge]
    page_info: PageInfo
    def __init__(
        self,
        edges: _Optional[_Iterable[_Union[KeyRotationEdge, _Mapping]]] = ...,
        page_info: _Optional[_Union[PageInfo, _Mapping]] = ...,
    ) -> None: ...

class ListEthereumKeyRotationsRequest(_message.Message):
    __slots__ = ("node_id", "pagination")
    NODE_ID_FIELD_NUMBER: _ClassVar[int]
    PAGINATION_FIELD_NUMBER: _ClassVar[int]
    node_id: str
    pagination: Pagination
    def __init__(
        self,
        node_id: _Optional[str] = ...,
        pagination: _Optional[_Union[Pagination, _Mapping]] = ...,
    ) -> None: ...

class ListEthereumKeyRotationsResponse(_message.Message):
    __slots__ = ("key_rotations",)
    KEY_ROTATIONS_FIELD_NUMBER: _ClassVar[int]
    key_rotations: EthereumKeyRotationsConnection
    def __init__(
        self,
        key_rotations: _Optional[
            _Union[EthereumKeyRotationsConnection, _Mapping]
        ] = ...,
    ) -> None: ...

class EthereumKeyRotationsConnection(_message.Message):
    __slots__ = ("edges", "page_info")
    EDGES_FIELD_NUMBER: _ClassVar[int]
    PAGE_INFO_FIELD_NUMBER: _ClassVar[int]
    edges: _containers.RepeatedCompositeFieldContainer[EthereumKeyRotationEdge]
    page_info: PageInfo
    def __init__(
        self,
        edges: _Optional[_Iterable[_Union[EthereumKeyRotationEdge, _Mapping]]] = ...,
        page_info: _Optional[_Union[PageInfo, _Mapping]] = ...,
    ) -> None: ...

class EthereumKeyRotationEdge(_message.Message):
    __slots__ = ("node", "cursor")
    NODE_FIELD_NUMBER: _ClassVar[int]
    CURSOR_FIELD_NUMBER: _ClassVar[int]
    node: _events_pb2.EthereumKeyRotation
    cursor: str
    def __init__(
        self,
        node: _Optional[_Union[_events_pb2.EthereumKeyRotation, _Mapping]] = ...,
        cursor: _Optional[str] = ...,
    ) -> None: ...

class GetVegaTimeRequest(_message.Message):
    __slots__ = ()
    def __init__(self) -> None: ...

class GetVegaTimeResponse(_message.Message):
    __slots__ = ("timestamp",)
    TIMESTAMP_FIELD_NUMBER: _ClassVar[int]
    timestamp: int
    def __init__(self, timestamp: _Optional[int] = ...) -> None: ...

class DateRange(_message.Message):
    __slots__ = ("start_timestamp", "end_timestamp")
    START_TIMESTAMP_FIELD_NUMBER: _ClassVar[int]
    END_TIMESTAMP_FIELD_NUMBER: _ClassVar[int]
    start_timestamp: int
    end_timestamp: int
    def __init__(
        self, start_timestamp: _Optional[int] = ..., end_timestamp: _Optional[int] = ...
    ) -> None: ...

class GetProtocolUpgradeStatusRequest(_message.Message):
    __slots__ = ()
    def __init__(self) -> None: ...

class GetProtocolUpgradeStatusResponse(_message.Message):
    __slots__ = ("ready",)
    READY_FIELD_NUMBER: _ClassVar[int]
    ready: bool
    def __init__(self, ready: bool = ...) -> None: ...

class ListProtocolUpgradeProposalsRequest(_message.Message):
    __slots__ = ("status", "approved_by", "pagination")
    STATUS_FIELD_NUMBER: _ClassVar[int]
    APPROVED_BY_FIELD_NUMBER: _ClassVar[int]
    PAGINATION_FIELD_NUMBER: _ClassVar[int]
    status: _events_pb2.ProtocolUpgradeProposalStatus
    approved_by: str
    pagination: Pagination
    def __init__(
        self,
        status: _Optional[_Union[_events_pb2.ProtocolUpgradeProposalStatus, str]] = ...,
        approved_by: _Optional[str] = ...,
        pagination: _Optional[_Union[Pagination, _Mapping]] = ...,
    ) -> None: ...

class ListProtocolUpgradeProposalsResponse(_message.Message):
    __slots__ = ("protocol_upgrade_proposals",)
    PROTOCOL_UPGRADE_PROPOSALS_FIELD_NUMBER: _ClassVar[int]
    protocol_upgrade_proposals: ProtocolUpgradeProposalConnection
    def __init__(
        self,
        protocol_upgrade_proposals: _Optional[
            _Union[ProtocolUpgradeProposalConnection, _Mapping]
        ] = ...,
    ) -> None: ...

class ProtocolUpgradeProposalConnection(_message.Message):
    __slots__ = ("edges", "page_info")
    EDGES_FIELD_NUMBER: _ClassVar[int]
    PAGE_INFO_FIELD_NUMBER: _ClassVar[int]
    edges: _containers.RepeatedCompositeFieldContainer[ProtocolUpgradeProposalEdge]
    page_info: PageInfo
    def __init__(
        self,
        edges: _Optional[
            _Iterable[_Union[ProtocolUpgradeProposalEdge, _Mapping]]
        ] = ...,
        page_info: _Optional[_Union[PageInfo, _Mapping]] = ...,
    ) -> None: ...

class ProtocolUpgradeProposalEdge(_message.Message):
    __slots__ = ("node", "cursor")
    NODE_FIELD_NUMBER: _ClassVar[int]
    CURSOR_FIELD_NUMBER: _ClassVar[int]
    node: _events_pb2.ProtocolUpgradeEvent
    cursor: str
    def __init__(
        self,
        node: _Optional[_Union[_events_pb2.ProtocolUpgradeEvent, _Mapping]] = ...,
        cursor: _Optional[str] = ...,
    ) -> None: ...

class ListCoreSnapshotsRequest(_message.Message):
    __slots__ = ("pagination",)
    PAGINATION_FIELD_NUMBER: _ClassVar[int]
    pagination: Pagination
    def __init__(
        self, pagination: _Optional[_Union[Pagination, _Mapping]] = ...
    ) -> None: ...

class ListCoreSnapshotsResponse(_message.Message):
    __slots__ = ("core_snapshots",)
    CORE_SNAPSHOTS_FIELD_NUMBER: _ClassVar[int]
    core_snapshots: CoreSnapshotConnection
    def __init__(
        self, core_snapshots: _Optional[_Union[CoreSnapshotConnection, _Mapping]] = ...
    ) -> None: ...

class CoreSnapshotConnection(_message.Message):
    __slots__ = ("edges", "page_info")
    EDGES_FIELD_NUMBER: _ClassVar[int]
    PAGE_INFO_FIELD_NUMBER: _ClassVar[int]
    edges: _containers.RepeatedCompositeFieldContainer[CoreSnapshotEdge]
    page_info: PageInfo
    def __init__(
        self,
        edges: _Optional[_Iterable[_Union[CoreSnapshotEdge, _Mapping]]] = ...,
        page_info: _Optional[_Union[PageInfo, _Mapping]] = ...,
    ) -> None: ...

class CoreSnapshotEdge(_message.Message):
    __slots__ = ("node", "cursor")
    NODE_FIELD_NUMBER: _ClassVar[int]
    CURSOR_FIELD_NUMBER: _ClassVar[int]
    node: _events_pb2.CoreSnapshotData
    cursor: str
    def __init__(
        self,
        node: _Optional[_Union[_events_pb2.CoreSnapshotData, _Mapping]] = ...,
        cursor: _Optional[str] = ...,
    ) -> None: ...

class HistorySegment(_message.Message):
    __slots__ = (
        "from_height",
        "to_height",
        "history_segment_id",
        "previous_history_segment_id",
        "database_version",
        "chain_id",
    )
    FROM_HEIGHT_FIELD_NUMBER: _ClassVar[int]
    TO_HEIGHT_FIELD_NUMBER: _ClassVar[int]
    HISTORY_SEGMENT_ID_FIELD_NUMBER: _ClassVar[int]
    PREVIOUS_HISTORY_SEGMENT_ID_FIELD_NUMBER: _ClassVar[int]
    DATABASE_VERSION_FIELD_NUMBER: _ClassVar[int]
    CHAIN_ID_FIELD_NUMBER: _ClassVar[int]
    from_height: int
    to_height: int
    history_segment_id: str
    previous_history_segment_id: str
    database_version: int
    chain_id: str
    def __init__(
        self,
        from_height: _Optional[int] = ...,
        to_height: _Optional[int] = ...,
        history_segment_id: _Optional[str] = ...,
        previous_history_segment_id: _Optional[str] = ...,
        database_version: _Optional[int] = ...,
        chain_id: _Optional[str] = ...,
    ) -> None: ...

class GetMostRecentNetworkHistorySegmentRequest(_message.Message):
    __slots__ = ()
    def __init__(self) -> None: ...

class GetMostRecentNetworkHistorySegmentResponse(_message.Message):
    __slots__ = ("segment", "swarm_key_seed")
    SEGMENT_FIELD_NUMBER: _ClassVar[int]
    SWARM_KEY_SEED_FIELD_NUMBER: _ClassVar[int]
    segment: HistorySegment
    swarm_key_seed: str
    def __init__(
        self,
        segment: _Optional[_Union[HistorySegment, _Mapping]] = ...,
        swarm_key_seed: _Optional[str] = ...,
    ) -> None: ...

class ListAllNetworkHistorySegmentsRequest(_message.Message):
    __slots__ = ()
    def __init__(self) -> None: ...

class ListAllNetworkHistorySegmentsResponse(_message.Message):
    __slots__ = ("segments",)
    SEGMENTS_FIELD_NUMBER: _ClassVar[int]
    segments: _containers.RepeatedCompositeFieldContainer[HistorySegment]
    def __init__(
        self, segments: _Optional[_Iterable[_Union[HistorySegment, _Mapping]]] = ...
    ) -> None: ...

class GetActiveNetworkHistoryPeerAddressesRequest(_message.Message):
    __slots__ = ()
    def __init__(self) -> None: ...

class GetActiveNetworkHistoryPeerAddressesResponse(_message.Message):
    __slots__ = ("ip_addresses",)
    IP_ADDRESSES_FIELD_NUMBER: _ClassVar[int]
    ip_addresses: _containers.RepeatedScalarFieldContainer[str]
    def __init__(self, ip_addresses: _Optional[_Iterable[str]] = ...) -> None: ...

class GetNetworkHistoryStatusRequest(_message.Message):
    __slots__ = ()
    def __init__(self) -> None: ...

class GetNetworkHistoryStatusResponse(_message.Message):
    __slots__ = ("ipfs_address", "swarm_key", "swarm_key_seed", "connected_peers")
    IPFS_ADDRESS_FIELD_NUMBER: _ClassVar[int]
    SWARM_KEY_FIELD_NUMBER: _ClassVar[int]
    SWARM_KEY_SEED_FIELD_NUMBER: _ClassVar[int]
    CONNECTED_PEERS_FIELD_NUMBER: _ClassVar[int]
    ipfs_address: str
    swarm_key: str
    swarm_key_seed: str
    connected_peers: _containers.RepeatedScalarFieldContainer[str]
    def __init__(
        self,
        ipfs_address: _Optional[str] = ...,
        swarm_key: _Optional[str] = ...,
        swarm_key_seed: _Optional[str] = ...,
        connected_peers: _Optional[_Iterable[str]] = ...,
    ) -> None: ...

class GetNetworkHistoryBootstrapPeersRequest(_message.Message):
    __slots__ = ()
    def __init__(self) -> None: ...

class GetNetworkHistoryBootstrapPeersResponse(_message.Message):
    __slots__ = ("bootstrap_peers",)
    BOOTSTRAP_PEERS_FIELD_NUMBER: _ClassVar[int]
    bootstrap_peers: _containers.RepeatedScalarFieldContainer[str]
    def __init__(self, bootstrap_peers: _Optional[_Iterable[str]] = ...) -> None: ...

class ExportNetworkHistoryRequest(_message.Message):
    __slots__ = ("from_block", "to_block", "table")
    FROM_BLOCK_FIELD_NUMBER: _ClassVar[int]
    TO_BLOCK_FIELD_NUMBER: _ClassVar[int]
    TABLE_FIELD_NUMBER: _ClassVar[int]
    from_block: int
    to_block: int
    table: Table
    def __init__(
        self,
        from_block: _Optional[int] = ...,
        to_block: _Optional[int] = ...,
        table: _Optional[_Union[Table, str]] = ...,
    ) -> None: ...

class ListEntitiesRequest(_message.Message):
    __slots__ = ("transaction_hash",)
    TRANSACTION_HASH_FIELD_NUMBER: _ClassVar[int]
    transaction_hash: str
    def __init__(self, transaction_hash: _Optional[str] = ...) -> None: ...

class ListEntitiesResponse(_message.Message):
    __slots__ = (
        "accounts",
        "orders",
        "positions",
        "ledger_entries",
        "balance_changes",
        "transfers",
        "votes",
        "erc20_multi_sig_signer_added_bundles",
        "erc20_multi_sig_signer_removed_bundles",
        "trades",
        "oracle_specs",
        "oracle_data",
        "markets",
        "parties",
        "margin_levels",
        "rewards",
        "deposits",
        "withdrawals",
        "assets",
        "liquidity_provisions",
        "proposals",
        "delegations",
        "nodes",
        "node_signatures",
        "network_parameters",
        "key_rotations",
        "ethereum_key_rotations",
        "protocol_upgrade_proposals",
    )
    ACCOUNTS_FIELD_NUMBER: _ClassVar[int]
    ORDERS_FIELD_NUMBER: _ClassVar[int]
    POSITIONS_FIELD_NUMBER: _ClassVar[int]
    LEDGER_ENTRIES_FIELD_NUMBER: _ClassVar[int]
    BALANCE_CHANGES_FIELD_NUMBER: _ClassVar[int]
    TRANSFERS_FIELD_NUMBER: _ClassVar[int]
    VOTES_FIELD_NUMBER: _ClassVar[int]
    ERC20_MULTI_SIG_SIGNER_ADDED_BUNDLES_FIELD_NUMBER: _ClassVar[int]
    ERC20_MULTI_SIG_SIGNER_REMOVED_BUNDLES_FIELD_NUMBER: _ClassVar[int]
    TRADES_FIELD_NUMBER: _ClassVar[int]
    ORACLE_SPECS_FIELD_NUMBER: _ClassVar[int]
    ORACLE_DATA_FIELD_NUMBER: _ClassVar[int]
    MARKETS_FIELD_NUMBER: _ClassVar[int]
    PARTIES_FIELD_NUMBER: _ClassVar[int]
    MARGIN_LEVELS_FIELD_NUMBER: _ClassVar[int]
    REWARDS_FIELD_NUMBER: _ClassVar[int]
    DEPOSITS_FIELD_NUMBER: _ClassVar[int]
    WITHDRAWALS_FIELD_NUMBER: _ClassVar[int]
    ASSETS_FIELD_NUMBER: _ClassVar[int]
    LIQUIDITY_PROVISIONS_FIELD_NUMBER: _ClassVar[int]
    PROPOSALS_FIELD_NUMBER: _ClassVar[int]
    DELEGATIONS_FIELD_NUMBER: _ClassVar[int]
    NODES_FIELD_NUMBER: _ClassVar[int]
    NODE_SIGNATURES_FIELD_NUMBER: _ClassVar[int]
    NETWORK_PARAMETERS_FIELD_NUMBER: _ClassVar[int]
    KEY_ROTATIONS_FIELD_NUMBER: _ClassVar[int]
    ETHEREUM_KEY_ROTATIONS_FIELD_NUMBER: _ClassVar[int]
    PROTOCOL_UPGRADE_PROPOSALS_FIELD_NUMBER: _ClassVar[int]
    accounts: _containers.RepeatedCompositeFieldContainer[_vega_pb2.Account]
    orders: _containers.RepeatedCompositeFieldContainer[_vega_pb2.Order]
    positions: _containers.RepeatedCompositeFieldContainer[_vega_pb2.Position]
    ledger_entries: _containers.RepeatedCompositeFieldContainer[_vega_pb2.LedgerEntry]
    balance_changes: _containers.RepeatedCompositeFieldContainer[AccountBalance]
    transfers: _containers.RepeatedCompositeFieldContainer[_events_pb2.Transfer]
    votes: _containers.RepeatedCompositeFieldContainer[_governance_pb2.Vote]
    erc20_multi_sig_signer_added_bundles: _containers.RepeatedCompositeFieldContainer[
        ERC20MultiSigSignerAddedBundle
    ]
    erc20_multi_sig_signer_removed_bundles: _containers.RepeatedCompositeFieldContainer[
        ERC20MultiSigSignerRemovedBundle
    ]
    trades: _containers.RepeatedCompositeFieldContainer[_vega_pb2.Trade]
    oracle_specs: _containers.RepeatedCompositeFieldContainer[_oracle_pb2.OracleSpec]
    oracle_data: _containers.RepeatedCompositeFieldContainer[_oracle_pb2.OracleData]
    markets: _containers.RepeatedCompositeFieldContainer[_markets_pb2.Market]
    parties: _containers.RepeatedCompositeFieldContainer[_vega_pb2.Party]
    margin_levels: _containers.RepeatedCompositeFieldContainer[_vega_pb2.MarginLevels]
    rewards: _containers.RepeatedCompositeFieldContainer[_vega_pb2.Reward]
    deposits: _containers.RepeatedCompositeFieldContainer[_vega_pb2.Deposit]
    withdrawals: _containers.RepeatedCompositeFieldContainer[_vega_pb2.Withdrawal]
    assets: _containers.RepeatedCompositeFieldContainer[_assets_pb2.Asset]
    liquidity_provisions: _containers.RepeatedCompositeFieldContainer[
        _vega_pb2.LiquidityProvision
    ]
    proposals: _containers.RepeatedCompositeFieldContainer[_governance_pb2.Proposal]
    delegations: _containers.RepeatedCompositeFieldContainer[_vega_pb2.Delegation]
    nodes: _containers.RepeatedCompositeFieldContainer[NodeBasic]
    node_signatures: _containers.RepeatedCompositeFieldContainer[
        _validator_commands_pb2.NodeSignature
    ]
    network_parameters: _containers.RepeatedCompositeFieldContainer[
        _vega_pb2.NetworkParameter
    ]
    key_rotations: _containers.RepeatedCompositeFieldContainer[_events_pb2.KeyRotation]
    ethereum_key_rotations: _containers.RepeatedCompositeFieldContainer[
        _events_pb2.EthereumKeyRotation
    ]
    protocol_upgrade_proposals: _containers.RepeatedCompositeFieldContainer[
        _events_pb2.ProtocolUpgradeEvent
    ]
    def __init__(
        self,
        accounts: _Optional[_Iterable[_Union[_vega_pb2.Account, _Mapping]]] = ...,
        orders: _Optional[_Iterable[_Union[_vega_pb2.Order, _Mapping]]] = ...,
        positions: _Optional[_Iterable[_Union[_vega_pb2.Position, _Mapping]]] = ...,
        ledger_entries: _Optional[
            _Iterable[_Union[_vega_pb2.LedgerEntry, _Mapping]]
        ] = ...,
        balance_changes: _Optional[_Iterable[_Union[AccountBalance, _Mapping]]] = ...,
        transfers: _Optional[_Iterable[_Union[_events_pb2.Transfer, _Mapping]]] = ...,
        votes: _Optional[_Iterable[_Union[_governance_pb2.Vote, _Mapping]]] = ...,
        erc20_multi_sig_signer_added_bundles: _Optional[
            _Iterable[_Union[ERC20MultiSigSignerAddedBundle, _Mapping]]
        ] = ...,
        erc20_multi_sig_signer_removed_bundles: _Optional[
            _Iterable[_Union[ERC20MultiSigSignerRemovedBundle, _Mapping]]
        ] = ...,
        trades: _Optional[_Iterable[_Union[_vega_pb2.Trade, _Mapping]]] = ...,
        oracle_specs: _Optional[
            _Iterable[_Union[_oracle_pb2.OracleSpec, _Mapping]]
        ] = ...,
        oracle_data: _Optional[
            _Iterable[_Union[_oracle_pb2.OracleData, _Mapping]]
        ] = ...,
        markets: _Optional[_Iterable[_Union[_markets_pb2.Market, _Mapping]]] = ...,
        parties: _Optional[_Iterable[_Union[_vega_pb2.Party, _Mapping]]] = ...,
        margin_levels: _Optional[
            _Iterable[_Union[_vega_pb2.MarginLevels, _Mapping]]
        ] = ...,
        rewards: _Optional[_Iterable[_Union[_vega_pb2.Reward, _Mapping]]] = ...,
        deposits: _Optional[_Iterable[_Union[_vega_pb2.Deposit, _Mapping]]] = ...,
        withdrawals: _Optional[_Iterable[_Union[_vega_pb2.Withdrawal, _Mapping]]] = ...,
        assets: _Optional[_Iterable[_Union[_assets_pb2.Asset, _Mapping]]] = ...,
        liquidity_provisions: _Optional[
            _Iterable[_Union[_vega_pb2.LiquidityProvision, _Mapping]]
        ] = ...,
        proposals: _Optional[
            _Iterable[_Union[_governance_pb2.Proposal, _Mapping]]
        ] = ...,
        delegations: _Optional[_Iterable[_Union[_vega_pb2.Delegation, _Mapping]]] = ...,
        nodes: _Optional[_Iterable[_Union[NodeBasic, _Mapping]]] = ...,
        node_signatures: _Optional[
            _Iterable[_Union[_validator_commands_pb2.NodeSignature, _Mapping]]
        ] = ...,
        network_parameters: _Optional[
            _Iterable[_Union[_vega_pb2.NetworkParameter, _Mapping]]
        ] = ...,
        key_rotations: _Optional[
            _Iterable[_Union[_events_pb2.KeyRotation, _Mapping]]
        ] = ...,
        ethereum_key_rotations: _Optional[
            _Iterable[_Union[_events_pb2.EthereumKeyRotation, _Mapping]]
        ] = ...,
        protocol_upgrade_proposals: _Optional[
            _Iterable[_Union[_events_pb2.ProtocolUpgradeEvent, _Mapping]]
        ] = ...,
    ) -> None: ...

class GetPartyActivityStreakRequest(_message.Message):
    __slots__ = ("party_id", "epoch")
    PARTY_ID_FIELD_NUMBER: _ClassVar[int]
    EPOCH_FIELD_NUMBER: _ClassVar[int]
    party_id: str
    epoch: int
    def __init__(
        self, party_id: _Optional[str] = ..., epoch: _Optional[int] = ...
    ) -> None: ...

class GetPartyActivityStreakResponse(_message.Message):
    __slots__ = ("activity_streak",)
    ACTIVITY_STREAK_FIELD_NUMBER: _ClassVar[int]
    activity_streak: _events_pb2.PartyActivityStreak
    def __init__(
        self,
        activity_streak: _Optional[
            _Union[_events_pb2.PartyActivityStreak, _Mapping]
        ] = ...,
    ) -> None: ...

class FundingPayment(_message.Message):
    __slots__ = ("party_id", "market_id", "funding_period_seq", "timestamp", "amount")
    PARTY_ID_FIELD_NUMBER: _ClassVar[int]
    MARKET_ID_FIELD_NUMBER: _ClassVar[int]
    FUNDING_PERIOD_SEQ_FIELD_NUMBER: _ClassVar[int]
    TIMESTAMP_FIELD_NUMBER: _ClassVar[int]
    AMOUNT_FIELD_NUMBER: _ClassVar[int]
    party_id: str
    market_id: str
    funding_period_seq: int
    timestamp: int
    amount: str
    def __init__(
        self,
        party_id: _Optional[str] = ...,
        market_id: _Optional[str] = ...,
        funding_period_seq: _Optional[int] = ...,
        timestamp: _Optional[int] = ...,
        amount: _Optional[str] = ...,
    ) -> None: ...

class ListFundingPaymentsRequest(_message.Message):
    __slots__ = ("party_id", "market_id", "pagination")
    PARTY_ID_FIELD_NUMBER: _ClassVar[int]
    MARKET_ID_FIELD_NUMBER: _ClassVar[int]
    PAGINATION_FIELD_NUMBER: _ClassVar[int]
    party_id: str
    market_id: str
    pagination: Pagination
    def __init__(
        self,
        party_id: _Optional[str] = ...,
        market_id: _Optional[str] = ...,
        pagination: _Optional[_Union[Pagination, _Mapping]] = ...,
    ) -> None: ...

class FundingPaymentEdge(_message.Message):
    __slots__ = ("node", "cursor")
    NODE_FIELD_NUMBER: _ClassVar[int]
    CURSOR_FIELD_NUMBER: _ClassVar[int]
    node: FundingPayment
    cursor: str
    def __init__(
        self,
        node: _Optional[_Union[FundingPayment, _Mapping]] = ...,
        cursor: _Optional[str] = ...,
    ) -> None: ...

class FundingPaymentConnection(_message.Message):
    __slots__ = ("edges", "page_info")
    EDGES_FIELD_NUMBER: _ClassVar[int]
    PAGE_INFO_FIELD_NUMBER: _ClassVar[int]
    edges: _containers.RepeatedCompositeFieldContainer[FundingPaymentEdge]
    page_info: PageInfo
    def __init__(
        self,
        edges: _Optional[_Iterable[_Union[FundingPaymentEdge, _Mapping]]] = ...,
        page_info: _Optional[_Union[PageInfo, _Mapping]] = ...,
    ) -> None: ...

class ListFundingPaymentsResponse(_message.Message):
    __slots__ = ("funding_payments",)
    FUNDING_PAYMENTS_FIELD_NUMBER: _ClassVar[int]
    funding_payments: FundingPaymentConnection
    def __init__(
        self,
        funding_payments: _Optional[_Union[FundingPaymentConnection, _Mapping]] = ...,
    ) -> None: ...

class ListFundingPeriodsRequest(_message.Message):
    __slots__ = ("market_id", "date_range", "pagination")
    MARKET_ID_FIELD_NUMBER: _ClassVar[int]
    DATE_RANGE_FIELD_NUMBER: _ClassVar[int]
    PAGINATION_FIELD_NUMBER: _ClassVar[int]
    market_id: str
    date_range: DateRange
    pagination: Pagination
    def __init__(
        self,
        market_id: _Optional[str] = ...,
        date_range: _Optional[_Union[DateRange, _Mapping]] = ...,
        pagination: _Optional[_Union[Pagination, _Mapping]] = ...,
    ) -> None: ...

class FundingPeriodEdge(_message.Message):
    __slots__ = ("node", "cursor")
    NODE_FIELD_NUMBER: _ClassVar[int]
    CURSOR_FIELD_NUMBER: _ClassVar[int]
    node: _events_pb2.FundingPeriod
    cursor: str
    def __init__(
        self,
        node: _Optional[_Union[_events_pb2.FundingPeriod, _Mapping]] = ...,
        cursor: _Optional[str] = ...,
    ) -> None: ...

class FundingPeriodConnection(_message.Message):
    __slots__ = ("edges", "page_info")
    EDGES_FIELD_NUMBER: _ClassVar[int]
    PAGE_INFO_FIELD_NUMBER: _ClassVar[int]
    edges: _containers.RepeatedCompositeFieldContainer[FundingPeriodEdge]
    page_info: PageInfo
    def __init__(
        self,
        edges: _Optional[_Iterable[_Union[FundingPeriodEdge, _Mapping]]] = ...,
        page_info: _Optional[_Union[PageInfo, _Mapping]] = ...,
    ) -> None: ...

class ListFundingPeriodsResponse(_message.Message):
    __slots__ = ("funding_periods",)
    FUNDING_PERIODS_FIELD_NUMBER: _ClassVar[int]
    funding_periods: FundingPeriodConnection
    def __init__(
        self,
        funding_periods: _Optional[_Union[FundingPeriodConnection, _Mapping]] = ...,
    ) -> None: ...

class ListFundingPeriodDataPointsRequest(_message.Message):
    __slots__ = ("market_id", "date_range", "source", "seq", "pagination")
    MARKET_ID_FIELD_NUMBER: _ClassVar[int]
    DATE_RANGE_FIELD_NUMBER: _ClassVar[int]
    SOURCE_FIELD_NUMBER: _ClassVar[int]
    SEQ_FIELD_NUMBER: _ClassVar[int]
    PAGINATION_FIELD_NUMBER: _ClassVar[int]
    market_id: str
    date_range: DateRange
    source: _events_pb2.FundingPeriodDataPoint.Source
    seq: int
    pagination: Pagination
    def __init__(
        self,
        market_id: _Optional[str] = ...,
        date_range: _Optional[_Union[DateRange, _Mapping]] = ...,
        source: _Optional[_Union[_events_pb2.FundingPeriodDataPoint.Source, str]] = ...,
        seq: _Optional[int] = ...,
        pagination: _Optional[_Union[Pagination, _Mapping]] = ...,
    ) -> None: ...

class FundingPeriodDataPointEdge(_message.Message):
    __slots__ = ("node", "cursor")
    NODE_FIELD_NUMBER: _ClassVar[int]
    CURSOR_FIELD_NUMBER: _ClassVar[int]
    node: _events_pb2.FundingPeriodDataPoint
    cursor: str
    def __init__(
        self,
        node: _Optional[_Union[_events_pb2.FundingPeriodDataPoint, _Mapping]] = ...,
        cursor: _Optional[str] = ...,
    ) -> None: ...

class FundingPeriodDataPointConnection(_message.Message):
    __slots__ = ("edges", "page_info")
    EDGES_FIELD_NUMBER: _ClassVar[int]
    PAGE_INFO_FIELD_NUMBER: _ClassVar[int]
    edges: _containers.RepeatedCompositeFieldContainer[FundingPeriodDataPointEdge]
    page_info: PageInfo
    def __init__(
        self,
        edges: _Optional[_Iterable[_Union[FundingPeriodDataPointEdge, _Mapping]]] = ...,
        page_info: _Optional[_Union[PageInfo, _Mapping]] = ...,
    ) -> None: ...

class ListFundingPeriodDataPointsResponse(_message.Message):
    __slots__ = ("funding_period_data_points",)
    FUNDING_PERIOD_DATA_POINTS_FIELD_NUMBER: _ClassVar[int]
    funding_period_data_points: FundingPeriodDataPointConnection
    def __init__(
        self,
        funding_period_data_points: _Optional[
            _Union[FundingPeriodDataPointConnection, _Mapping]
        ] = ...,
    ) -> None: ...

class PingRequest(_message.Message):
    __slots__ = ()
    def __init__(self) -> None: ...

class PingResponse(_message.Message):
    __slots__ = ()
    def __init__(self) -> None: ...

class OrderInfo(_message.Message):
    __slots__ = ("side", "price", "remaining", "is_market_order")
    SIDE_FIELD_NUMBER: _ClassVar[int]
    PRICE_FIELD_NUMBER: _ClassVar[int]
    REMAINING_FIELD_NUMBER: _ClassVar[int]
    IS_MARKET_ORDER_FIELD_NUMBER: _ClassVar[int]
    side: _vega_pb2.Side
    price: str
    remaining: int
    is_market_order: bool
    def __init__(
        self,
        side: _Optional[_Union[_vega_pb2.Side, str]] = ...,
        price: _Optional[str] = ...,
        remaining: _Optional[int] = ...,
        is_market_order: bool = ...,
    ) -> None: ...

class EstimatePositionRequest(_message.Message):
    __slots__ = (
        "market_id",
        "open_volume",
        "orders",
        "collateral_available",
        "scale_liquidation_price_to_market_decimals",
    )
    MARKET_ID_FIELD_NUMBER: _ClassVar[int]
    OPEN_VOLUME_FIELD_NUMBER: _ClassVar[int]
    ORDERS_FIELD_NUMBER: _ClassVar[int]
    COLLATERAL_AVAILABLE_FIELD_NUMBER: _ClassVar[int]
    SCALE_LIQUIDATION_PRICE_TO_MARKET_DECIMALS_FIELD_NUMBER: _ClassVar[int]
    market_id: str
    open_volume: int
    orders: _containers.RepeatedCompositeFieldContainer[OrderInfo]
    collateral_available: str
    scale_liquidation_price_to_market_decimals: bool
    def __init__(
        self,
        market_id: _Optional[str] = ...,
        open_volume: _Optional[int] = ...,
        orders: _Optional[_Iterable[_Union[OrderInfo, _Mapping]]] = ...,
        collateral_available: _Optional[str] = ...,
        scale_liquidation_price_to_market_decimals: bool = ...,
    ) -> None: ...

class EstimatePositionResponse(_message.Message):
    __slots__ = ("margin", "liquidation")
    MARGIN_FIELD_NUMBER: _ClassVar[int]
    LIQUIDATION_FIELD_NUMBER: _ClassVar[int]
    margin: MarginEstimate
    liquidation: LiquidationEstimate
    def __init__(
        self,
        margin: _Optional[_Union[MarginEstimate, _Mapping]] = ...,
        liquidation: _Optional[_Union[LiquidationEstimate, _Mapping]] = ...,
    ) -> None: ...

class MarginEstimate(_message.Message):
    __slots__ = ("worst_case", "best_case")
    WORST_CASE_FIELD_NUMBER: _ClassVar[int]
    BEST_CASE_FIELD_NUMBER: _ClassVar[int]
    worst_case: _vega_pb2.MarginLevels
    best_case: _vega_pb2.MarginLevels
    def __init__(
        self,
        worst_case: _Optional[_Union[_vega_pb2.MarginLevels, _Mapping]] = ...,
        best_case: _Optional[_Union[_vega_pb2.MarginLevels, _Mapping]] = ...,
    ) -> None: ...

class LiquidationEstimate(_message.Message):
    __slots__ = ("worst_case", "best_case")
    WORST_CASE_FIELD_NUMBER: _ClassVar[int]
    BEST_CASE_FIELD_NUMBER: _ClassVar[int]
    worst_case: LiquidationPrice
    best_case: LiquidationPrice
    def __init__(
        self,
        worst_case: _Optional[_Union[LiquidationPrice, _Mapping]] = ...,
        best_case: _Optional[_Union[LiquidationPrice, _Mapping]] = ...,
    ) -> None: ...

class LiquidationPrice(_message.Message):
    __slots__ = ("open_volume_only", "including_buy_orders", "including_sell_orders")
    OPEN_VOLUME_ONLY_FIELD_NUMBER: _ClassVar[int]
    INCLUDING_BUY_ORDERS_FIELD_NUMBER: _ClassVar[int]
    INCLUDING_SELL_ORDERS_FIELD_NUMBER: _ClassVar[int]
    open_volume_only: str
    including_buy_orders: str
    including_sell_orders: str
    def __init__(
        self,
        open_volume_only: _Optional[str] = ...,
        including_buy_orders: _Optional[str] = ...,
        including_sell_orders: _Optional[str] = ...,
    ) -> None: ...

class GetCurrentReferralProgramRequest(_message.Message):
    __slots__ = ()
    def __init__(self) -> None: ...

class GetCurrentReferralProgramResponse(_message.Message):
    __slots__ = ("current_referral_program",)
    CURRENT_REFERRAL_PROGRAM_FIELD_NUMBER: _ClassVar[int]
    current_referral_program: ReferralProgram
    def __init__(
        self,
        current_referral_program: _Optional[_Union[ReferralProgram, _Mapping]] = ...,
    ) -> None: ...

class ReferralProgram(_message.Message):
    __slots__ = (
        "version",
        "id",
        "benefit_tiers",
        "end_of_program_timestamp",
        "window_length",
        "staking_tiers",
        "ended_at",
    )
    VERSION_FIELD_NUMBER: _ClassVar[int]
    ID_FIELD_NUMBER: _ClassVar[int]
    BENEFIT_TIERS_FIELD_NUMBER: _ClassVar[int]
    END_OF_PROGRAM_TIMESTAMP_FIELD_NUMBER: _ClassVar[int]
    WINDOW_LENGTH_FIELD_NUMBER: _ClassVar[int]
    STAKING_TIERS_FIELD_NUMBER: _ClassVar[int]
    ENDED_AT_FIELD_NUMBER: _ClassVar[int]
    version: int
    id: str
    benefit_tiers: _containers.RepeatedCompositeFieldContainer[_vega_pb2.BenefitTier]
    end_of_program_timestamp: int
    window_length: int
    staking_tiers: _containers.RepeatedCompositeFieldContainer[_vega_pb2.StakingTier]
    ended_at: int
    def __init__(
        self,
        version: _Optional[int] = ...,
        id: _Optional[str] = ...,
        benefit_tiers: _Optional[
            _Iterable[_Union[_vega_pb2.BenefitTier, _Mapping]]
        ] = ...,
        end_of_program_timestamp: _Optional[int] = ...,
        window_length: _Optional[int] = ...,
        staking_tiers: _Optional[
            _Iterable[_Union[_vega_pb2.StakingTier, _Mapping]]
        ] = ...,
        ended_at: _Optional[int] = ...,
    ) -> None: ...

class ReferralSet(_message.Message):
    __slots__ = ("id", "referrer", "created_at", "updated_at")
    ID_FIELD_NUMBER: _ClassVar[int]
    REFERRER_FIELD_NUMBER: _ClassVar[int]
    CREATED_AT_FIELD_NUMBER: _ClassVar[int]
    UPDATED_AT_FIELD_NUMBER: _ClassVar[int]
    id: str
    referrer: str
    created_at: int
    updated_at: int
    def __init__(
        self,
        id: _Optional[str] = ...,
        referrer: _Optional[str] = ...,
        created_at: _Optional[int] = ...,
        updated_at: _Optional[int] = ...,
    ) -> None: ...

class ReferralSetEdge(_message.Message):
    __slots__ = ("node", "cursor")
    NODE_FIELD_NUMBER: _ClassVar[int]
    CURSOR_FIELD_NUMBER: _ClassVar[int]
    node: ReferralSet
    cursor: str
    def __init__(
        self,
        node: _Optional[_Union[ReferralSet, _Mapping]] = ...,
        cursor: _Optional[str] = ...,
    ) -> None: ...

class ReferralSetConnection(_message.Message):
    __slots__ = ("edges", "page_info")
    EDGES_FIELD_NUMBER: _ClassVar[int]
    PAGE_INFO_FIELD_NUMBER: _ClassVar[int]
    edges: _containers.RepeatedCompositeFieldContainer[ReferralSetEdge]
    page_info: PageInfo
    def __init__(
        self,
        edges: _Optional[_Iterable[_Union[ReferralSetEdge, _Mapping]]] = ...,
        page_info: _Optional[_Union[PageInfo, _Mapping]] = ...,
    ) -> None: ...

class ListReferralSetsRequest(_message.Message):
    __slots__ = ("referral_set_id", "pagination", "referrer", "referee")
    REFERRAL_SET_ID_FIELD_NUMBER: _ClassVar[int]
    PAGINATION_FIELD_NUMBER: _ClassVar[int]
    REFERRER_FIELD_NUMBER: _ClassVar[int]
    REFEREE_FIELD_NUMBER: _ClassVar[int]
    referral_set_id: str
    pagination: Pagination
    referrer: str
    referee: str
    def __init__(
        self,
        referral_set_id: _Optional[str] = ...,
        pagination: _Optional[_Union[Pagination, _Mapping]] = ...,
        referrer: _Optional[str] = ...,
        referee: _Optional[str] = ...,
    ) -> None: ...

class ListReferralSetsResponse(_message.Message):
    __slots__ = ("referral_sets",)
    REFERRAL_SETS_FIELD_NUMBER: _ClassVar[int]
    referral_sets: ReferralSetConnection
    def __init__(
        self, referral_sets: _Optional[_Union[ReferralSetConnection, _Mapping]] = ...
    ) -> None: ...

class ReferralSetReferee(_message.Message):
    __slots__ = (
        "referral_set_id",
        "referee",
        "joined_at",
        "at_epoch",
        "total_referee_notional_taker_volume",
        "total_referee_generated_rewards",
    )
    REFERRAL_SET_ID_FIELD_NUMBER: _ClassVar[int]
    REFEREE_FIELD_NUMBER: _ClassVar[int]
    JOINED_AT_FIELD_NUMBER: _ClassVar[int]
    AT_EPOCH_FIELD_NUMBER: _ClassVar[int]
    TOTAL_REFEREE_NOTIONAL_TAKER_VOLUME_FIELD_NUMBER: _ClassVar[int]
    TOTAL_REFEREE_GENERATED_REWARDS_FIELD_NUMBER: _ClassVar[int]
    referral_set_id: str
    referee: str
    joined_at: int
    at_epoch: int
    total_referee_notional_taker_volume: str
    total_referee_generated_rewards: str
    def __init__(
        self,
        referral_set_id: _Optional[str] = ...,
        referee: _Optional[str] = ...,
        joined_at: _Optional[int] = ...,
        at_epoch: _Optional[int] = ...,
        total_referee_notional_taker_volume: _Optional[str] = ...,
        total_referee_generated_rewards: _Optional[str] = ...,
    ) -> None: ...

class ReferralSetRefereeEdge(_message.Message):
    __slots__ = ("node", "cursor")
    NODE_FIELD_NUMBER: _ClassVar[int]
    CURSOR_FIELD_NUMBER: _ClassVar[int]
    node: ReferralSetReferee
    cursor: str
    def __init__(
        self,
        node: _Optional[_Union[ReferralSetReferee, _Mapping]] = ...,
        cursor: _Optional[str] = ...,
    ) -> None: ...

class ReferralSetRefereeConnection(_message.Message):
    __slots__ = ("edges", "page_info")
    EDGES_FIELD_NUMBER: _ClassVar[int]
    PAGE_INFO_FIELD_NUMBER: _ClassVar[int]
    edges: _containers.RepeatedCompositeFieldContainer[ReferralSetRefereeEdge]
    page_info: PageInfo
    def __init__(
        self,
        edges: _Optional[_Iterable[_Union[ReferralSetRefereeEdge, _Mapping]]] = ...,
        page_info: _Optional[_Union[PageInfo, _Mapping]] = ...,
    ) -> None: ...

class ListReferralSetRefereesRequest(_message.Message):
    __slots__ = (
        "referral_set_id",
        "pagination",
        "referrer",
        "referee",
        "aggregation_epochs",
    )
    REFERRAL_SET_ID_FIELD_NUMBER: _ClassVar[int]
    PAGINATION_FIELD_NUMBER: _ClassVar[int]
    REFERRER_FIELD_NUMBER: _ClassVar[int]
    REFEREE_FIELD_NUMBER: _ClassVar[int]
    AGGREGATION_EPOCHS_FIELD_NUMBER: _ClassVar[int]
    referral_set_id: str
    pagination: Pagination
    referrer: str
    referee: str
    aggregation_epochs: int
    def __init__(
        self,
        referral_set_id: _Optional[str] = ...,
        pagination: _Optional[_Union[Pagination, _Mapping]] = ...,
        referrer: _Optional[str] = ...,
        referee: _Optional[str] = ...,
        aggregation_epochs: _Optional[int] = ...,
    ) -> None: ...

class ListReferralSetRefereesResponse(_message.Message):
    __slots__ = ("referral_set_referees",)
    REFERRAL_SET_REFEREES_FIELD_NUMBER: _ClassVar[int]
    referral_set_referees: ReferralSetRefereeConnection
    def __init__(
        self,
        referral_set_referees: _Optional[
            _Union[ReferralSetRefereeConnection, _Mapping]
        ] = ...,
    ) -> None: ...

class GetReferralSetStatsRequest(_message.Message):
    __slots__ = ("referral_set_id", "at_epoch", "referee", "pagination")
    REFERRAL_SET_ID_FIELD_NUMBER: _ClassVar[int]
    AT_EPOCH_FIELD_NUMBER: _ClassVar[int]
    REFEREE_FIELD_NUMBER: _ClassVar[int]
    PAGINATION_FIELD_NUMBER: _ClassVar[int]
    referral_set_id: str
    at_epoch: int
    referee: str
    pagination: Pagination
    def __init__(
        self,
        referral_set_id: _Optional[str] = ...,
        at_epoch: _Optional[int] = ...,
        referee: _Optional[str] = ...,
        pagination: _Optional[_Union[Pagination, _Mapping]] = ...,
    ) -> None: ...

class GetReferralSetStatsResponse(_message.Message):
    __slots__ = ("stats",)
    STATS_FIELD_NUMBER: _ClassVar[int]
    stats: ReferralSetStatsConnection
    def __init__(
        self, stats: _Optional[_Union[ReferralSetStatsConnection, _Mapping]] = ...
    ) -> None: ...

class ReferralSetStatsConnection(_message.Message):
    __slots__ = ("edges", "page_info")
    EDGES_FIELD_NUMBER: _ClassVar[int]
    PAGE_INFO_FIELD_NUMBER: _ClassVar[int]
    edges: _containers.RepeatedCompositeFieldContainer[ReferralSetStatsEdge]
    page_info: PageInfo
    def __init__(
        self,
        edges: _Optional[_Iterable[_Union[ReferralSetStatsEdge, _Mapping]]] = ...,
        page_info: _Optional[_Union[PageInfo, _Mapping]] = ...,
    ) -> None: ...

class ReferralSetStatsEdge(_message.Message):
    __slots__ = ("node", "cursor")
    NODE_FIELD_NUMBER: _ClassVar[int]
    CURSOR_FIELD_NUMBER: _ClassVar[int]
    node: ReferralSetStats
    cursor: str
    def __init__(
        self,
        node: _Optional[_Union[ReferralSetStats, _Mapping]] = ...,
        cursor: _Optional[str] = ...,
    ) -> None: ...

class ReferralSetStats(_message.Message):
    __slots__ = (
        "at_epoch",
        "referral_set_running_notional_taker_volume",
        "party_id",
        "discount_factor",
        "reward_factor",
        "epoch_notional_taker_volume",
        "rewards_multiplier",
        "rewards_factor_multiplier",
        "was_eligible",
        "referrer_taker_volume",
    )
    AT_EPOCH_FIELD_NUMBER: _ClassVar[int]
    REFERRAL_SET_RUNNING_NOTIONAL_TAKER_VOLUME_FIELD_NUMBER: _ClassVar[int]
    PARTY_ID_FIELD_NUMBER: _ClassVar[int]
    DISCOUNT_FACTOR_FIELD_NUMBER: _ClassVar[int]
    REWARD_FACTOR_FIELD_NUMBER: _ClassVar[int]
    EPOCH_NOTIONAL_TAKER_VOLUME_FIELD_NUMBER: _ClassVar[int]
    REWARDS_MULTIPLIER_FIELD_NUMBER: _ClassVar[int]
    REWARDS_FACTOR_MULTIPLIER_FIELD_NUMBER: _ClassVar[int]
    WAS_ELIGIBLE_FIELD_NUMBER: _ClassVar[int]
    REFERRER_TAKER_VOLUME_FIELD_NUMBER: _ClassVar[int]
    at_epoch: int
    referral_set_running_notional_taker_volume: str
    party_id: str
    discount_factor: str
    reward_factor: str
    epoch_notional_taker_volume: str
    rewards_multiplier: str
    rewards_factor_multiplier: str
    was_eligible: bool
    referrer_taker_volume: str
    def __init__(
        self,
        at_epoch: _Optional[int] = ...,
        referral_set_running_notional_taker_volume: _Optional[str] = ...,
        party_id: _Optional[str] = ...,
        discount_factor: _Optional[str] = ...,
        reward_factor: _Optional[str] = ...,
        epoch_notional_taker_volume: _Optional[str] = ...,
        rewards_multiplier: _Optional[str] = ...,
        rewards_factor_multiplier: _Optional[str] = ...,
        was_eligible: bool = ...,
        referrer_taker_volume: _Optional[str] = ...,
    ) -> None: ...

class Team(_message.Message):
    __slots__ = (
        "team_id",
        "referrer",
        "name",
        "team_url",
        "avatar_url",
        "created_at",
        "closed",
        "created_at_epoch",
    )
    TEAM_ID_FIELD_NUMBER: _ClassVar[int]
    REFERRER_FIELD_NUMBER: _ClassVar[int]
    NAME_FIELD_NUMBER: _ClassVar[int]
    TEAM_URL_FIELD_NUMBER: _ClassVar[int]
    AVATAR_URL_FIELD_NUMBER: _ClassVar[int]
    CREATED_AT_FIELD_NUMBER: _ClassVar[int]
    CLOSED_FIELD_NUMBER: _ClassVar[int]
    CREATED_AT_EPOCH_FIELD_NUMBER: _ClassVar[int]
    team_id: str
    referrer: str
    name: str
    team_url: str
    avatar_url: str
    created_at: int
    closed: bool
    created_at_epoch: int
    def __init__(
        self,
        team_id: _Optional[str] = ...,
        referrer: _Optional[str] = ...,
        name: _Optional[str] = ...,
        team_url: _Optional[str] = ...,
        avatar_url: _Optional[str] = ...,
        created_at: _Optional[int] = ...,
        closed: bool = ...,
        created_at_epoch: _Optional[int] = ...,
    ) -> None: ...

class TeamEdge(_message.Message):
    __slots__ = ("node", "cursor")
    NODE_FIELD_NUMBER: _ClassVar[int]
    CURSOR_FIELD_NUMBER: _ClassVar[int]
    node: Team
    cursor: str
    def __init__(
        self,
        node: _Optional[_Union[Team, _Mapping]] = ...,
        cursor: _Optional[str] = ...,
    ) -> None: ...

class TeamConnection(_message.Message):
    __slots__ = ("edges", "page_info")
    EDGES_FIELD_NUMBER: _ClassVar[int]
    PAGE_INFO_FIELD_NUMBER: _ClassVar[int]
    edges: _containers.RepeatedCompositeFieldContainer[TeamEdge]
    page_info: PageInfo
    def __init__(
        self,
        edges: _Optional[_Iterable[_Union[TeamEdge, _Mapping]]] = ...,
        page_info: _Optional[_Union[PageInfo, _Mapping]] = ...,
    ) -> None: ...

class ListTeamsRequest(_message.Message):
    __slots__ = ("team_id", "party_id", "pagination")
    TEAM_ID_FIELD_NUMBER: _ClassVar[int]
    PARTY_ID_FIELD_NUMBER: _ClassVar[int]
    PAGINATION_FIELD_NUMBER: _ClassVar[int]
    team_id: str
    party_id: str
    pagination: Pagination
    def __init__(
        self,
        team_id: _Optional[str] = ...,
        party_id: _Optional[str] = ...,
        pagination: _Optional[_Union[Pagination, _Mapping]] = ...,
    ) -> None: ...

class ListTeamsResponse(_message.Message):
    __slots__ = ("teams",)
    TEAMS_FIELD_NUMBER: _ClassVar[int]
    teams: TeamConnection
    def __init__(
        self, teams: _Optional[_Union[TeamConnection, _Mapping]] = ...
    ) -> None: ...

class ListTeamsStatisticsRequest(_message.Message):
    __slots__ = ("team_id", "aggregation_epochs", "pagination")
    TEAM_ID_FIELD_NUMBER: _ClassVar[int]
    AGGREGATION_EPOCHS_FIELD_NUMBER: _ClassVar[int]
    PAGINATION_FIELD_NUMBER: _ClassVar[int]
    team_id: str
    aggregation_epochs: int
    pagination: Pagination
    def __init__(
        self,
        team_id: _Optional[str] = ...,
        aggregation_epochs: _Optional[int] = ...,
        pagination: _Optional[_Union[Pagination, _Mapping]] = ...,
    ) -> None: ...

class ListTeamsStatisticsResponse(_message.Message):
    __slots__ = ("statistics",)
    STATISTICS_FIELD_NUMBER: _ClassVar[int]
    statistics: TeamsStatisticsConnection
    def __init__(
        self, statistics: _Optional[_Union[TeamsStatisticsConnection, _Mapping]] = ...
    ) -> None: ...

class TeamsStatisticsConnection(_message.Message):
    __slots__ = ("edges", "page_info")
    EDGES_FIELD_NUMBER: _ClassVar[int]
    PAGE_INFO_FIELD_NUMBER: _ClassVar[int]
    edges: _containers.RepeatedCompositeFieldContainer[TeamStatisticsEdge]
    page_info: PageInfo
    def __init__(
        self,
        edges: _Optional[_Iterable[_Union[TeamStatisticsEdge, _Mapping]]] = ...,
        page_info: _Optional[_Union[PageInfo, _Mapping]] = ...,
    ) -> None: ...

class TeamStatisticsEdge(_message.Message):
    __slots__ = ("node", "cursor")
    NODE_FIELD_NUMBER: _ClassVar[int]
    CURSOR_FIELD_NUMBER: _ClassVar[int]
    node: TeamStatistics
    cursor: str
    def __init__(
        self,
        node: _Optional[_Union[TeamStatistics, _Mapping]] = ...,
        cursor: _Optional[str] = ...,
    ) -> None: ...

class TeamStatistics(_message.Message):
    __slots__ = (
        "team_id",
        "total_quantum_volume",
        "total_quantum_rewards",
        "quantum_rewards",
        "total_games_played",
        "games_played",
    )
    TEAM_ID_FIELD_NUMBER: _ClassVar[int]
    TOTAL_QUANTUM_VOLUME_FIELD_NUMBER: _ClassVar[int]
    TOTAL_QUANTUM_REWARDS_FIELD_NUMBER: _ClassVar[int]
    QUANTUM_REWARDS_FIELD_NUMBER: _ClassVar[int]
    TOTAL_GAMES_PLAYED_FIELD_NUMBER: _ClassVar[int]
    GAMES_PLAYED_FIELD_NUMBER: _ClassVar[int]
    team_id: str
    total_quantum_volume: str
    total_quantum_rewards: str
    quantum_rewards: _containers.RepeatedCompositeFieldContainer[QuantumRewardsPerEpoch]
    total_games_played: int
    games_played: _containers.RepeatedScalarFieldContainer[str]
    def __init__(
        self,
        team_id: _Optional[str] = ...,
        total_quantum_volume: _Optional[str] = ...,
        total_quantum_rewards: _Optional[str] = ...,
        quantum_rewards: _Optional[
            _Iterable[_Union[QuantumRewardsPerEpoch, _Mapping]]
        ] = ...,
        total_games_played: _Optional[int] = ...,
        games_played: _Optional[_Iterable[str]] = ...,
    ) -> None: ...

class QuantumRewardsPerEpoch(_message.Message):
    __slots__ = ("epoch", "total_quantum_rewards")
    EPOCH_FIELD_NUMBER: _ClassVar[int]
    TOTAL_QUANTUM_REWARDS_FIELD_NUMBER: _ClassVar[int]
    epoch: int
    total_quantum_rewards: str
    def __init__(
        self, epoch: _Optional[int] = ..., total_quantum_rewards: _Optional[str] = ...
    ) -> None: ...

class ListTeamMembersStatisticsRequest(_message.Message):
    __slots__ = ("team_id", "party_id", "aggregation_epochs", "pagination")
    TEAM_ID_FIELD_NUMBER: _ClassVar[int]
    PARTY_ID_FIELD_NUMBER: _ClassVar[int]
    AGGREGATION_EPOCHS_FIELD_NUMBER: _ClassVar[int]
    PAGINATION_FIELD_NUMBER: _ClassVar[int]
    team_id: str
    party_id: str
    aggregation_epochs: int
    pagination: Pagination
    def __init__(
        self,
        team_id: _Optional[str] = ...,
        party_id: _Optional[str] = ...,
        aggregation_epochs: _Optional[int] = ...,
        pagination: _Optional[_Union[Pagination, _Mapping]] = ...,
    ) -> None: ...

class ListTeamMembersStatisticsResponse(_message.Message):
    __slots__ = ("statistics",)
    STATISTICS_FIELD_NUMBER: _ClassVar[int]
    statistics: TeamMembersStatisticsConnection
    def __init__(
        self,
        statistics: _Optional[_Union[TeamMembersStatisticsConnection, _Mapping]] = ...,
    ) -> None: ...

class TeamMembersStatisticsConnection(_message.Message):
    __slots__ = ("edges", "page_info")
    EDGES_FIELD_NUMBER: _ClassVar[int]
    PAGE_INFO_FIELD_NUMBER: _ClassVar[int]
    edges: _containers.RepeatedCompositeFieldContainer[TeamMemberStatisticsEdge]
    page_info: PageInfo
    def __init__(
        self,
        edges: _Optional[_Iterable[_Union[TeamMemberStatisticsEdge, _Mapping]]] = ...,
        page_info: _Optional[_Union[PageInfo, _Mapping]] = ...,
    ) -> None: ...

class TeamMemberStatisticsEdge(_message.Message):
    __slots__ = ("node", "cursor")
    NODE_FIELD_NUMBER: _ClassVar[int]
    CURSOR_FIELD_NUMBER: _ClassVar[int]
    node: TeamMemberStatistics
    cursor: str
    def __init__(
        self,
        node: _Optional[_Union[TeamMemberStatistics, _Mapping]] = ...,
        cursor: _Optional[str] = ...,
    ) -> None: ...

class TeamMemberStatistics(_message.Message):
    __slots__ = (
        "party_id",
        "total_quantum_volume",
        "total_quantum_rewards",
        "quantum_rewards",
        "total_games_played",
        "games_played",
    )
    PARTY_ID_FIELD_NUMBER: _ClassVar[int]
    TOTAL_QUANTUM_VOLUME_FIELD_NUMBER: _ClassVar[int]
    TOTAL_QUANTUM_REWARDS_FIELD_NUMBER: _ClassVar[int]
    QUANTUM_REWARDS_FIELD_NUMBER: _ClassVar[int]
    TOTAL_GAMES_PLAYED_FIELD_NUMBER: _ClassVar[int]
    GAMES_PLAYED_FIELD_NUMBER: _ClassVar[int]
    party_id: str
    total_quantum_volume: str
    total_quantum_rewards: str
    quantum_rewards: _containers.RepeatedCompositeFieldContainer[QuantumRewardsPerEpoch]
    total_games_played: int
    games_played: _containers.RepeatedScalarFieldContainer[str]
    def __init__(
        self,
        party_id: _Optional[str] = ...,
        total_quantum_volume: _Optional[str] = ...,
        total_quantum_rewards: _Optional[str] = ...,
        quantum_rewards: _Optional[
            _Iterable[_Union[QuantumRewardsPerEpoch, _Mapping]]
        ] = ...,
        total_games_played: _Optional[int] = ...,
        games_played: _Optional[_Iterable[str]] = ...,
    ) -> None: ...

class ListTeamRefereesRequest(_message.Message):
    __slots__ = ("team_id", "pagination")
    TEAM_ID_FIELD_NUMBER: _ClassVar[int]
    PAGINATION_FIELD_NUMBER: _ClassVar[int]
    team_id: str
    pagination: Pagination
    def __init__(
        self,
        team_id: _Optional[str] = ...,
        pagination: _Optional[_Union[Pagination, _Mapping]] = ...,
    ) -> None: ...

class TeamReferee(_message.Message):
    __slots__ = ("team_id", "referee", "joined_at", "joined_at_epoch")
    TEAM_ID_FIELD_NUMBER: _ClassVar[int]
    REFEREE_FIELD_NUMBER: _ClassVar[int]
    JOINED_AT_FIELD_NUMBER: _ClassVar[int]
    JOINED_AT_EPOCH_FIELD_NUMBER: _ClassVar[int]
    team_id: str
    referee: str
    joined_at: int
    joined_at_epoch: int
    def __init__(
        self,
        team_id: _Optional[str] = ...,
        referee: _Optional[str] = ...,
        joined_at: _Optional[int] = ...,
        joined_at_epoch: _Optional[int] = ...,
    ) -> None: ...

class TeamRefereeEdge(_message.Message):
    __slots__ = ("node", "cursor")
    NODE_FIELD_NUMBER: _ClassVar[int]
    CURSOR_FIELD_NUMBER: _ClassVar[int]
    node: TeamReferee
    cursor: str
    def __init__(
        self,
        node: _Optional[_Union[TeamReferee, _Mapping]] = ...,
        cursor: _Optional[str] = ...,
    ) -> None: ...

class TeamRefereeConnection(_message.Message):
    __slots__ = ("edges", "page_info")
    EDGES_FIELD_NUMBER: _ClassVar[int]
    PAGE_INFO_FIELD_NUMBER: _ClassVar[int]
    edges: _containers.RepeatedCompositeFieldContainer[TeamRefereeEdge]
    page_info: PageInfo
    def __init__(
        self,
        edges: _Optional[_Iterable[_Union[TeamRefereeEdge, _Mapping]]] = ...,
        page_info: _Optional[_Union[PageInfo, _Mapping]] = ...,
    ) -> None: ...

class ListTeamRefereesResponse(_message.Message):
    __slots__ = ("team_referees",)
    TEAM_REFEREES_FIELD_NUMBER: _ClassVar[int]
    team_referees: TeamRefereeConnection
    def __init__(
        self, team_referees: _Optional[_Union[TeamRefereeConnection, _Mapping]] = ...
    ) -> None: ...

class TeamRefereeHistory(_message.Message):
    __slots__ = ("team_id", "joined_at", "joined_at_epoch")
    TEAM_ID_FIELD_NUMBER: _ClassVar[int]
    JOINED_AT_FIELD_NUMBER: _ClassVar[int]
    JOINED_AT_EPOCH_FIELD_NUMBER: _ClassVar[int]
    team_id: str
    joined_at: int
    joined_at_epoch: int
    def __init__(
        self,
        team_id: _Optional[str] = ...,
        joined_at: _Optional[int] = ...,
        joined_at_epoch: _Optional[int] = ...,
    ) -> None: ...

class TeamRefereeHistoryEdge(_message.Message):
    __slots__ = ("node", "cursor")
    NODE_FIELD_NUMBER: _ClassVar[int]
    CURSOR_FIELD_NUMBER: _ClassVar[int]
    node: TeamRefereeHistory
    cursor: str
    def __init__(
        self,
        node: _Optional[_Union[TeamRefereeHistory, _Mapping]] = ...,
        cursor: _Optional[str] = ...,
    ) -> None: ...

class TeamRefereeHistoryConnection(_message.Message):
    __slots__ = ("edges", "page_info")
    EDGES_FIELD_NUMBER: _ClassVar[int]
    PAGE_INFO_FIELD_NUMBER: _ClassVar[int]
    edges: _containers.RepeatedCompositeFieldContainer[TeamRefereeHistoryEdge]
    page_info: PageInfo
    def __init__(
        self,
        edges: _Optional[_Iterable[_Union[TeamRefereeHistoryEdge, _Mapping]]] = ...,
        page_info: _Optional[_Union[PageInfo, _Mapping]] = ...,
    ) -> None: ...

class ListTeamRefereeHistoryRequest(_message.Message):
    __slots__ = ("referee", "pagination")
    REFEREE_FIELD_NUMBER: _ClassVar[int]
    PAGINATION_FIELD_NUMBER: _ClassVar[int]
    referee: str
    pagination: Pagination
    def __init__(
        self,
        referee: _Optional[str] = ...,
        pagination: _Optional[_Union[Pagination, _Mapping]] = ...,
    ) -> None: ...

class ListTeamRefereeHistoryResponse(_message.Message):
    __slots__ = ("team_referee_history",)
    TEAM_REFEREE_HISTORY_FIELD_NUMBER: _ClassVar[int]
    team_referee_history: TeamRefereeHistoryConnection
    def __init__(
        self,
        team_referee_history: _Optional[
            _Union[TeamRefereeHistoryConnection, _Mapping]
        ] = ...,
    ) -> None: ...

class GetFeesStatsRequest(_message.Message):
    __slots__ = ("market_id", "asset_id", "epoch_seq", "party_id")
    MARKET_ID_FIELD_NUMBER: _ClassVar[int]
    ASSET_ID_FIELD_NUMBER: _ClassVar[int]
    EPOCH_SEQ_FIELD_NUMBER: _ClassVar[int]
    PARTY_ID_FIELD_NUMBER: _ClassVar[int]
    market_id: str
    asset_id: str
    epoch_seq: int
    party_id: str
    def __init__(
        self,
        market_id: _Optional[str] = ...,
        asset_id: _Optional[str] = ...,
        epoch_seq: _Optional[int] = ...,
        party_id: _Optional[str] = ...,
    ) -> None: ...

class GetFeesStatsResponse(_message.Message):
    __slots__ = ("fees_stats",)
    FEES_STATS_FIELD_NUMBER: _ClassVar[int]
    fees_stats: _events_pb2.FeesStats
    def __init__(
        self, fees_stats: _Optional[_Union[_events_pb2.FeesStats, _Mapping]] = ...
    ) -> None: ...

class GetFeesStatsForPartyRequest(_message.Message):
    __slots__ = ("party_id", "asset_id", "from_epoch", "to_epoch")
    PARTY_ID_FIELD_NUMBER: _ClassVar[int]
    ASSET_ID_FIELD_NUMBER: _ClassVar[int]
    FROM_EPOCH_FIELD_NUMBER: _ClassVar[int]
    TO_EPOCH_FIELD_NUMBER: _ClassVar[int]
    party_id: str
    asset_id: str
    from_epoch: int
    to_epoch: int
    def __init__(
        self,
        party_id: _Optional[str] = ...,
        asset_id: _Optional[str] = ...,
        from_epoch: _Optional[int] = ...,
        to_epoch: _Optional[int] = ...,
    ) -> None: ...

class GetFeesStatsForPartyResponse(_message.Message):
    __slots__ = ("fees_stats_for_party",)
    FEES_STATS_FOR_PARTY_FIELD_NUMBER: _ClassVar[int]
    fees_stats_for_party: _containers.RepeatedCompositeFieldContainer[FeesStatsForParty]
    def __init__(
        self,
        fees_stats_for_party: _Optional[
            _Iterable[_Union[FeesStatsForParty, _Mapping]]
        ] = ...,
    ) -> None: ...

class GetCurrentVolumeDiscountProgramRequest(_message.Message):
    __slots__ = ()
    def __init__(self) -> None: ...

class GetCurrentVolumeDiscountProgramResponse(_message.Message):
    __slots__ = ("current_volume_discount_program",)
    CURRENT_VOLUME_DISCOUNT_PROGRAM_FIELD_NUMBER: _ClassVar[int]
    current_volume_discount_program: VolumeDiscountProgram
    def __init__(
        self,
        current_volume_discount_program: _Optional[
            _Union[VolumeDiscountProgram, _Mapping]
        ] = ...,
    ) -> None: ...

class GetVolumeDiscountStatsRequest(_message.Message):
    __slots__ = ("at_epoch", "party_id", "pagination")
    AT_EPOCH_FIELD_NUMBER: _ClassVar[int]
    PARTY_ID_FIELD_NUMBER: _ClassVar[int]
    PAGINATION_FIELD_NUMBER: _ClassVar[int]
    at_epoch: int
    party_id: str
    pagination: Pagination
    def __init__(
        self,
        at_epoch: _Optional[int] = ...,
        party_id: _Optional[str] = ...,
        pagination: _Optional[_Union[Pagination, _Mapping]] = ...,
    ) -> None: ...

class GetVolumeDiscountStatsResponse(_message.Message):
    __slots__ = ("stats",)
    STATS_FIELD_NUMBER: _ClassVar[int]
    stats: VolumeDiscountStatsConnection
    def __init__(
        self, stats: _Optional[_Union[VolumeDiscountStatsConnection, _Mapping]] = ...
    ) -> None: ...

class VolumeDiscountStatsConnection(_message.Message):
    __slots__ = ("edges", "page_info")
    EDGES_FIELD_NUMBER: _ClassVar[int]
    PAGE_INFO_FIELD_NUMBER: _ClassVar[int]
    edges: _containers.RepeatedCompositeFieldContainer[VolumeDiscountStatsEdge]
    page_info: PageInfo
    def __init__(
        self,
        edges: _Optional[_Iterable[_Union[VolumeDiscountStatsEdge, _Mapping]]] = ...,
        page_info: _Optional[_Union[PageInfo, _Mapping]] = ...,
    ) -> None: ...

class VolumeDiscountStatsEdge(_message.Message):
    __slots__ = ("node", "cursor")
    NODE_FIELD_NUMBER: _ClassVar[int]
    CURSOR_FIELD_NUMBER: _ClassVar[int]
    node: VolumeDiscountStats
    cursor: str
    def __init__(
        self,
        node: _Optional[_Union[VolumeDiscountStats, _Mapping]] = ...,
        cursor: _Optional[str] = ...,
    ) -> None: ...

class VolumeDiscountStats(_message.Message):
    __slots__ = ("at_epoch", "party_id", "discount_factor", "running_volume")
    AT_EPOCH_FIELD_NUMBER: _ClassVar[int]
    PARTY_ID_FIELD_NUMBER: _ClassVar[int]
    DISCOUNT_FACTOR_FIELD_NUMBER: _ClassVar[int]
    RUNNING_VOLUME_FIELD_NUMBER: _ClassVar[int]
    at_epoch: int
    party_id: str
    discount_factor: str
    running_volume: str
    def __init__(
        self,
        at_epoch: _Optional[int] = ...,
        party_id: _Optional[str] = ...,
        discount_factor: _Optional[str] = ...,
        running_volume: _Optional[str] = ...,
    ) -> None: ...

class VolumeDiscountProgram(_message.Message):
    __slots__ = (
        "version",
        "id",
        "benefit_tiers",
        "end_of_program_timestamp",
        "window_length",
        "ended_at",
    )
    VERSION_FIELD_NUMBER: _ClassVar[int]
    ID_FIELD_NUMBER: _ClassVar[int]
    BENEFIT_TIERS_FIELD_NUMBER: _ClassVar[int]
    END_OF_PROGRAM_TIMESTAMP_FIELD_NUMBER: _ClassVar[int]
    WINDOW_LENGTH_FIELD_NUMBER: _ClassVar[int]
    ENDED_AT_FIELD_NUMBER: _ClassVar[int]
    version: int
    id: str
    benefit_tiers: _containers.RepeatedCompositeFieldContainer[
        _vega_pb2.VolumeBenefitTier
    ]
    end_of_program_timestamp: int
    window_length: int
    ended_at: int
    def __init__(
        self,
        version: _Optional[int] = ...,
        id: _Optional[str] = ...,
        benefit_tiers: _Optional[
            _Iterable[_Union[_vega_pb2.VolumeBenefitTier, _Mapping]]
        ] = ...,
        end_of_program_timestamp: _Optional[int] = ...,
        window_length: _Optional[int] = ...,
        ended_at: _Optional[int] = ...,
    ) -> None: ...

class FeesStatsForParty(_message.Message):
    __slots__ = (
        "asset_id",
        "total_rewards_received",
        "referees_discount_applied",
        "volume_discount_applied",
        "total_maker_fees_received",
    )
    ASSET_ID_FIELD_NUMBER: _ClassVar[int]
    TOTAL_REWARDS_RECEIVED_FIELD_NUMBER: _ClassVar[int]
    REFEREES_DISCOUNT_APPLIED_FIELD_NUMBER: _ClassVar[int]
    VOLUME_DISCOUNT_APPLIED_FIELD_NUMBER: _ClassVar[int]
    TOTAL_MAKER_FEES_RECEIVED_FIELD_NUMBER: _ClassVar[int]
    asset_id: str
    total_rewards_received: str
    referees_discount_applied: str
    volume_discount_applied: str
    total_maker_fees_received: str
    def __init__(
        self,
        asset_id: _Optional[str] = ...,
        total_rewards_received: _Optional[str] = ...,
        referees_discount_applied: _Optional[str] = ...,
        volume_discount_applied: _Optional[str] = ...,
        total_maker_fees_received: _Optional[str] = ...,
    ) -> None: ...

class ObserveTransactionResultsRequest(_message.Message):
    __slots__ = ("party_ids", "hashes", "status")
    PARTY_IDS_FIELD_NUMBER: _ClassVar[int]
    HASHES_FIELD_NUMBER: _ClassVar[int]
    STATUS_FIELD_NUMBER: _ClassVar[int]
    party_ids: _containers.RepeatedScalarFieldContainer[str]
    hashes: _containers.RepeatedScalarFieldContainer[str]
    status: bool
    def __init__(
        self,
        party_ids: _Optional[_Iterable[str]] = ...,
        hashes: _Optional[_Iterable[str]] = ...,
        status: bool = ...,
    ) -> None: ...

class ObserveTransactionResultsResponse(_message.Message):
    __slots__ = ("transaction_results",)
    TRANSACTION_RESULTS_FIELD_NUMBER: _ClassVar[int]
    transaction_results: _containers.RepeatedCompositeFieldContainer[
        _events_pb2.TransactionResult
    ]
    def __init__(
        self,
        transaction_results: _Optional[
            _Iterable[_Union[_events_pb2.TransactionResult, _Mapping]]
        ] = ...,
    ) -> None: ...

class EstimateTransferFeeRequest(_message.Message):
    __slots__ = (
        "from_account",
        "from_account_type",
        "to_account",
        "amount",
        "asset_id",
    )
    FROM_ACCOUNT_FIELD_NUMBER: _ClassVar[int]
    FROM_ACCOUNT_TYPE_FIELD_NUMBER: _ClassVar[int]
    TO_ACCOUNT_FIELD_NUMBER: _ClassVar[int]
    AMOUNT_FIELD_NUMBER: _ClassVar[int]
    ASSET_ID_FIELD_NUMBER: _ClassVar[int]
    from_account: str
    from_account_type: _vega_pb2.AccountType
    to_account: str
    amount: str
    asset_id: str
    def __init__(
        self,
        from_account: _Optional[str] = ...,
        from_account_type: _Optional[_Union[_vega_pb2.AccountType, str]] = ...,
        to_account: _Optional[str] = ...,
        amount: _Optional[str] = ...,
        asset_id: _Optional[str] = ...,
    ) -> None: ...

class EstimateTransferFeeResponse(_message.Message):
    __slots__ = ("fee", "discount")
    FEE_FIELD_NUMBER: _ClassVar[int]
    DISCOUNT_FIELD_NUMBER: _ClassVar[int]
    fee: str
    discount: str
    def __init__(
        self, fee: _Optional[str] = ..., discount: _Optional[str] = ...
    ) -> None: ...

class GetTotalTransferFeeDiscountRequest(_message.Message):
    __slots__ = ("party_id", "asset_id")
    PARTY_ID_FIELD_NUMBER: _ClassVar[int]
    ASSET_ID_FIELD_NUMBER: _ClassVar[int]
    party_id: str
    asset_id: str
    def __init__(
        self, party_id: _Optional[str] = ..., asset_id: _Optional[str] = ...
    ) -> None: ...

class GetTotalTransferFeeDiscountResponse(_message.Message):
    __slots__ = ("total_discount",)
    TOTAL_DISCOUNT_FIELD_NUMBER: _ClassVar[int]
    total_discount: str
<<<<<<< HEAD
    def __init__(self, total_discount: _Optional[str] = ...) -> None: ...
=======
    def __init__(self, total_discount: _Optional[str] = ...) -> None: ...

class ListGamesRequest(_message.Message):
    __slots__ = ("game_id", "epoch_from", "epoch_to", "entity_scope", "pagination")
    GAME_ID_FIELD_NUMBER: _ClassVar[int]
    EPOCH_FROM_FIELD_NUMBER: _ClassVar[int]
    EPOCH_TO_FIELD_NUMBER: _ClassVar[int]
    ENTITY_SCOPE_FIELD_NUMBER: _ClassVar[int]
    PAGINATION_FIELD_NUMBER: _ClassVar[int]
    game_id: str
    epoch_from: int
    epoch_to: int
    entity_scope: _vega_pb2.EntityScope
    pagination: Pagination
    def __init__(
        self,
        game_id: _Optional[str] = ...,
        epoch_from: _Optional[int] = ...,
        epoch_to: _Optional[int] = ...,
        entity_scope: _Optional[_Union[_vega_pb2.EntityScope, str]] = ...,
        pagination: _Optional[_Union[Pagination, _Mapping]] = ...,
    ) -> None: ...

class ListGamesResponse(_message.Message):
    __slots__ = ("games",)
    GAMES_FIELD_NUMBER: _ClassVar[int]
    games: GamesConnection
    def __init__(
        self, games: _Optional[_Union[GamesConnection, _Mapping]] = ...
    ) -> None: ...

class GamesConnection(_message.Message):
    __slots__ = ("edges", "page_info")
    EDGES_FIELD_NUMBER: _ClassVar[int]
    PAGE_INFO_FIELD_NUMBER: _ClassVar[int]
    edges: _containers.RepeatedCompositeFieldContainer[GameEdge]
    page_info: PageInfo
    def __init__(
        self,
        edges: _Optional[_Iterable[_Union[GameEdge, _Mapping]]] = ...,
        page_info: _Optional[_Union[PageInfo, _Mapping]] = ...,
    ) -> None: ...

class GameEdge(_message.Message):
    __slots__ = ("node", "cursor")
    NODE_FIELD_NUMBER: _ClassVar[int]
    CURSOR_FIELD_NUMBER: _ClassVar[int]
    node: Game
    cursor: str
    def __init__(
        self,
        node: _Optional[_Union[Game, _Mapping]] = ...,
        cursor: _Optional[str] = ...,
    ) -> None: ...

class Game(_message.Message):
    __slots__ = ("id", "epoch", "participants", "team", "individual")
    ID_FIELD_NUMBER: _ClassVar[int]
    EPOCH_FIELD_NUMBER: _ClassVar[int]
    PARTICIPANTS_FIELD_NUMBER: _ClassVar[int]
    TEAM_FIELD_NUMBER: _ClassVar[int]
    INDIVIDUAL_FIELD_NUMBER: _ClassVar[int]
    id: str
    epoch: int
    participants: int
    team: TeamGameEntities
    individual: IndividualGameEntities
    def __init__(
        self,
        id: _Optional[str] = ...,
        epoch: _Optional[int] = ...,
        participants: _Optional[int] = ...,
        team: _Optional[_Union[TeamGameEntities, _Mapping]] = ...,
        individual: _Optional[_Union[IndividualGameEntities, _Mapping]] = ...,
    ) -> None: ...

class TeamGameEntities(_message.Message):
    __slots__ = ("team",)
    TEAM_FIELD_NUMBER: _ClassVar[int]
    team: _containers.RepeatedCompositeFieldContainer[TeamGameEntity]
    def __init__(
        self, team: _Optional[_Iterable[_Union[TeamGameEntity, _Mapping]]] = ...
    ) -> None: ...

class IndividualGameEntities(_message.Message):
    __slots__ = ("individual",)
    INDIVIDUAL_FIELD_NUMBER: _ClassVar[int]
    individual: _containers.RepeatedCompositeFieldContainer[IndividualGameEntity]
    def __init__(
        self,
        individual: _Optional[_Iterable[_Union[IndividualGameEntity, _Mapping]]] = ...,
    ) -> None: ...

class TeamGameEntity(_message.Message):
    __slots__ = (
        "team",
        "rank",
        "volume",
        "reward_metric",
        "reward_earned",
        "total_rewards_earned",
    )
    TEAM_FIELD_NUMBER: _ClassVar[int]
    RANK_FIELD_NUMBER: _ClassVar[int]
    VOLUME_FIELD_NUMBER: _ClassVar[int]
    REWARD_METRIC_FIELD_NUMBER: _ClassVar[int]
    REWARD_EARNED_FIELD_NUMBER: _ClassVar[int]
    TOTAL_REWARDS_EARNED_FIELD_NUMBER: _ClassVar[int]
    team: TeamGameParticipation
    rank: int
    volume: str
    reward_metric: str
    reward_earned: str
    total_rewards_earned: str
    def __init__(
        self,
        team: _Optional[_Union[TeamGameParticipation, _Mapping]] = ...,
        rank: _Optional[int] = ...,
        volume: _Optional[str] = ...,
        reward_metric: _Optional[str] = ...,
        reward_earned: _Optional[str] = ...,
        total_rewards_earned: _Optional[str] = ...,
    ) -> None: ...

class TeamGameParticipation(_message.Message):
    __slots__ = ("team_id", "members_participating")
    TEAM_ID_FIELD_NUMBER: _ClassVar[int]
    MEMBERS_PARTICIPATING_FIELD_NUMBER: _ClassVar[int]
    team_id: str
    members_participating: _containers.RepeatedCompositeFieldContainer[
        IndividualGameEntity
    ]
    def __init__(
        self,
        team_id: _Optional[str] = ...,
        members_participating: _Optional[
            _Iterable[_Union[IndividualGameEntity, _Mapping]]
        ] = ...,
    ) -> None: ...

class IndividualGameEntity(_message.Message):
    __slots__ = (
        "individual",
        "rank",
        "volume",
        "reward_metric",
        "reward_earned",
        "total_rewards_earned",
    )
    INDIVIDUAL_FIELD_NUMBER: _ClassVar[int]
    RANK_FIELD_NUMBER: _ClassVar[int]
    VOLUME_FIELD_NUMBER: _ClassVar[int]
    REWARD_METRIC_FIELD_NUMBER: _ClassVar[int]
    REWARD_EARNED_FIELD_NUMBER: _ClassVar[int]
    TOTAL_REWARDS_EARNED_FIELD_NUMBER: _ClassVar[int]
    individual: str
    rank: int
    volume: str
    reward_metric: str
    reward_earned: str
    total_rewards_earned: str
    def __init__(
        self,
        individual: _Optional[str] = ...,
        rank: _Optional[int] = ...,
        volume: _Optional[str] = ...,
        reward_metric: _Optional[str] = ...,
        reward_earned: _Optional[str] = ...,
        total_rewards_earned: _Optional[str] = ...,
    ) -> None: ...
>>>>>>> 2c5573bb
<|MERGE_RESOLUTION|>--- conflicted
+++ resolved
@@ -5213,9 +5213,6 @@
     __slots__ = ("total_discount",)
     TOTAL_DISCOUNT_FIELD_NUMBER: _ClassVar[int]
     total_discount: str
-<<<<<<< HEAD
-    def __init__(self, total_discount: _Optional[str] = ...) -> None: ...
-=======
     def __init__(self, total_discount: _Optional[str] = ...) -> None: ...
 
 class ListGamesRequest(_message.Message):
@@ -5385,5 +5382,4 @@
         reward_metric: _Optional[str] = ...,
         reward_earned: _Optional[str] = ...,
         total_rewards_earned: _Optional[str] = ...,
-    ) -> None: ...
->>>>>>> 2c5573bb
+    ) -> None: ...