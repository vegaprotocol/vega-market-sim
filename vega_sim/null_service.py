--- conflicted
+++ resolved
@@ -164,12 +164,8 @@
     run_wallet_with_token_dapp: bool = False,
 ) -> None:
     with tempfile.TemporaryDirectory() as tmp_vega_dir:
-<<<<<<< HEAD
-        logger.info(f"Running NullChain from vegahome of {tmp_vega_dir}")
-=======
         print(tmp_vega_dir)
         logger.debug(f"Running NullChain from vegahome of {tmp_vega_dir}")
->>>>>>> 5dab95ec
         shutil.copytree(vega_home_path, f"{tmp_vega_dir}/vegahome")
 
         tmp_vega_home = tmp_vega_dir + "/vegahome"
