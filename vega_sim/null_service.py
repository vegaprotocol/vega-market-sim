from __future__ import annotations

import atexit
import functools
import logging
import multiprocessing
import psutil
import os
import shutil
import signal
import socket
import subprocess
import tempfile
import time
import webbrowser
from collections import namedtuple
from contextlib import closing
from enum import Enum, auto
from io import BufferedWriter
from os import path
from typing import Dict, List, Optional, Set

import grpc
import requests
import toml
from urllib3.exceptions import MaxRetryError

import vega_sim.api.governance as gov
import vega_sim.grpc.client as vac
from vega_sim import vega_bin_path, vega_home_path
from vega_sim.service import VegaService
from vega_sim.tools.load_binaries import download_binaries
from vega_sim.wallet.base import DEFAULT_WALLET_NAME, Wallet
from vega_sim.wallet.slim_wallet import SlimWallet
from vega_sim.wallet.vega_wallet import VegaWallet

logger = logging.getLogger(__name__)

PortUpdateConfig = namedtuple(
    "PortUpdateConfig", ["file_path", "config_path", "key", "val_func"]
)


class Ports(Enum):
    DATA_NODE_GRPC = auto()
    DATA_NODE_REST = auto()
    DATA_NODE_POSTGRES = auto()
    FAUCET = auto()
    WALLET = auto()
    VEGA_NODE = auto()
    CORE_GRPC = auto()
    CORE_REST = auto()
    BROKER = auto()
    METRICS = auto()
    PPROF = auto()
    CONSOLE = auto()


PORT_UPDATERS = {
    Ports.DATA_NODE_GRPC: [
        PortUpdateConfig(
            ("config", "data-node", "config.toml"),
            ["API"],
            "Port",
            lambda port: port,
        ),
        PortUpdateConfig(
            ("config", "data-node", "config.toml"),
            ["Gateway", "Node"],
            "Port",
            lambda port: port,
        ),
        PortUpdateConfig(
            ("config", "wallet-service", "networks", "local.toml"),
            ["API", "GRPC"],
            "Hosts",
            lambda port: [f"localhost:{port}"],
        ),
    ],
    Ports.DATA_NODE_REST: [
        PortUpdateConfig(
            ("config", "data-node", "config.toml"),
            ["Gateway"],
            "Port",
            lambda port: port,
        ),
        PortUpdateConfig(
            ("config", "wallet-service", "networks", "local.toml"),
            ["API", "REST"],
            "Hosts",
            lambda port: [f"localhost:{port}"],
        ),
        PortUpdateConfig(
            ("config", "wallet-service", "networks", "local.toml"),
            ["API", "GraphQL"],
            "Hosts",
            lambda port: [f"localhost:{port}"],
        ),
    ],
    Ports.DATA_NODE_POSTGRES: [
        PortUpdateConfig(
            ("config", "data-node", "config.toml"),
            ["SQLStore", "ConnectionConfig"],
            "Port",
            lambda port: port,
        ),
    ],
    Ports.FAUCET: [
        PortUpdateConfig(
            ("config", "faucet", "config.toml"), [], "Port", lambda port: port
        ),
    ],
    Ports.WALLET: [
        PortUpdateConfig(
            ("config", "wallet-service", "config.toml"),
            ["Server"],
            "Port",
            lambda port: port,
        ),
        PortUpdateConfig(
            ("config", "wallet-service", "networks", "local.toml"),
            [],
            "Port",
            lambda port: port,
        ),
    ],
    Ports.VEGA_NODE: [
        PortUpdateConfig(
            ("config", "node", "config.toml"),
            ["Blockchain", "Null"],
            "Port",
            lambda port: port,
        ),
    ],
    Ports.CORE_GRPC: [
        PortUpdateConfig(
            ("config", "faucet", "config.toml"),
            ["Node"],
            "Port",
            lambda port: port,
        ),
        PortUpdateConfig(
            ("config", "node", "config.toml"),
            ["API"],
            "Port",
            lambda port: port,
        ),
        PortUpdateConfig(
            ("config", "data-node", "config.toml"),
            ["API"],
            "CoreNodeGRPCPort",
            lambda port: port,
        ),
    ],
    Ports.CORE_REST: [
        PortUpdateConfig(
            ("config", "node", "config.toml"),
            ["API", "REST"],
            "Port",
            lambda port: port,
        ),
    ],
    Ports.BROKER: [
        PortUpdateConfig(
            ("config", "data-node", "config.toml"),
            ["Broker", "SocketConfig"],
            "Port",
            lambda port: port,
        ),
        PortUpdateConfig(
            ("config", "node", "config.toml"),
            ["Broker", "Socket"],
            "Port",
            lambda port: port,
        ),
    ],
    Ports.METRICS: [
        PortUpdateConfig(
            ("config", "data-node", "config.toml"),
            ["Metrics"],
            "Port",
            lambda port: port,
        ),
        PortUpdateConfig(
            ("config", "node", "config.toml"),
            ["Metrics"],
            "Port",
            lambda port: port,
        ),
    ],
    Ports.PPROF: [
        PortUpdateConfig(
            ("config", "data-node", "config.toml"),
            ["Pprof"],
            "Port",
            lambda port: port,
        ),
        PortUpdateConfig(
            ("config", "node", "config.toml"),
            ["Pprof"],
            "Port",
            lambda port: port,
        ),
    ],
    Ports.CONSOLE: [
        PortUpdateConfig(
            ("config", "wallet-service", "networks", "local.toml"),
            ["Console"],
            "LocalPort",
            lambda port: port,
        ),
    ],
}


class VegaStartupTimeoutError(Exception):
    pass


class ServiceNotStartedError(Exception):
    pass


class SocketNotFoundError(Exception):
    pass


def find_free_port(existing_set: Optional[Set[int]] = None):
    ret_sock = 0
    existing_set = (
        existing_set.union(set([ret_sock]))
        if existing_set is not None
        else set([ret_sock])
    )

    num_tries = 0
    while ret_sock in existing_set:
        with closing(socket.socket(socket.AF_INET, socket.SOCK_STREAM)) as s:
            s.bind(("", 0))
            s.setsockopt(socket.SOL_SOCKET, socket.SO_REUSEADDR, 1)
            ret_sock = s.getsockname()[1]

        num_tries += 1
        if num_tries >= 100:
            # Arbitrary high number. If we try 100 times and fail to find
            # a port it seems reasonable to give up
            raise SocketNotFoundError("Failed finding a free socket")

    return ret_sock


def _terminate_proc(
    proc: subprocess.Popen[bytes], out_file: BufferedWriter, err_file: BufferedWriter
) -> None:
    proc.terminate()
    out_file.close()
    err_file.close()


def _popen_process(
    popen_args: List[str],
    dir_root: str,
    log_name: str,
    env: Optional[Dict[str, str]] = None,
) -> subprocess.Popen[bytes]:
    out = open(path.join(dir_root, f"{log_name}.out"), "wb")
    err = open(path.join(dir_root, f"{log_name}.err"), "wb")
    sub_proc = subprocess.Popen(
        popen_args, stdout=out, stderr=err, env=env, close_fds=True
    )

    atexit.register(functools.partial(_terminate_proc, sub_proc, out, err))
    return sub_proc


def _update_node_config(
    vega_home: str,
    port_config: Dict[Ports, int],
    transactions_per_block: int = 1,
    block_duration: str = "1s",
) -> None:
    config_path = path.join(vega_home, "config", "node", "config.toml")
    config_toml = toml.load(config_path)
    config_toml["Blockchain"]["Null"]["GenesisFile"] = path.join(
        vega_home, "genesis.json"
    )
    config_toml["Blockchain"]["Null"]["BlockDuration"] = block_duration
    config_toml["Blockchain"]["Null"]["TransactionsPerBlock"] = transactions_per_block

    existing_ports = set(port_config.values())
    for port in Ports:
        if port in port_config:
            continue
        new_port = find_free_port(existing_ports)
        existing_ports.add(new_port)
        port_config[port] = new_port

    with open(config_path, "w") as f:
        toml.dump(config_toml, f)

    for port_key, update_configs in PORT_UPDATERS.items():
        for config in update_configs:
            file_path = path.join(vega_home, *config.file_path)
            config_toml = toml.load(file_path)
            elem = config_toml
            for k in config.config_path:
                elem = elem[k]
            elem[config.key] = config.val_func(port_config[port_key])

            with open(file_path, "w") as f:
                toml.dump(config_toml, f)


def manage_vega_processes(
    vega_path: str,
    data_node_path: str,
    vega_wallet_path: str,
    vega_console_path: Optional[str] = None,
    run_with_console: bool = False,
    port_config: Optional[Dict[Ports, int]] = None,
    transactions_per_block: int = 1,
    block_duration: str = "1s",
    run_wallet: bool = False,
    retain_log_files: bool = False,
    log_dir: Optional[str] = None,
    replay_from_path: Optional[str] = None,
    store_transactions: bool = True,
) -> None:
    logging.basicConfig(
        level=logging.INFO,
        format="%(asctime)s - %(name)s - %(levelname)s: %(message)s",
    )
    port_config = port_config if port_config is not None else {}

    # Explicitly not using context here so that crashed logs are retained
    tmp_vega_dir = tempfile.mkdtemp(prefix="vega-sim-") if log_dir is None else log_dir
    logger.info(f"Running NullChain from vegahome of {tmp_vega_dir}")
<<<<<<< HEAD
    if port_config.get(Ports.DATA_NODE_GRAPHQL):
        logger.info(
            f"Launching GraphQL node at port {port_config.get(Ports.DATA_NODE_GRAPHQL)}"
        )
    if port_config.get(Ports.CONSOLE) and run_with_console:
=======

    if port_config.get(Ports.CONSOLE):
>>>>>>> c484fc31
        logger.info(f"Launching Console at port {port_config.get(Ports.CONSOLE)}")
    if port_config.get(Ports.DATA_NODE_REST):
        logger.info(
            "Launching Datanode REST + GRAPHQL at port"
            f" {port_config.get(Ports.DATA_NODE_REST)}"
        )
    if port_config.get(Ports.DATA_NODE_GRPC):
        logger.info(
            f"Launching Datanode GRPC at port {port_config.get(Ports.DATA_NODE_GRPC)}"
        )
    if port_config.get(Ports.CORE_REST):
        logger.info(f"Launching Core REST at port {port_config.get(Ports.CORE_REST)}")

    if port_config.get(Ports.CORE_GRPC):
        logger.info(f"Launching Core GRPC at port {port_config.get(Ports.CORE_GRPC)}")

    dest_dir = f"{tmp_vega_dir}/vegahome"
    shutil.copytree(vega_home_path, dest_dir)
    for dirpath, _, filenames in os.walk(dest_dir):
        os.utime(dirpath, None)
        for file in filenames:
            os.utime(os.path.join(dirpath, file), None)

    tmp_vega_home = tmp_vega_dir + "/vegahome"
    _update_node_config(
        tmp_vega_home,
        port_config=port_config,
        transactions_per_block=transactions_per_block,
        block_duration=block_duration,
    )

    dataNodeProcess = _popen_process(
        [
            data_node_path,
            "start",
            "--home=" + tmp_vega_home,
            "--chainID=CUSTOM",
        ],
        dir_root=tmp_vega_dir,
        log_name="data_node",
    )

    vegaFaucetProcess = _popen_process(
        [
            vega_path,
            "faucet",
            "run",
            "--passphrase-file=" + tmp_vega_home + "/passphrase-file",
            "--home=" + tmp_vega_home,
        ],
        dir_root=tmp_vega_dir,
        log_name="faucet",
    )

    vega_args = [
        vega_path,
        "start",
        "--nodewallet-passphrase-file=" + tmp_vega_home + "/passphrase-file",
        "--home=" + tmp_vega_home,
    ]

    if store_transactions:
        replay_file = (
            replay_from_path
            if replay_from_path is not None
            else tmp_vega_home + "/replay"
        )
        vega_args.extend(
            [
                f"--blockchain.nullchain.replay-file={replay_file}",
                "--blockchain.nullchain.record",
            ]
        )
    if replay_from_path is not None:
        vega_args.extend(
            [
                f"--blockchain.nullchain.replay-file={replay_from_path}",
                "--blockchain.nullchain.replay",
            ]
        )

    vegaNodeProcess = _popen_process(
        vega_args,
        dir_root=tmp_vega_dir,
        log_name="node",
    )

    processes = [dataNodeProcess, vegaFaucetProcess, vegaNodeProcess]

    if run_wallet:
        for _ in range(3000):
            try:
                requests.get(
                    f"http://localhost:{port_config.get(Ports.DATA_NODE_REST)}/time"
                ).raise_for_status()
                requests.get(
                    f"http://localhost:{port_config.get(Ports.CORE_REST)}/blockchain/height"
                ).raise_for_status()
                break
            except (
                MaxRetryError,
                requests.exceptions.ConnectionError,
                requests.exceptions.HTTPError,
            ):
                time.sleep(0.1)

        subprocess.run(
            [
                vega_wallet_path,
                "api-token",
                "init",
                f"--home={tmp_vega_home}",
                f"--passphrase-file={tmp_vega_home}/passphrase-file",
            ],
            capture_output=True,
        )

        subprocess.run(
            [
                vega_wallet_path,
                "create",
                "--wallet",
                DEFAULT_WALLET_NAME,
                "--home",
                tmp_vega_home,
                "--passphrase-file",
                tmp_vega_home + "/passphrase-file",
                "--output",
                "json",
            ],
            capture_output=True,
        )

        subprocess.run(
            [
                vega_wallet_path,
                "api-token",
                "generate",
                "--home=" + tmp_vega_home,
                "--tokens-passphrase-file=" + tmp_vega_home + "/passphrase-file",
                "--wallet-passphrase-file=" + tmp_vega_home + "/passphrase-file",
                "--wallet-name=" + DEFAULT_WALLET_NAME,
                "--description=" + DEFAULT_WALLET_NAME,
            ],
            capture_output=True,
        )

        wallet_args = [
            vega_wallet_path,
            "service",
            "run",
            "--network",
            "local",
            "--home=" + tmp_vega_home,
            "--automatic-consent",
            "--load-tokens",
            "--tokens-passphrase-file=" + tmp_vega_home + "/passphrase-file",
        ]

        vegaWalletProcess = _popen_process(
            wallet_args,
            dir_root=tmp_vega_dir,
            log_name="vegawallet",
        )
        processes.append(vegaWalletProcess)

    if run_with_console:
        env_copy = os.environ.copy()
        env_copy.update(
            {
                "NX_VEGA_URL": (
                    f"http://localhost:{port_config[Ports.DATA_NODE_REST]}/graphql"
                ),
                "NX_VEGA_WALLET_URL": f"http://localhost:{port_config[Ports.WALLET]}",
                "NX_VEGA_ENV": "CUSTOM",
                "NX_PORT": f"{port_config[Ports.CONSOLE]}",
                "NODE_ENV": "development",
                "NX_VEGA_NETWORKS": "{}",
            }
        )
        console_process = _popen_process(
            [
                "yarn",
                "--cwd",
                vega_console_path,
                "nx",
                "serve",
                "--port",
                f"{port_config[Ports.CONSOLE]}",
                "-o",
                "trading",
            ],
            dir_root=tmp_vega_dir,
            log_name="console",
            env=env_copy,
        )
        processes.append(console_process)

    signal.sigwait([signal.SIGKILL, signal.SIGTERM])
    for process in processes:
        process.terminate()
    for process in processes:
        name = psutil.Process(process.pid).name()
        attempts = 0
        while process.poll() is None:
            time.sleep(1)
            attempts += 1
            if attempts > 60:
                logging.warning(
                    f"Gracefully terminating process timed-out. Killing process {name}."
                )
                process.kill()
        if process.poll() == 0:
            logging.debug(f"Process {name} terminated.")
        if process.poll() == -9:
            logging.debug(f"Process {name} killed.")

    if not retain_log_files:
        shutil.rmtree(tmp_vega_dir)


class VegaServiceNull(VegaService):
    PORT_TO_FIELD_MAP = {
        Ports.WALLET: "wallet_port",
        Ports.DATA_NODE_GRPC: "data_node_grpc_port",
        Ports.DATA_NODE_REST: "data_node_rest_port",
        Ports.DATA_NODE_POSTGRES: "data_node_postgres_port",
        Ports.FAUCET: "faucet_port",
        Ports.VEGA_NODE: "vega_node_port",
        Ports.CORE_GRPC: "vega_node_grpc_port",
        Ports.CORE_REST: "vega_node_rest_port",
        Ports.CONSOLE: "console_port",
    }

    def __init__(
        self,
        vega_path: Optional[str] = None,
        data_node_path: Optional[str] = None,
        vega_wallet_path: Optional[str] = None,
        vega_console_path: Optional[str] = None,
        start_immediately: bool = False,
        run_with_console: bool = False,
        run_wallet_with_token_dapp: bool = False,
        port_config: Optional[Dict[Ports, int]] = None,
        warn_on_raw_data_access: bool = True,
        transactions_per_block: int = 1,
        seconds_per_block: int = 1,
        use_full_vega_wallet: bool = False,
        retain_log_files: bool = False,
        launch_graphql: bool = False,
        store_transactions: bool = True,
        replay_from_path: Optional[str] = None,
        listen_for_high_volume_stream_updates: bool = False,
        check_for_binaries: bool = False,
    ):
        super().__init__(
            can_control_time=True,
            warn_on_raw_data_access=warn_on_raw_data_access,
            seconds_per_block=seconds_per_block,
            listen_for_high_volume_stream_updates=listen_for_high_volume_stream_updates,
        )
        self.retain_log_files = retain_log_files

        self._using_all_custom_paths = all(
            [x is not None for x in [vega_path, data_node_path, vega_wallet_path]]
        )
        self.vega_path = vega_path or path.join(vega_bin_path, "vega")
        self.data_node_path = data_node_path or path.join(vega_bin_path, "data-node")
        self.vega_wallet_path = vega_wallet_path or path.join(
            vega_bin_path, "vegawallet"
        )
        self.vega_console_path = vega_console_path or path.join(
            vega_bin_path, "console"
        )
        self.proc = None
        self.run_with_console = run_with_console
        self.run_wallet_with_token_dapp = run_wallet_with_token_dapp

        self.transactions_per_block = transactions_per_block
        self.seconds_per_block = seconds_per_block

        self._wallet = None
        self._use_full_vega_wallet = use_full_vega_wallet
        self.store_transactions = store_transactions

        self.log_dir = tempfile.mkdtemp(prefix="vega-sim-")

        self.launch_graphql = launch_graphql
        self.replay_from_path = replay_from_path
        self.check_for_binaries = check_for_binaries

        if port_config is None:
            self._assign_ports()
        else:
            for key, name in self.PORT_TO_FIELD_MAP.items():
                setattr(self, name, port_config[key])

        if start_immediately:
            self.start()

    def __enter__(self):
        self.start()
        return self

    def __exit__(self, type, value, traceback):
        self.stop()

    def wait_fn(self, wait_multiple: float = 1) -> None:
        self.wait_for_core_catchup()
        self.forward(f"{int(wait_multiple * self.seconds_per_block)}s")
        self.wait_for_core_catchup()

    @property
    def wallet(self) -> Wallet:
        if self._wallet is None:
            if self._use_full_vega_wallet:
                self._wallet = VegaWallet(
                    self.wallet_url,
                    wallet_path=self.vega_wallet_path,
                    vega_home_dir=path.join(self.log_dir, "vegahome"),
                    passphrase_file_path=path.join(
                        self.log_dir, "vegahome", "passphrase-file"
                    ),
                )
            else:
                self._wallet = SlimWallet(
                    self.core_client,
                    full_wallet=None,
                    log_dir=self.log_dir,
                )
        return self._wallet

    def _assign_ports(self):
        self.wallet_port = 0
        self.data_node_rest_port = 0
        self.data_node_grpc_port = 0
        self.data_node_postgres_port = 0
        self.faucet_port = 0
        self.vega_node_port = 0
        self.vega_node_grpc_port = 0
        self.vega_node_rest_port = 0
        self.console_port = 0
        for port_opt in self.PORT_TO_FIELD_MAP.values():
            curr_ports = set(
                [getattr(self, port) for port in self.PORT_TO_FIELD_MAP.values()]
            )
            setattr(self, port_opt, find_free_port(curr_ports))

    def _check_started(self) -> None:
        if self.proc is None:
            raise ServiceNotStartedError("NullChain Vega accessed without starting")

    def _generate_port_config(self) -> Dict[Ports, int]:
        return {
            Ports.WALLET: self.wallet_port,
            Ports.DATA_NODE_GRPC: self.data_node_grpc_port,
            Ports.DATA_NODE_REST: self.data_node_rest_port,
            Ports.DATA_NODE_POSTGRES: self.data_node_postgres_port,
            Ports.FAUCET: self.faucet_port,
            Ports.VEGA_NODE: self.vega_node_port,
            Ports.CORE_GRPC: self.vega_node_grpc_port,
            Ports.CORE_REST: self.vega_node_rest_port,
            Ports.CONSOLE: self.console_port,
        }

    def start(self, block_on_startup: bool = True) -> None:
        if self.check_for_binaries and not self._using_all_custom_paths:
            download_binaries()

        ctx = multiprocessing.get_context()
        port_config = self._generate_port_config()
        self.proc = ctx.Process(
            target=manage_vega_processes,
            kwargs={
                "vega_path": self.vega_path,
                "data_node_path": self.data_node_path,
                "vega_wallet_path": self.vega_wallet_path,
                "vega_console_path": self.vega_console_path,
                "run_with_console": self.run_with_console,
                "port_config": port_config,
                "transactions_per_block": self.transactions_per_block,
                "block_duration": f"{int(self.seconds_per_block)}s",
                "run_wallet": self._use_full_vega_wallet,
                "retain_log_files": self.retain_log_files,
                "log_dir": self.log_dir,
                "store_transactions": self.store_transactions,
                "replay_from_path": self.replay_from_path,
            },
        )
        self.proc.start()

        if self.run_with_console:
            logger.info(
                "Vega Running. Console launched at"
                f" http://localhost:{self.console_port}"
            )

        if block_on_startup:
            # Wait for startup
            started = False
            for _ in range(500):
                try:
                    channel = grpc.insecure_channel(
                        self.data_node_grpc_url,
                        options=(
                            ("grpc.enable_http_proxy", 0),
                            ("grpc.max_send_message_length", 1024 * 1024 * 20),
                            ("grpc.max_receive_message_length", 1024 * 1024 * 20),
                        ),
                    )
                    grpc.channel_ready_future(channel).result(timeout=5)
                    trading_data_client = vac.VegaTradingDataClientV2(
                        self.data_node_grpc_url,
                        channel=channel,
                    )
                    gov.get_blockchain_time(trading_data_client)

                    requests.get(
                        f"http://localhost:{self.data_node_rest_port}/time"
                    ).raise_for_status()
                    requests.get(
                        f"http://localhost:{self.vega_node_rest_port}/blockchain/height"
                    ).raise_for_status()
                    if self._use_full_vega_wallet:
                        requests.get(
                            f"http://localhost:{self.wallet_port}/api/v2/health"
                        ).raise_for_status()

                    started = True
                    break
                except (
                    MaxRetryError,
                    requests.exceptions.ConnectionError,
                    requests.exceptions.HTTPError,
                    grpc.RpcError,
                    grpc.FutureTimeoutError,
                ):
                    time.sleep(0.1)
            if not started:
                self.stop()
                raise VegaStartupTimeoutError(
                    "Timed out waiting for Vega simulator to start up"
                )

            # Create a block before waiting for datanode sync and starting the feeds
            self.wait_fn(1)
            self.wait_for_total_catchup()
            self.wait_for_thread_catchup()
            self.data_cache

        if self.run_with_console:
            webbrowser.open(f"http://localhost:{port_config[Ports.CONSOLE]}/", new=2)

        if self.launch_graphql:
            webbrowser.open(
                f"http://localhost:{port_config[Ports.DATA_NODE_REST]}/graphql", new=2
            )

    # Class internal as at some point the host may vary as well as the port
    @staticmethod
    def _build_url(port: int, prefix: str = "http://"):
        return f"{prefix}localhost:{port}"

    def stop(self) -> None:
        self.core_client.stop()
        self.core_state_client.stop()
        self.trading_data_client_v2.stop()
        if self.proc is None:
            logger.info("Stop called but nothing to stop")
        else:
            self.proc.terminate()
        if isinstance(self.wallet, SlimWallet):
            self.wallet.stop()
        super().stop()

    @property
    def wallet_url(self) -> str:
        return self._build_url(self.wallet_port)

    @property
    def data_node_rest_url(self) -> str:
        return self._build_url(self.data_node_rest_port)

    @property
    def data_node_grpc_url(self) -> str:
        return self._build_url(self.data_node_grpc_port, prefix="")

    @property
    def faucet_url(self) -> str:
        return self._build_url(self.faucet_port)

    @property
    def vega_node_url(self) -> str:
        return self._build_url(self.vega_node_port)

    @property
    def vega_node_grpc_url(self) -> str:
        return self._build_url(self.vega_node_grpc_port, prefix="")

    def clone(self) -> VegaServiceNull:
        """Creates a clone of the service without the handle to other processes.

        This is required as when spinning a Nullchain service out into
        separate processes we need to start the various components in the main
        thread (as daemon processes cannot spawn daemon processes), however want
        to maintain a handle to these in the child.
        """
        return VegaServiceNull(
            self.vega_path,
            self.data_node_path,
            self.vega_wallet_path,
            start_immediately=False,
            port_config=self._generate_port_config(),
            use_full_vega_wallet=self._use_full_vega_wallet,
            warn_on_raw_data_access=self.warn_on_raw_data_access,
        )<|MERGE_RESOLUTION|>--- conflicted
+++ resolved
@@ -335,16 +335,8 @@
     # Explicitly not using context here so that crashed logs are retained
     tmp_vega_dir = tempfile.mkdtemp(prefix="vega-sim-") if log_dir is None else log_dir
     logger.info(f"Running NullChain from vegahome of {tmp_vega_dir}")
-<<<<<<< HEAD
-    if port_config.get(Ports.DATA_NODE_GRAPHQL):
-        logger.info(
-            f"Launching GraphQL node at port {port_config.get(Ports.DATA_NODE_GRAPHQL)}"
-        )
-    if port_config.get(Ports.CONSOLE) and run_with_console:
-=======
 
     if port_config.get(Ports.CONSOLE):
->>>>>>> c484fc31
         logger.info(f"Launching Console at port {port_config.get(Ports.CONSOLE)}")
     if port_config.get(Ports.DATA_NODE_REST):
         logger.info(
