--- conflicted
+++ resolved
@@ -619,8 +619,8 @@
     @property
     def wallet(self) -> Wallet:
         if self._wallet is None:
-            if self.run_with_console or self._use_full_vega_wallet:
-                full_wallet = VegaWallet(
+            if self._use_full_vega_wallet:
+                self._wallet = VegaWallet(
                     self.wallet_url,
                     wallet_path=self.vega_wallet_path,
                     vega_home_dir=path.join(self.log_dir, "vegahome"),
@@ -629,18 +629,9 @@
                     ),
                 )
             else:
-                full_wallet = None
-
-            if self._use_full_vega_wallet:
-                self._wallet = full_wallet
-            else:
                 self._wallet = SlimWallet(
                     self.core_client,
-<<<<<<< HEAD
-                    full_wallet=full_wallet,
-=======
                     full_wallet=None,
->>>>>>> 50642ad4
                     log_dir=self.log_dir,
                 )
         return self._wallet
