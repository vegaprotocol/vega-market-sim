--- conflicted
+++ resolved
@@ -470,16 +470,12 @@
             if self._use_full_vega_wallet:
                 self._wallet = VegaWallet(self.wallet_url)
             else:
-<<<<<<< HEAD
                 self._wallet = SlimWallet(
                     self.core_client(),
                     full_wallet=VegaWallet(self.wallet_url())
                     if self.run_with_console
                     else None,
                 )
-=======
-                self._wallet = SlimWallet(self.core_client)
->>>>>>> 51c0f0d3
         return self._wallet
 
     def _assign_ports(self):
@@ -530,29 +526,6 @@
         )
         self.proc.start()
 
-<<<<<<< HEAD
-        # Wait for startup
-        for _ in range(300):
-            try:
-                requests.get(
-                    f"http://localhost:{self.data_node_rest_port}/assets"
-                ).raise_for_status()
-                if self.run_with_console:
-                    logger.info(
-                        "Vega Running. Console launched at"
-                        f" http://localhost:{self.console_port}"
-                    )
-                return
-            except (
-                MaxRetryError,
-                requests.exceptions.ConnectionError,
-                requests.exceptions.HTTPError,
-            ):
-                time.sleep(0.1)
-        raise VegaStartupTimeoutError(
-            "Timed out waiting for Vega simulator to start up"
-        )
-=======
         if block_on_startup:
             # Wait for startup
             for _ in range(300):
@@ -576,7 +549,6 @@
                 "Vega Running. Console launched at"
                 f" http://localhost:{self.console_port}"
             )
->>>>>>> 51c0f0d3
 
     # Class internal as at some point the host may vary as well as the port
     @staticmethod
