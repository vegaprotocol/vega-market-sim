--- conflicted
+++ resolved
@@ -416,17 +416,10 @@
         for _ in range(3000):
             try:
                 requests.get(
-<<<<<<< HEAD
-                    f"http://localhost:{port_config[Ports.DATA_NODE_REST]}/time"
-                ).raise_for_status()
-                requests.get(
-                    f"http://localhost:{port_config[Ports.CORE_REST]}/blockchain/height"
-=======
                     f"http://localhost:{port_config.get(Ports.DATA_NODE_REST)}/time"
                 ).raise_for_status()
                 requests.get(
                     f"http://localhost:{port_config.get(Ports.CORE_REST)}/blockchain/height"
->>>>>>> 49a835f8
                 ).raise_for_status()
                 break
             except (
