from vega_sim.parameter_test.parameter.experiment import SingleParameterExperiment
from vega_sim.parameter_test.parameter.loggers import (
    ideal_market_maker_single_data_extraction,
    target_stake_additional_data,
    v1_ideal_mm_additional_data,
    tau_scaling_additional_data,
    limit_order_book,
)
from vega_sim.scenario.registry import IdealMarketMaker, IdealMarketMakerV2

TARGET_STAKE_SCALING_FACTOR_IDEAL = SingleParameterExperiment(
    name="StakeTargetScaling",
    parameter_to_vary="market.stake.target.scalingFactor",
    values=["0.5", "5", "50"],
    scenario=IdealMarketMaker(
        num_steps=25,
        state_extraction_fn=ideal_market_maker_single_data_extraction(
            additional_data_fns=[
                v1_ideal_mm_additional_data,
                target_stake_additional_data,
            ]
        ),
    ),
    runs_per_scenario=2,
    additional_parameters_to_set=[
        ("market.liquidity.targetstake.triggering.ratio", "1")
    ],
)

TAU_SCALING_FACTOR_IDEAL = SingleParameterExperiment(
    name="TauScaling",
    parameter_to_vary="market.liquidity.probabilityOfTrading.tau.scaling",
    values=["1", "10", "100"],
    scenario=IdealMarketMaker(
        num_steps=25,
        state_extraction_fn=ideal_market_maker_single_data_extraction(
            additional_data_fns=[
                v1_ideal_mm_additional_data,
                tau_scaling_additional_data,
            ]
        ),
    ),
    runs_per_scenario=2,
    additional_parameters_to_set=[
        ("market.liquidity.targetstake.triggering.ratio", "1")
    ],
)

TARGET_STAKE_SCALING_FACTOR_IDEAL_v2 = SingleParameterExperiment(
    name="StakeTargetScaling_v2",
    parameter_to_vary="market.stake.target.scalingFactor",
    values=["0.5", "5", "50"],
    scenario=IdealMarketMakerV2(
        market_decimal=3,
        asset_decimal=5,
        market_position_decimal=2,
        initial_price=1123.11,
<<<<<<< HEAD
        spread=4,
        lp_commitamount=1000000,
        initial_asset_mint=1e8,
=======
        spread=0.002,
        lp_commitamount=20000,
>>>>>>> 3d7e1459
        step_length_seconds=60,
        block_length_seconds=1,
        buy_intensity=10,
        sell_intensity=10,
        q_upper=50,
        q_lower=-50,
        kappa=50,
        sigma=0.5,
<<<<<<< HEAD
        num_steps=288,
        backgroundmarket_tick_spacing=0.002,
        backgroundmarket_number_levels_per_side=20,
=======
        num_steps=72,
>>>>>>> 3d7e1459
        state_extraction_fn=ideal_market_maker_single_data_extraction(
            additional_data_fns=[
                tau_scaling_additional_data,
                target_stake_additional_data,
                limit_order_book,
            ]
        ),
    ),
    runs_per_scenario=2,
    additional_parameters_to_set=[
        ("market.liquidity.targetstake.triggering.ratio", "1")
    ],
)

TAU_SCALING_FACTOR_IDEAL_v2 = SingleParameterExperiment(
    name="TauScaling_v2",
    parameter_to_vary="market.liquidity.probabilityOfTrading.tau.scaling",
    values=["1", "10", "100"],
    scenario=IdealMarketMakerV2(
        market_decimal=3,
        asset_decimal=5,
        market_position_decimal=2,
        initial_price=1123.11,
<<<<<<< HEAD
        spread=4,
        lp_commitamount=1000000,
        initial_asset_mint=1e8,
=======
        spread=0.002,
        lp_commitamount=20000,
>>>>>>> 3d7e1459
        step_length_seconds=60,
        block_length_seconds=1,
        buy_intensity=10,
        sell_intensity=10,
        q_upper=50,
        q_lower=-50,
        kappa=50,
        sigma=0.5,
<<<<<<< HEAD
        num_steps=288,
        backgroundmarket_tick_spacing=0.002,
        backgroundmarket_number_levels_per_side=25,
=======
        num_steps=72,
>>>>>>> 3d7e1459
        state_extraction_fn=ideal_market_maker_single_data_extraction(
            additional_data_fns=[
                tau_scaling_additional_data,
                target_stake_additional_data,
                limit_order_book,
            ]
        ),
    ),
    runs_per_scenario=2,
    additional_parameters_to_set=[
        ("market.liquidity.targetstake.triggering.ratio", "1")
    ],
)

BOND_PENALTY_FACTOR_IDEAL_v2 = SingleParameterExperiment(
    name="BondPenalty_v2",
    parameter_to_vary="market.liquidity.bondPenaltyParameter",
    values=["0.5", "10", "50"],
    scenario=IdealMarketMakerV2(
        market_decimal=3,
        asset_decimal=5,
        market_position_decimal=2,
        initial_price=1123.11,
        spread=0.002,
        lp_commitamount=20000,
        step_length_seconds=60,
        block_length_seconds=1,
        buy_intensity=10,
        sell_intensity=10,
        q_upper=50,
        q_lower=-50,
        kappa=50,
        sigma=0.5,
        num_steps=72,
        state_extraction_fn=ideal_market_maker_single_data_extraction(
            additional_data_fns=[
                tau_scaling_additional_data,
                target_stake_additional_data,
            ]
        ),
    ),
    runs_per_scenario=2,
    additional_parameters_to_set=[
        ("market.liquidity.targetstake.triggering.ratio", "1")
    ],
)


CONFIGS = [
    TARGET_STAKE_SCALING_FACTOR_IDEAL,
    TAU_SCALING_FACTOR_IDEAL,
    TAU_SCALING_FACTOR_IDEAL_v2,
    TARGET_STAKE_SCALING_FACTOR_IDEAL_v2,
    BOND_PENALTY_FACTOR_IDEAL_v2,
]<|MERGE_RESOLUTION|>--- conflicted
+++ resolved
@@ -55,14 +55,9 @@
         asset_decimal=5,
         market_position_decimal=2,
         initial_price=1123.11,
-<<<<<<< HEAD
         spread=4,
         lp_commitamount=1000000,
         initial_asset_mint=1e8,
-=======
-        spread=0.002,
-        lp_commitamount=20000,
->>>>>>> 3d7e1459
         step_length_seconds=60,
         block_length_seconds=1,
         buy_intensity=10,
@@ -71,13 +66,10 @@
         q_lower=-50,
         kappa=50,
         sigma=0.5,
-<<<<<<< HEAD
         num_steps=288,
         backgroundmarket_tick_spacing=0.002,
         backgroundmarket_number_levels_per_side=20,
-=======
-        num_steps=72,
->>>>>>> 3d7e1459
+
         state_extraction_fn=ideal_market_maker_single_data_extraction(
             additional_data_fns=[
                 tau_scaling_additional_data,
@@ -101,14 +93,9 @@
         asset_decimal=5,
         market_position_decimal=2,
         initial_price=1123.11,
-<<<<<<< HEAD
         spread=4,
         lp_commitamount=1000000,
         initial_asset_mint=1e8,
-=======
-        spread=0.002,
-        lp_commitamount=20000,
->>>>>>> 3d7e1459
         step_length_seconds=60,
         block_length_seconds=1,
         buy_intensity=10,
@@ -117,13 +104,10 @@
         q_lower=-50,
         kappa=50,
         sigma=0.5,
-<<<<<<< HEAD
         num_steps=288,
         backgroundmarket_tick_spacing=0.002,
         backgroundmarket_number_levels_per_side=25,
-=======
-        num_steps=72,
->>>>>>> 3d7e1459
+
         state_extraction_fn=ideal_market_maker_single_data_extraction(
             additional_data_fns=[
                 tau_scaling_additional_data,
