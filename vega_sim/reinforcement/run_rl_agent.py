--- conflicted
+++ resolved
@@ -93,12 +93,9 @@
     market_name = "ETH:USD"
     position_decimals = 2
 
-<<<<<<< HEAD
-=======
     if not os.path.exists(results_dir):
         os.makedirs(results_dir)
 
->>>>>>> 924a2d29
     logfile_pol_imp = os.path.join(results_dir, "learning_pol_imp.csv")
     logfile_pol_eval = os.path.join(results_dir, "learning_pol_eval.csv")
     logfile_pnl = os.path.join(results_dir, "learning_pnl.csv")
