--- conflicted
+++ resolved
@@ -33,17 +33,10 @@
         run_with_console=args.console,
         launch_graphql=args.graphql,
         warn_on_raw_data_access=False,
-<<<<<<< HEAD
         seconds_per_block=scenario.block_length_seconds,
         transactions_per_block=100,
         retain_log_files=True,
-        use_full_vega_wallet=True,
-=======
-        seconds_per_block=scenario.step_length_seconds,
-        transactions_per_block=5,
-        retain_log_files=True,
         use_full_vega_wallet=False,
->>>>>>> d4a8351c
     ) as vega:
         scenario.run_iteration(vega=vega, pause_at_completion=args.pause)
 
