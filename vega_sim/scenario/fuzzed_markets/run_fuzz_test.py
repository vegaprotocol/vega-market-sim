import os

import logging
import argparse

from vega_sim.null_service import VegaServiceNull

from vega_sim.scenario.constants import Network
from vega_sim.scenario.fuzzed_markets.scenario import FuzzingScenario

from vega_sim.tools.scenario_plots import (
    fuzz_plots,
    plot_run_outputs,
    account_plots,
    plot_price_monitoring,
)

from matplotlib import pyplot as plt


<<<<<<< HEAD
def _run(steps: int = 2880, output: bool = False)
=======
def _run(steps: int = 2880, output: bool = False, output_dir: str = "fuzz_plots"):
>>>>>>> eae867ec
    scenario = FuzzingScenario(
        num_steps=steps,
        step_length_seconds=30,
        block_length_seconds=1,
        transactions_per_block=4096,
        output=output,
    )

    with VegaServiceNull(
        warn_on_raw_data_access=False,
        seconds_per_block=scenario.block_length_seconds,
        transactions_per_block=scenario.transactions_per_block,
        retain_log_files=True,
        use_full_vega_wallet=False,
    ) as vega:
        scenario.run_iteration(
            vega=vega,
            network=Network.NULLCHAIN,
            output_data=output,
            log_every_n_steps=100,
        )

    if output:
        if not os.path.exists(output_dir):
            os.mkdir(output_dir)

        fuzz_figs = plot_price_monitoring()
        for key, fig in fuzz_figs.items():
            fig.savefig(f"{output_dir}/monitoring-{key}.jpg")
            plt.close(fig)

        fuzz_figs = fuzz_plots()
        for key, fig in fuzz_figs.items():
            fig.savefig(f"{output_dir}/fuzz-{key}.jpg")
            plt.close(fig)

        trading_figs = plot_run_outputs()
        for key, fig in trading_figs.items():
            fig.savefig(f"{output_dir}/trading-{key}.jpg")
            plt.close(fig)

        account_fig = account_plots()
        account_fig.savefig(f"{output_dir}/accounts-{key}.jpg")
        plt.close(account_fig)


if __name__ == "__main__":
    logging.basicConfig(
        level=logging.INFO,
        format="%(asctime)s - %(name)s - %(levelname)s - %(message)s",
    )

    parser = argparse.ArgumentParser()
    parser.add_argument(
        "-s",
        "--steps",
        default=2 * 60 * 12,
        type=int,
    )
    args = parser.parse_args()

    _run(steps=args.steps, output=True)<|MERGE_RESOLUTION|>--- conflicted
+++ resolved
@@ -18,11 +18,7 @@
 from matplotlib import pyplot as plt
 
 
-<<<<<<< HEAD
-def _run(steps: int = 2880, output: bool = False)
-=======
 def _run(steps: int = 2880, output: bool = False, output_dir: str = "fuzz_plots"):
->>>>>>> eae867ec
     scenario = FuzzingScenario(
         num_steps=steps,
         step_length_seconds=30,
