from __future__ import annotations

import numpy as np
from collections import namedtuple
from typing import List, Optional, Union, Tuple
from numpy.typing import ArrayLike
from vega_sim.api.data import Order

from vega_sim.scenario.ideal_market_maker_v2.utils.strategy import (
    A_S_MMmodel,
    GLFT_approx,
)
from vega_sim.environment import VegaState
from vega_sim.environment.agent import StateAgentWithWallet
from vega_sim.null_service import VegaServiceNull
from vega_sim.proto.vega import markets as markets_protos, vega as vega_protos
from vega_sim.service import PeggedOrder

WalletConfig = namedtuple("WalletConfig", ["name", "passphrase"])

# Set up parties in the market/ Submit liquidity provision
MM_WALLET = WalletConfig("mm", "pin")

# Send selling/buying MOs to hit LP orders
TRADER_WALLET = WalletConfig("trader", "trader")

BACKGROUND_MARKET = WalletConfig("market", "market")

# Pass opening auction
AUCTION1_WALLET = WalletConfig("AUCTION1", "AUCTION1pass")
AUCTION2_WALLET = WalletConfig("AUCTION2", "AUCTION2pass")

# Terminate the market and send settlment price
TERMINATE_WALLET = WalletConfig("FJMKnwfZdd48C8NqvYrG", "bY3DxwtsCstMIIZdNpKs")


class OptimalMarketMaker(StateAgentWithWallet):
    def __init__(
        self,
        wallet_name: str,
        wallet_pass: str,
        terminate_wallet_name: str,
        terminate_wallet_pass: str,
        price_process: List[float],
        initial_asset_mint: float = 1000000,
        spread: float = 0.002,
        num_steps: int = 180,
        market_order_arrival_rate: float = 5,
        kappa: float = 500,
        inventory_upper_boundary: int = 20,
        inventory_lower_boundary: int = -20,
        terminal_penalty_parameter: float = 10**-4,
        running_penalty_parameter: float = 5 * 10**-6,
        asset_decimal: int = 5,
        market_decimal: int = 5,
        market_position_decimal: int = 2,
        market_name: str = None,
        asset_name: str = None,
<<<<<<< HEAD
        initial_lp_specs: Tuple[List[Tuple[str, int, int]]] = (
            [("PEGGED_REFERENCE_BEST_BID", 0.1, 1)],
            [("PEGGED_REFERENCE_BEST_ASK", 0.1, 1)],
        ),
=======
        set_up_market: bool = True,
>>>>>>> 6ee529c7
        commitment_amount: float = 6000,
        settlement_price: Optional[float] = None,
        tag: str = "",
    ):
        super().__init__(wallet_name + str(tag), wallet_pass)
        self.terminate_wallet_name = terminate_wallet_name + str(tag)
        self.terminate_wallet_pass = terminate_wallet_pass

        self.price_process = price_process
        self.spread = spread
        self.time = num_steps
        self.Lambda = market_order_arrival_rate
        self.kappa = kappa
        self.q_upper = inventory_upper_boundary
        self.q_lower = inventory_lower_boundary
        self.alpha = terminal_penalty_parameter
        self.phi = running_penalty_parameter
        self.adp = asset_decimal
        self.mdp = market_decimal
        self.market_position_decimal = market_position_decimal
        self.commitment_amount = commitment_amount
        self.settlement_price = settlement_price
        self.initial_asset_mint = initial_asset_mint
        self.initial_lp_specs = initial_lp_specs

        self.current_step = 0

        self.tag = tag
        self.set_up_market = set_up_market

        self.market_name = f"ETH:USD_{self.tag}" if market_name is None else market_name
        self.asset_name = f"tDAI{self.tag}" if asset_name is None else asset_name

        self.long_horizon_estimate = num_steps >= 200

        if not self.long_horizon_estimate:
            self.optimal_bid, self.optimal_ask, _ = A_S_MMmodel(
                T=self.time / 60 / 24 / 365.25,
                dt=1 / 60 / 24 / 365.25,
                length=self.time + 1,
                q_upper=self.q_upper,
                q_lower=self.q_lower,
                mdp=self.mdp,
                kappa=self.kappa,
                Lambda=self.Lambda,
                alpha=self.alpha,
                phi=self.phi,
            )
        else:
            self.optimal_bid, self.optimal_ask = GLFT_approx(
                q_upper=self.q_upper,
                q_lower=self.q_lower,
                kappa=self.kappa,
                Lambda=self.Lambda,
                alpha=self.alpha,
                phi=self.phi,
            )

    def finalise(self):
        if self.settlement_price:
            self.vega.settle_market(
                self.terminate_wallet_name, self.settlement_price, self.market_id
            )
            self.current_step += 1

    def initialise(self, vega: VegaServiceNull):
        # Initialise wallet for LP/ Settle Party
        super().initialise(vega=vega)
        self.vega.create_wallet(self.terminate_wallet_name, self.terminate_wallet_pass)

        # Faucet vega tokens
        self.vega.wait_fn(10)
        self.vega.wait_for_total_catchup()
        self.vega.mint(
            self.wallet_name,
            asset="VOTE",
            amount=1e4,
        )
        self.vega.wait_fn(10)
        self.vega.wait_for_total_catchup()
        if self.set_up_market:
            # Create asset
            self.vega.create_asset(
                self.wallet_name,
                name=self.asset_name,
                symbol=self.asset_name,
                decimals=self.adp,
            )
            self.vega.wait_fn(5)
            self.vega.wait_for_total_catchup()
        # Get asset id
        self.tdai_id = self.vega.find_asset_id(symbol=self.asset_name)
        # Top up asset
        self.vega.mint(
            self.wallet_name,
            asset=self.tdai_id,
            amount=self.initial_asset_mint,
        )
        self.vega.wait_fn(10)
        self.vega.wait_for_total_catchup()

        if self.set_up_market:
            self.vega.update_network_parameter(
                self.wallet_name,
                "market.liquidity.minimum.probabilityOfTrading.lpOrders",
                "1e-6",
            )

            self.vega.wait_for_total_catchup()
            self.vega.update_network_parameter(
                self.wallet_name,
                "market.liquidity.stakeToCcySiskas",
                "0.001",
            )

            self.vega.wait_for_datanode_sync()

<<<<<<< HEAD
        self.vega.wait_for_datanode_sync()

        # Set up a future market
        self.vega.create_simple_market(
            market_name=self.market_name,
            proposal_wallet=self.wallet_name,
            settlement_asset_id=self.tdai_id,
            termination_wallet=self.terminate_wallet_name,
            market_decimals=self.mdp,
            position_decimals=self.market_position_decimal,
            future_asset=self.asset_name,
            liquidity_commitment=vega.build_new_market_liquidity_commitment(
                asset_id=self.tdai_id,
                commitment_amount=self.commitment_amount,
                fee=0.001,
                buy_specs=self.initial_lp_specs[0],
                sell_specs=self.initial_lp_specs[1],
=======
            # Set up a future market
            self.vega.create_simple_market(
                market_name=self.market_name,
                proposal_wallet=self.wallet_name,
                settlement_asset_id=self.tdai_id,
                termination_wallet=self.terminate_wallet_name,
>>>>>>> 6ee529c7
                market_decimals=self.mdp,
                position_decimals=self.market_position_decimal,
                future_asset=self.asset_name,
                liquidity_commitment=vega.build_new_market_liquidity_commitment(
                    asset_id=self.tdai_id,
                    commitment_amount=self.commitment_amount,
                    fee=0.0015,
                    buy_specs=[("PEGGED_REFERENCE_BEST_BID", 5, 1)],
                    sell_specs=[("PEGGED_REFERENCE_BEST_ASK", 5, 1)],
                    market_decimals=self.mdp,
                ),
            )
            self.vega.wait_fn(5)

        # Get market id
        self.market_id = [
            m.id
            for m in self.vega.all_markets()
            if m.tradable_instrument.instrument.name == self.market_name
        ][0]

    def optimal_strategy(self, current_position):
        if current_position >= self.q_upper:
            current_bid_depth = (
                self.optimal_bid[self.current_step, 0]
                if not self.long_horizon_estimate
                else self.optimal_bid[0]
            )
            current_ask_depth = (
                1 / 10**self.mdp
            )  # Sell for the smallest possible amount above mid
        elif current_position <= self.q_lower:
            current_bid_depth = (
                1 / 10**self.mdp
            )  # Buy for the smallest possible amount below mid
            current_ask_depth = (
                self.optimal_ask[self.current_step, -1]
                if not self.long_horizon_estimate
                else self.optimal_ask[-1]
            )
        else:
            current_bid_depth = (
                self.optimal_bid[
                    self.current_step, int(self.q_upper - 1 - current_position)
                ]
                if not self.long_horizon_estimate
                else self.optimal_bid[int(self.q_upper - 1 - current_position)]
            )
            current_ask_depth = (
                self.optimal_ask[
                    self.current_step, int(self.q_upper - current_position)
                ]
                if not self.long_horizon_estimate
                else self.optimal_ask[int(self.q_upper - current_position)]
            )

        return current_bid_depth, current_ask_depth

    def step(self, vega_state: VegaState):
        self.current_step += 1

        # Each step, MM posts optimal bid/ask depths
        position = self.vega.positions_by_market(
            wallet_name=self.wallet_name, market_id=self.market_id
        )

        current_position = int(position[0].open_volume) if position else 0
        self.bid_depth, self.ask_depth = self.optimal_strategy(current_position)

        buy_order, sell_order = None, None

        for order in (
            vega_state.market_state.get(self.market_id, {})
            .orders.get(self.vega.wallet.public_key(self.wallet_name), {})
            .values()
        ):
            if order.side == vega_protos.SIDE_BUY:
                buy_order = order
            else:
                sell_order = order

        self._place_orders(
            buy_offset=self.bid_depth - self.spread / 2,
            sell_offset=self.ask_depth - self.spread / 2,
            volume=10,
            buy_order=buy_order,
            sell_order=sell_order,
        )

    def _place_orders(
        self,
        buy_offset: float,
        sell_offset: float,
        volume: float,
        buy_order: Optional[str] = None,
        sell_order: Optional[str] = None,
    ):
        self._place_or_amend_order(
            offset=buy_offset,
            volume=volume,
            order=buy_order,
            side=vega_protos.SIDE_BUY,
        )

        self._place_or_amend_order(
            offset=sell_offset,
            volume=volume,
            order=sell_order,
            side=vega_protos.SIDE_SELL,
        )

    def _place_or_amend_order(
        self,
        offset: float,
        volume: float,
        side: vega_protos.Side,
        order: Optional[Order] = None,
    ):
        is_buy = side in ["SIDE_BUY", vega_protos.SIDE_BUY]
        reference = (
            vega_protos.PEGGED_REFERENCE_BEST_BID
            if is_buy
            else vega_protos.PEGGED_REFERENCE_BEST_ASK
        )

        if order is None:
            self.vega.submit_order(
                trading_wallet=self.wallet_name,
                market_id=self.market_id,
                pegged_order=PeggedOrder(reference=reference, offset=offset),
                side=side,
                volume=volume,
                order_type=vega_protos.Order.Type.TYPE_LIMIT,
                wait=False,
                time_in_force=vega_protos.Order.TimeInForce.TIME_IN_FORCE_GTC,
            )
        else:
            self.vega.amend_order(
                trading_wallet=self.wallet_name,
                market_id=self.market_id,
                order_id=order.id,
                pegged_reference=reference,
                pegged_offset=offset,
                volume_delta=volume - order.size,
            )<|MERGE_RESOLUTION|>--- conflicted
+++ resolved
@@ -56,14 +56,7 @@
         market_position_decimal: int = 2,
         market_name: str = None,
         asset_name: str = None,
-<<<<<<< HEAD
-        initial_lp_specs: Tuple[List[Tuple[str, int, int]]] = (
-            [("PEGGED_REFERENCE_BEST_BID", 0.1, 1)],
-            [("PEGGED_REFERENCE_BEST_ASK", 0.1, 1)],
-        ),
-=======
         set_up_market: bool = True,
->>>>>>> 6ee529c7
         commitment_amount: float = 6000,
         settlement_price: Optional[float] = None,
         tag: str = "",
@@ -181,32 +174,12 @@
 
             self.vega.wait_for_datanode_sync()
 
-<<<<<<< HEAD
-        self.vega.wait_for_datanode_sync()
-
-        # Set up a future market
-        self.vega.create_simple_market(
-            market_name=self.market_name,
-            proposal_wallet=self.wallet_name,
-            settlement_asset_id=self.tdai_id,
-            termination_wallet=self.terminate_wallet_name,
-            market_decimals=self.mdp,
-            position_decimals=self.market_position_decimal,
-            future_asset=self.asset_name,
-            liquidity_commitment=vega.build_new_market_liquidity_commitment(
-                asset_id=self.tdai_id,
-                commitment_amount=self.commitment_amount,
-                fee=0.001,
-                buy_specs=self.initial_lp_specs[0],
-                sell_specs=self.initial_lp_specs[1],
-=======
             # Set up a future market
             self.vega.create_simple_market(
                 market_name=self.market_name,
                 proposal_wallet=self.wallet_name,
                 settlement_asset_id=self.tdai_id,
                 termination_wallet=self.terminate_wallet_name,
->>>>>>> 6ee529c7
                 market_decimals=self.mdp,
                 position_decimals=self.market_position_decimal,
                 future_asset=self.asset_name,
