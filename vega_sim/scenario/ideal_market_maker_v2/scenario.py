import argparse
import logging
import numpy as np
from typing import Any, Callable, List, Optional
from vega_sim.environment.agent import Agent

from vega_sim.scenario.scenario import Scenario
from vega_sim.scenario.ideal_market_maker_v2.utils.price_process import (
    RW_model,
)
from vega_sim.environment.environment import MarketEnvironmentWithState
from vega_sim.null_service import VegaServiceNull
from vega_sim.scenario.ideal_market_maker_v2.agents import (
    MM_WALLET,
    TERMINATE_WALLET,
    TRADER_WALLET,
    BACKGROUND_MARKET,
    AUCTION1_WALLET,
    AUCTION2_WALLET,
    OptimalMarketMaker,
)
from vega_sim.scenario.common.agents import (
    MarketOrderTrader,
    BackgroundMarket,
    OpenAuctionPass,
)


class IdealMarketMaker(Scenario):
    def __init__(
        self,
        num_steps: int = 120,
        dt: float = 1 / 60 / 24 / 365.25,
        market_decimal: int = 5,
        asset_decimal: int = 5,
        market_position_decimal: int = 2,
        market_name: str = None,
        asset_name: str = None,
        initial_asset_mint: float = 1000000,
        initial_price: float = 100,
        sigma: float = 1,
        kappa: float = 1,
        q_upper: int = 20,
        q_lower: int = -20,
        alpha: float = 10**-4,
        phi: float = 5 * 10**-6,
        lp_commitamount: float = 200000,
        spread: int = 2,
        block_size: int = 1,
        block_length_seconds: int = 1,
        state_extraction_freq: int = 1,
        buy_intensity: float = 5,
        sell_intensity: float = 5,
        backgroundmarket_tick_spacing: float = 0.002,
        backgroundmarket_number_levels_per_side: int = 20,
        step_length_seconds: int = 1,
        state_extraction_fn: Optional[
            Callable[[VegaServiceNull, List[Agent]], Any]
        ] = None,
        pause_every_n_steps: Optional[int] = None,
        settle_at_end: bool = True,
    ):
        if buy_intensity != sell_intensity:
            raise Exception("Model currently requires buy_intensity == sell_intensity")

        self.num_steps = num_steps
        self.dt = dt
        self.market_decimal = market_decimal
        self.asset_decimal = asset_decimal
        self.market_position_decimal = market_position_decimal
        self.initial_price = initial_price
        self.sigma = sigma
        self.kappa = kappa
        self.q_upper = q_upper
        self.q_lower = q_lower
        self.alpha = alpha
        self.phi = phi
        self.spread = spread / 10**self.market_decimal
        self.block_size = block_size
        self.block_length_seconds = block_length_seconds
        self.state_extraction_freq = state_extraction_freq
        self.step_length_seconds = step_length_seconds
        self.state_extraction_fn = state_extraction_fn
        self.buy_intensity = buy_intensity
        self.sell_intensity = sell_intensity
        self.pause_every_n_steps = pause_every_n_steps
        self.lp_commitamount = lp_commitamount
        self.initial_asset_mint = initial_asset_mint
        self.backgroundmarket_tick_spacing = backgroundmarket_tick_spacing
        self.backgroundmarket_number_levels_per_side = (
            backgroundmarket_number_levels_per_side
        )
<<<<<<< HEAD
        self.market_name = "ETH:USD" if market_name is None else market_name
        self.asset_name = "tDAI" if asset_name is None else asset_name
=======
        self.market_name = f"ETH:USD" if market_name is None else market_name
        self.asset_name = f"tDAI" if asset_name is None else asset_name
        self.settle_at_end = settle_at_end
>>>>>>> 4ec747bf

    def _generate_price_process(
        self,
        random_state: Optional[np.random.RandomState] = None,
    ):
        _, price_process = RW_model(
            T=self.num_steps * self.dt,
            dt=self.dt,
            mdp=self.market_decimal,
            sigma=self.sigma,
            Midprice=self.initial_price,
            random_state=random_state,
        )
        return price_process

    def set_up_background_market(
        self,
        vega: VegaServiceNull,
        tag: str = "",
        random_state: Optional[np.random.RandomState] = None,
    ) -> MarketEnvironmentWithState:
        # Set up market name and settlement asset
        market_name = self.market_name + f"_{tag}"
        asset_name = self.asset_name + f"_{tag}"

        price_process = self._generate_price_process(random_state=random_state)

        market_maker = OptimalMarketMaker(
            wallet_name=MM_WALLET.name,
            wallet_pass=MM_WALLET.passphrase,
            terminate_wallet_name=TERMINATE_WALLET.name,
            terminate_wallet_pass=TERMINATE_WALLET.passphrase,
            initial_asset_mint=self.initial_asset_mint,
            price_process=price_process,
            spread=self.spread,
            num_steps=self.num_steps,
            market_order_arrival_rate=self.buy_intensity,
            kappa=self.kappa,
            inventory_upper_boundary=self.q_upper,
            inventory_lower_boundary=self.q_lower,
            terminal_penalty_parameter=self.alpha,
            running_penalty_parameter=self.phi,
            asset_decimal=self.asset_decimal,
            market_decimal=self.market_decimal,
            market_position_decimal=self.market_position_decimal,
            market_name=market_name,
            asset_name=asset_name,
            commitment_amount=self.lp_commitamount,
            tag=str(tag),
            settlement_price=price_process[-1] if self.settle_at_end else None,
        )

        trader = MarketOrderTrader(
            wallet_name=TRADER_WALLET.name,
            wallet_pass=TRADER_WALLET.passphrase,
            initial_asset_mint=self.initial_asset_mint,
            market_name=market_name,
            asset_name=asset_name,
            tag=str(tag),
            buy_intensity=self.buy_intensity,
            sell_intensity=self.sell_intensity,
            random_state=random_state,
        )

        background_market = BackgroundMarket(
            wallet_name=BACKGROUND_MARKET.name,
            wallet_pass=BACKGROUND_MARKET.passphrase,
            market_name=market_name,
            asset_name=asset_name,
            initial_asset_mint=self.initial_asset_mint,
            price_process=price_process,
            spread=self.spread,
            tick_spacing=self.backgroundmarket_tick_spacing,
            order_distribution_kappa=self.kappa,
            num_levels_per_side=self.backgroundmarket_number_levels_per_side,
            tag=str(tag),
        )

        auctionpass1 = OpenAuctionPass(
            wallet_name=AUCTION1_WALLET.name,
            wallet_pass=AUCTION1_WALLET.passphrase,
            side="SIDE_BUY",
            initial_asset_mint=self.initial_asset_mint,
            initial_price=self.initial_price,
            market_name=market_name,
            asset_name=asset_name,
            tag=str(tag),
        )

        auctionpass2 = OpenAuctionPass(
            wallet_name=AUCTION2_WALLET.name,
            wallet_pass=AUCTION2_WALLET.passphrase,
            side="SIDE_SELL",
            initial_asset_mint=self.initial_asset_mint,
            initial_price=self.initial_price,
            market_name=market_name,
            asset_name=asset_name,
            tag=str(tag),
        )

        env = MarketEnvironmentWithState(
            agents=[
                market_maker,
                background_market,
                auctionpass1,
                auctionpass2,
                trader,
            ],
            n_steps=self.num_steps,
            transactions_per_block=self.block_size,
            vega_service=vega,
            state_extraction_freq=self.state_extraction_freq,
            step_length_seconds=self.step_length_seconds,
            block_length_seconds=self.block_length_seconds,
            state_extraction_fn=self.state_extraction_fn,
            pause_every_n_steps=self.pause_every_n_steps,
        )
        return env

    def run_iteration(
        self,
        vega: VegaServiceNull,
        pause_at_completion: bool = False,
        run_with_console: bool = False,
        random_state: Optional[np.random.RandomState] = None,
    ):
        env = self.set_up_background_market(
            vega=vega, tag=str(0), random_state=random_state
        )
        result = env.run(
            pause_at_completion=pause_at_completion,
            run_with_console=run_with_console,
        )
        return result


if __name__ == "__main__":
    parser = argparse.ArgumentParser()
    parser.add_argument("--debug", action="store_true")
    args = parser.parse_args()

    logging.basicConfig(level=logging.INFO if not args.debug else logging.DEBUG)

    step_length = 60 * 60

    scenario = IdealMarketMaker(num_steps=200)

    with VegaServiceNull(
        warn_on_raw_data_access=False,
        run_with_console=True,
        seconds_per_block=40,  # Heuristic
    ) as vega:
        scenario.run_iteration(
            vega=vega,
            pause_at_completion=True,
        )<|MERGE_RESOLUTION|>--- conflicted
+++ resolved
@@ -90,14 +90,9 @@
         self.backgroundmarket_number_levels_per_side = (
             backgroundmarket_number_levels_per_side
         )
-<<<<<<< HEAD
         self.market_name = "ETH:USD" if market_name is None else market_name
         self.asset_name = "tDAI" if asset_name is None else asset_name
-=======
-        self.market_name = f"ETH:USD" if market_name is None else market_name
-        self.asset_name = f"tDAI" if asset_name is None else asset_name
         self.settle_at_end = settle_at_end
->>>>>>> 4ec747bf
 
     def _generate_price_process(
         self,
