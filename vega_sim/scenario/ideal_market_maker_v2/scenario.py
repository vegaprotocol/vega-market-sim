import argparse
import logging
import numpy as np
from typing import Any, Callable, List, Optional
from vega_sim.environment.agent import Agent

from vega_sim.scenario.scenario import Scenario
from vega_sim.scenario.ideal_market_maker_v2.utils.price_process import (
    RW_model,
)
from vega_sim.environment.environment import MarketEnvironmentWithState
from vega_sim.null_service import VegaServiceNull
from vega_sim.scenario.ideal_market_maker_v2.agents import (
    MM_WALLET,
    TERMINATE_WALLET,
    TRADER_WALLET,
    BACKGROUND_MARKET,
    AUCTION1_WALLET,
    AUCTION2_WALLET,
    OptimalMarketMaker,
)
from vega_sim.scenario.common.agents import (
    MarketOrderTrader,
    BackgroundMarket,
    OpenAuctionPass,
)


class IdealMarketMaker(Scenario):
    def __init__(
        self,
        num_steps: int = 120,
        dt: float = 1 / 60 / 24 / 365.25,
        market_decimal: int = 5,
        asset_decimal: int = 5,
        market_position_decimal: int = 2,
        market_name: str = None,
        asset_name: str = None,
        initial_asset_mint: float = 1000000,
        initial_price: Optional[float] = None,
        sigma: float = 1,
        kappa: float = 1,
        q_upper: int = 20,
        q_lower: int = -20,
        alpha: float = 10**-4,
        phi: float = 5 * 10**-6,
        lp_commitamount: float = 200000,
        spread: int = 2,
        block_size: int = 1,
        block_length_seconds: int = 1,
        state_extraction_freq: int = 1,
        buy_intensity: float = 5,
        sell_intensity: float = 5,
        backgroundmarket_tick_spacing: float = 0.002,
        backgroundmarket_number_levels_per_side: int = 20,
        step_length_seconds: int = 1,
        opening_auction_trade_amount: float = 1,
        state_extraction_fn: Optional[
            Callable[[VegaServiceNull, List[Agent]], Any]
        ] = None,
        pause_every_n_steps: Optional[int] = None,
<<<<<<< HEAD
        price_process_fn: Optional[Callable[[None], List[float]]] = None,
        market_order_trader_base_order_size: float = 1,
=======
        settle_at_end: bool = True,
>>>>>>> d4a8351c
    ):
        self.num_steps = num_steps
        self.dt = dt
        self.market_decimal = market_decimal
        self.asset_decimal = asset_decimal
        self.market_position_decimal = market_position_decimal
        self.initial_price = initial_price
        self.sigma = sigma
        self.kappa = kappa
        self.q_upper = q_upper
        self.q_lower = q_lower
        self.alpha = alpha
        self.phi = phi
        self.spread = spread / 10**self.market_decimal
        self.block_size = block_size
        self.block_length_seconds = block_length_seconds
        self.state_extraction_freq = state_extraction_freq
        self.step_length_seconds = step_length_seconds
        self.state_extraction_fn = state_extraction_fn
        self.buy_intensity = buy_intensity
        self.sell_intensity = sell_intensity
        self.pause_every_n_steps = pause_every_n_steps
        self.lp_commitamount = lp_commitamount
        self.initial_asset_mint = initial_asset_mint
        self.backgroundmarket_tick_spacing = backgroundmarket_tick_spacing
        self.backgroundmarket_number_levels_per_side = (
            backgroundmarket_number_levels_per_side
        )
        self.market_name = "ETH:USD" if market_name is None else market_name
        self.asset_name = "tDAI" if asset_name is None else asset_name
<<<<<<< HEAD
        self.price_process_fn = price_process_fn
        self.opening_auction_trade_amount = opening_auction_trade_amount
        self.market_order_trader_base_order_size = market_order_trader_base_order_size
=======
        self.settle_at_end = settle_at_end
>>>>>>> d4a8351c

    def _generate_price_process(
        self,
        random_state: Optional[np.random.RandomState] = None,
    ):
        _, price_process = RW_model(
            T=self.num_steps * self.dt,
            dt=self.dt,
            mdp=self.market_decimal,
            sigma=self.sigma,
            Midprice=self.initial_price,
            random_state=random_state,
        )
        return price_process

    def set_up_background_market(
        self,
        vega: VegaServiceNull,
        tag: str = "",
        random_state: Optional[np.random.RandomState] = None,
    ) -> MarketEnvironmentWithState:
        # Set up market name and settlement asset
        market_name = self.market_name + f"_{tag}"
        asset_name = self.asset_name + f"_{tag}"

        price_process = (
            self.price_process_fn()
            if self.price_process_fn is not None
            else self._generate_price_process(random_state=random_state)
        )

        market_maker = OptimalMarketMaker(
            wallet_name=MM_WALLET.name,
            wallet_pass=MM_WALLET.passphrase,
            terminate_wallet_name=TERMINATE_WALLET.name,
            terminate_wallet_pass=TERMINATE_WALLET.passphrase,
            initial_asset_mint=self.initial_asset_mint,
            price_process=price_process,
            spread=self.spread,
            num_steps=self.num_steps,
            market_order_arrival_rate=self.buy_intensity,
            kappa=self.kappa,
            inventory_upper_boundary=self.q_upper,
            inventory_lower_boundary=self.q_lower,
            terminal_penalty_parameter=self.alpha,
            running_penalty_parameter=self.phi,
            asset_decimal=self.asset_decimal,
            market_decimal=self.market_decimal,
            market_position_decimal=self.market_position_decimal,
            market_name=market_name,
            asset_name=asset_name,
            commitment_amount=self.lp_commitamount,
            tag=str(tag),
            settlement_price=price_process[-1] if self.settle_at_end else None,
        )

        trader = MarketOrderTrader(
            wallet_name=TRADER_WALLET.name,
            wallet_pass=TRADER_WALLET.passphrase,
            initial_asset_mint=self.initial_asset_mint,
            market_name=market_name,
            asset_name=asset_name,
            tag=str(tag),
            buy_intensity=self.buy_intensity,
            sell_intensity=self.sell_intensity,
            random_state=random_state,
            base_order_size=self.market_order_trader_base_order_size,
        )

        background_market = BackgroundMarket(
            wallet_name=BACKGROUND_MARKET.name,
            wallet_pass=BACKGROUND_MARKET.passphrase,
            market_name=market_name,
            asset_name=asset_name,
            initial_asset_mint=self.initial_asset_mint,
            price_process=price_process,
            spread=self.spread,
            tick_spacing=self.backgroundmarket_tick_spacing,
            order_distribution_kappa=self.kappa,
            num_levels_per_side=self.backgroundmarket_number_levels_per_side,
            tag=str(tag),
            position_decimals=self.market_position_decimal,
        )

        auctionpass1 = OpenAuctionPass(
            wallet_name=AUCTION1_WALLET.name,
            wallet_pass=AUCTION1_WALLET.passphrase,
            side="SIDE_BUY",
            initial_asset_mint=self.initial_asset_mint,
            initial_price=self.initial_price
            if self.initial_price is not None
            else price_process[0],
            market_name=market_name,
            asset_name=asset_name,
            opening_auction_trade_amount=self.opening_auction_trade_amount,
            tag=str(tag),
        )

        auctionpass2 = OpenAuctionPass(
            wallet_name=AUCTION2_WALLET.name,
            wallet_pass=AUCTION2_WALLET.passphrase,
            side="SIDE_SELL",
            initial_asset_mint=self.initial_asset_mint,
            initial_price=self.initial_price
            if self.initial_price is not None
            else price_process[0],
            market_name=market_name,
            asset_name=asset_name,
            opening_auction_trade_amount=self.opening_auction_trade_amount,
            tag=str(tag),
        )

        env = MarketEnvironmentWithState(
            agents=[
                market_maker,
                background_market,
                auctionpass1,
                auctionpass2,
                trader,
            ],
            n_steps=self.num_steps,
            transactions_per_block=self.block_size,
            vega_service=vega,
            state_extraction_freq=self.state_extraction_freq,
            step_length_seconds=self.step_length_seconds,
            block_length_seconds=self.block_length_seconds,
            state_extraction_fn=self.state_extraction_fn,
            pause_every_n_steps=self.pause_every_n_steps,
        )
        return env

    def run_iteration(
        self,
        vega: VegaServiceNull,
        pause_at_completion: bool = False,
        run_with_console: bool = False,
        random_state: Optional[np.random.RandomState] = None,
    ):
        env = self.set_up_background_market(
            vega=vega, tag=str(0), random_state=random_state
        )
        result = env.run(
            pause_at_completion=pause_at_completion,
            run_with_console=run_with_console,
        )
        return result


if __name__ == "__main__":
    parser = argparse.ArgumentParser()
    parser.add_argument("--debug", action="store_true")
    args = parser.parse_args()

    logging.basicConfig(level=logging.INFO if not args.debug else logging.DEBUG)

    step_length = 60 * 60

    scenario = IdealMarketMaker(num_steps=200)

    with VegaServiceNull(
        warn_on_raw_data_access=False,
        run_with_console=True,
        seconds_per_block=40,  # Heuristic
    ) as vega:
        scenario.run_iteration(
            vega=vega,
            pause_at_completion=True,
        )<|MERGE_RESOLUTION|>--- conflicted
+++ resolved
@@ -59,12 +59,9 @@
             Callable[[VegaServiceNull, List[Agent]], Any]
         ] = None,
         pause_every_n_steps: Optional[int] = None,
-<<<<<<< HEAD
         price_process_fn: Optional[Callable[[None], List[float]]] = None,
         market_order_trader_base_order_size: float = 1,
-=======
         settle_at_end: bool = True,
->>>>>>> d4a8351c
     ):
         self.num_steps = num_steps
         self.dt = dt
@@ -95,13 +92,10 @@
         )
         self.market_name = "ETH:USD" if market_name is None else market_name
         self.asset_name = "tDAI" if asset_name is None else asset_name
-<<<<<<< HEAD
         self.price_process_fn = price_process_fn
         self.opening_auction_trade_amount = opening_auction_trade_amount
         self.market_order_trader_base_order_size = market_order_trader_base_order_size
-=======
         self.settle_at_end = settle_at_end
->>>>>>> d4a8351c
 
     def _generate_price_process(
         self,
