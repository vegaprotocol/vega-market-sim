import argparse
import logging
from typing import Any, Callable, List, Optional
from vega_sim.environment.agent import Agent

from vega_sim.scenario.scenario import Scenario
from vega_sim.scenario.ideal_market_maker_v2.utils.price_process import (
    RW_model,
)
from vega_sim.environment.environment import MarketEnvironmentWithState
from vega_sim.null_service import VegaServiceNull
from vega_sim.scenario.ideal_market_maker_v2.agents import (
    MM_WALLET,
    TERMINATE_WALLET,
    TRADER_WALLET,
    BACKGROUND_MARKET,
    AUCTION1_WALLET,
    AUCTION2_WALLET,
    OptimalMarketMaker,
)
from vega_sim.scenario.common.agents import (
    MarketOrderTrader,
    BackgroundMarket,
    OpenAuctionPass,
)


class IdealMarketMaker(Scenario):
    def __init__(
        self,
        num_steps: int = 120,
        dt: float = 1 / 60 / 24 / 365.25,
        market_decimal: int = 5,
        asset_decimal: int = 5,
        market_position_decimal: int = 2,
        market_name: str = None,
        asset_name: str = None,
        initial_asset_mint: float = 1000000,
        initial_price: float = 100,
        sigma: float = 1,
        kappa: float = 1,
        q_upper: int = 20,
        q_lower: int = -20,
        alpha: float = 10**-4,
        phi: float = 5 * 10**-6,
        lp_commitamount: float = 200000,
        spread: int = 2,
        block_size: int = 1,
        block_length_seconds: int = 1,
        state_extraction_freq: int = 1,
        buy_intensity: float = 5,
        sell_intensity: float = 5,
        backgroundmarket_tick_spacing: float = 0.002,
        backgroundmarket_number_levels_per_side: int = 20,
        step_length_seconds: int = 1,
        state_extraction_fn: Optional[
            Callable[[VegaServiceNull, List[Agent]], Any]
        ] = None,
        pause_every_n_steps: Optional[int] = None,
    ):
        if buy_intensity != sell_intensity:
            raise Exception("Model currently requires buy_intensity == sell_intensity")

        self.num_steps = num_steps
        self.dt = dt
        self.market_decimal = market_decimal
        self.asset_decimal = asset_decimal
        self.market_position_decimal = market_position_decimal
        self.initial_price = initial_price
        self.sigma = sigma
        self.kappa = kappa
        self.q_upper = q_upper
        self.q_lower = q_lower
        self.alpha = alpha
        self.phi = phi
        self.spread = spread / 10**self.market_decimal
        self.block_size = block_size
        self.block_length_seconds = block_length_seconds
        self.state_extraction_freq = state_extraction_freq
        self.step_length_seconds = step_length_seconds
        self.state_extraction_fn = state_extraction_fn
        self.buy_intensity = buy_intensity
        self.sell_intensity = sell_intensity
        self.pause_every_n_steps = pause_every_n_steps
        self.lp_commitamount = lp_commitamount
        self.initial_asset_mint = initial_asset_mint
        self.backgroundmarket_tick_spacing = backgroundmarket_tick_spacing
        self.backgroundmarket_number_levels_per_side = (
            backgroundmarket_number_levels_per_side
        )
        self.market_name = f"ETH:USD" if market_name is None else market_name
        self.asset_name = f"tDAI" if asset_name is None else asset_name

    def _generate_price_process(self):
        _, price_process = RW_model(
            T=self.num_steps * self.dt,
            dt=self.dt,
            mdp=self.market_decimal,
            sigma=self.sigma,
            Midprice=self.initial_price,
        )
<<<<<<< HEAD
        return price_process

    def set_up_background_market(
        self,
        vega: VegaServiceNull,
        tag: str = "",
    ) -> MarketEnvironmentWithState:
        market_name = f"BTC:DAI_{tag}"
        asset_name = f"tDAI{tag}"
=======

        # Set up market name and settlement asset
        market_name = self.market_name + f"_{tag}"
        asset_name = self.asset_name + f"_{tag}"
>>>>>>> 88b3ac0b

        price_process = self._generate_price_process()

        market_maker = OptimalMarketMaker(
            wallet_name=MM_WALLET.name,
            wallet_pass=MM_WALLET.passphrase,
            terminate_wallet_name=TERMINATE_WALLET.name,
            terminate_wallet_pass=TERMINATE_WALLET.passphrase,
<<<<<<< HEAD
            price_process=price_process,
=======
            initial_asset_mint=self.initial_asset_mint,
            price_processs=price_process,
>>>>>>> 88b3ac0b
            spread=self.spread,
            num_steps=self.num_steps,
            market_order_arrival_rate=self.buy_intensity,
            kappa=self.kappa,
            inventory_upper_boundary=self.q_upper,
            inventory_lower_boundary=self.q_lower,
            terminal_penalty_parameter=self.alpha,
            running_penalty_parameter=self.phi,
            asset_decimal=self.asset_decimal,
            market_decimal=self.market_decimal,
            market_position_decimal=self.market_position_decimal,
            market_name=market_name,
            asset_name=asset_name,
            commitment_amount=self.lp_commitamount,
            tag=str(tag),
        )

        trader = MarketOrderTrader(
            wallet_name=TRADER_WALLET.name,
            wallet_pass=TRADER_WALLET.passphrase,
            initial_asset_mint=self.initial_asset_mint,
            market_name=market_name,
            asset_name=asset_name,
            tag=str(tag),
            buy_intensity=self.buy_intensity,
            sell_intensity=self.sell_intensity,
        )

        background_market = BackgroundMarket(
            wallet_name=BACKGROUND_MARKET.name,
            wallet_pass=BACKGROUND_MARKET.passphrase,
            market_name=market_name,
            asset_name=asset_name,
            initial_asset_mint=self.initial_asset_mint,
            price_process=price_process,
            spread=self.spread,
            tick_spacing=self.backgroundmarket_tick_spacing,
            order_distribution_kappa=self.kappa,
            num_levels_per_side=self.backgroundmarket_number_levels_per_side,
            tag=str(tag),
        )

        auctionpass1 = OpenAuctionPass(
            wallet_name=AUCTION1_WALLET.name,
            wallet_pass=AUCTION1_WALLET.passphrase,
            side="SIDE_BUY",
            initial_asset_mint=self.initial_asset_mint,
            initial_price=self.initial_price,
            market_name=market_name,
            asset_name=asset_name,
            tag=str(tag),
        )

        auctionpass2 = OpenAuctionPass(
            wallet_name=AUCTION2_WALLET.name,
            wallet_pass=AUCTION2_WALLET.passphrase,
            side="SIDE_SELL",
            initial_asset_mint=self.initial_asset_mint,
            initial_price=self.initial_price,
            market_name=market_name,
            asset_name=asset_name,
            tag=str(tag),
        )

        env = MarketEnvironmentWithState(
            agents=[
                market_maker,
                background_market,
                auctionpass1,
                auctionpass2,
                trader,
            ],
            n_steps=self.num_steps,
            transactions_per_block=self.block_size,
            vega_service=vega,
            state_extraction_freq=self.state_extraction_freq,
            step_length_seconds=self.step_length_seconds,
            block_length_seconds=self.block_length_seconds,
            state_extraction_fn=self.state_extraction_fn,
            pause_every_n_steps=self.pause_every_n_steps,
        )
        return env

    def run_iteration(
        self,
        vega: VegaServiceNull,
        pause_at_completion: bool = False,
        run_with_console: bool = False,
    ):
        env = self.set_up_background_market(
            vega=vega,
            tag=str(0),
        )
        result = env.run(
            pause_at_completion=pause_at_completion,
            run_with_console=run_with_console,
        )
        return result


if __name__ == "__main__":

    parser = argparse.ArgumentParser()
    parser.add_argument("--debug", action="store_true")
    args = parser.parse_args()

    logging.basicConfig(level=logging.INFO if not args.debug else logging.DEBUG)

    step_length = 60 * 60

    scenario = IdealMarketMaker(num_steps=200)

    with VegaServiceNull(
        warn_on_raw_data_access=False,
        run_with_console=True,
        seconds_per_block=40,  # Heuristic
    ) as vega:
        scenario.run_iteration(
            vega=vega,
            pause_at_completion=True,
        )<|MERGE_RESOLUTION|>--- conflicted
+++ resolved
@@ -99,7 +99,6 @@
             sigma=self.sigma,
             Midprice=self.initial_price,
         )
-<<<<<<< HEAD
         return price_process
 
     def set_up_background_market(
@@ -107,14 +106,9 @@
         vega: VegaServiceNull,
         tag: str = "",
     ) -> MarketEnvironmentWithState:
-        market_name = f"BTC:DAI_{tag}"
-        asset_name = f"tDAI{tag}"
-=======
-
         # Set up market name and settlement asset
         market_name = self.market_name + f"_{tag}"
         asset_name = self.asset_name + f"_{tag}"
->>>>>>> 88b3ac0b
 
         price_process = self._generate_price_process()
 
@@ -123,12 +117,8 @@
             wallet_pass=MM_WALLET.passphrase,
             terminate_wallet_name=TERMINATE_WALLET.name,
             terminate_wallet_pass=TERMINATE_WALLET.passphrase,
-<<<<<<< HEAD
+            initial_asset_mint=self.initial_asset_mint,
             price_process=price_process,
-=======
-            initial_asset_mint=self.initial_asset_mint,
-            price_processs=price_process,
->>>>>>> 88b3ac0b
             spread=self.spread,
             num_steps=self.num_steps,
             market_order_arrival_rate=self.buy_intensity,
@@ -230,7 +220,6 @@
 
 
 if __name__ == "__main__":
-
     parser = argparse.ArgumentParser()
     parser.add_argument("--debug", action="store_true")
     args = parser.parse_args()
