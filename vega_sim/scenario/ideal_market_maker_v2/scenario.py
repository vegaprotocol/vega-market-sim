import argparse
import logging
import numpy as np
from typing import Any, Callable, List, Optional
from vega_sim.environment.agent import Agent

from vega_sim.scenario.scenario import Scenario
from vega_sim.scenario.ideal_market_maker_v2.utils.price_process import RW_model
from vega_sim.environment.environment import MarketEnvironmentWithState
from vega_sim.null_service import VegaServiceNull
from vega_sim.scenario.ideal_market_maker_v2.agents import (
    MM_WALLET,
    TERMINATE_WALLET,
    TRADER_WALLET,
    BACKGROUND_MARKET,
    AUCTION1_WALLET,
    AUCTION2_WALLET,
    INFORMED_WALLET,
    OptimalMarketMaker,
)
from vega_sim.scenario.common.agents import (
    MarketOrderTrader,
    BackgroundMarket,
    OpenAuctionPass,
    InformedTrader,
)


class IdealMarketMaker(Scenario):
    def __init__(
        self,
        num_steps: int = 120,
        random_agent_ordering: bool = True,
        dt: float = 1 / 60 / 24 / 365.25,
        market_decimal: int = 5,
        asset_decimal: int = 5,
        market_position_decimal: int = 2,
        market_name: str = None,
        asset_name: str = None,
        initial_asset_mint: float = 1000000,
        initial_price: Optional[float] = None,
        sigma: float = 1,
        kappa: float = 1,
        q_upper: int = 20,
        q_lower: int = -20,
        alpha: float = 10**-4,
        phi: float = 5 * 10**-6,
        market_marker_limit_order_size: float = 10,
        lp_commitamount: float = 200000,
        spread: int = 2,
        block_size: int = 1,
        block_length_seconds: int = 1,
        state_extraction_freq: int = 1,
        buy_intensity: float = 5,
        sell_intensity: float = 5,
        backgroundmarket_tick_spacing: float = 0.002,
        backgroundmarket_number_levels_per_side: int = 20,
        step_length_seconds: int = 1,
        opening_auction_trade_amount: float = 1,
        state_extraction_fn: Optional[
            Callable[[VegaServiceNull, List[Agent]], Any]
        ] = None,
        pause_every_n_steps: Optional[int] = None,
        price_process_fn: Optional[Callable[[None], List[float]]] = None,
        market_order_trader_base_order_size: float = 1,
        settle_at_end: bool = True,
        proportion_taken: float = 0.8,
    ):
        self.num_steps = num_steps
        self.random_agent_ordering=random_agent_ordering,
        self.dt = dt
        self.market_decimal = market_decimal
        self.asset_decimal = asset_decimal
        self.market_position_decimal = market_position_decimal
        self.initial_price = initial_price
        self.sigma = sigma
        self.kappa = kappa
        self.q_upper = q_upper
        self.q_lower = q_lower
        self.alpha = alpha
        self.phi = phi
        self.spread = spread / 10**self.market_decimal
        self.block_size = block_size
        self.block_length_seconds = block_length_seconds
        self.state_extraction_freq = state_extraction_freq
        self.step_length_seconds = step_length_seconds
        self.state_extraction_fn = state_extraction_fn
        self.buy_intensity = buy_intensity
        self.sell_intensity = sell_intensity
        self.pause_every_n_steps = pause_every_n_steps
        self.lp_commitamount = lp_commitamount
        self.initial_asset_mint = initial_asset_mint
        self.backgroundmarket_tick_spacing = backgroundmarket_tick_spacing
        self.market_marker_limit_order_size = market_marker_limit_order_size
        self.backgroundmarket_number_levels_per_side = (
            backgroundmarket_number_levels_per_side
        )
        self.market_name = "ETH:USD" if market_name is None else market_name
        self.asset_name = "tDAI" if asset_name is None else asset_name
        self.price_process_fn = price_process_fn
        self.opening_auction_trade_amount = opening_auction_trade_amount
        self.market_order_trader_base_order_size = market_order_trader_base_order_size
        self.settle_at_end = settle_at_end
<<<<<<< HEAD
        self.price_process = None
=======
        self.proportion_taken = proportion_taken
>>>>>>> 24959379

    def _generate_price_process(
        self,
        random_state: Optional[np.random.RandomState] = None,
    ):
        _, price_process = RW_model(
            T=self.num_steps * self.dt,
            dt=self.dt,
            mdp=self.market_decimal,
            sigma=self.sigma,
            Midprice=self.initial_price,
            random_state=random_state,
        )
        return price_process

    def set_up_background_market(
        self,
        vega: VegaServiceNull,
        tag: str = "",
        random_state: Optional[np.random.RandomState] = None,
    ) -> MarketEnvironmentWithState:
        # Set up market name and settlement asset
        market_name = self.market_name + f"_{tag}"
        asset_name = self.asset_name + f"_{tag}"

        price_process = (
            self.price_process_fn()
            if self.price_process_fn is not None
            else self._generate_price_process(random_state=random_state)
        )
        self.price_process = price_process

        market_maker = OptimalMarketMaker(
            wallet_name=MM_WALLET.name,
            wallet_pass=MM_WALLET.passphrase,
            terminate_wallet_name=TERMINATE_WALLET.name,
            terminate_wallet_pass=TERMINATE_WALLET.passphrase,
            initial_asset_mint=self.initial_asset_mint,
            price_process=price_process,
            spread=self.spread,
            num_steps=self.num_steps,
            market_order_arrival_rate=self.buy_intensity,
            kappa=self.kappa,
            limit_order_size=self.market_marker_limit_order_size,
            inventory_upper_boundary=self.q_upper,
            inventory_lower_boundary=self.q_lower,
            terminal_penalty_parameter=self.alpha,
            running_penalty_parameter=self.phi,
            asset_decimal=self.asset_decimal,
            market_decimal=self.market_decimal,
            market_position_decimal=self.market_position_decimal,
            market_name=market_name,
            asset_name=asset_name,
            commitment_amount=self.lp_commitamount,
            tag=str(tag),
            settlement_price=price_process[-1] if self.settle_at_end else None,
        )

        trader = MarketOrderTrader(
            wallet_name=TRADER_WALLET.name,
            wallet_pass=TRADER_WALLET.passphrase,
            initial_asset_mint=self.initial_asset_mint,
            market_name=market_name,
            asset_name=asset_name,
            tag=str(tag),
            buy_intensity=self.buy_intensity,
            sell_intensity=self.sell_intensity,
            random_state=random_state,
            base_order_size=self.market_order_trader_base_order_size,
        )

        background_market = BackgroundMarket(
            wallet_name=BACKGROUND_MARKET.name,
            wallet_pass=BACKGROUND_MARKET.passphrase,
            market_name=market_name,
            asset_name=asset_name,
            initial_asset_mint=self.initial_asset_mint,
            price_process=price_process,
            spread=self.spread,
            tick_spacing=self.backgroundmarket_tick_spacing,
            order_distribution_kappa=self.kappa,
            num_levels_per_side=self.backgroundmarket_number_levels_per_side,
            tag=str(tag),
            position_decimals=self.market_position_decimal,
        )

        auctionpass1 = OpenAuctionPass(
            wallet_name=AUCTION1_WALLET.name,
            wallet_pass=AUCTION1_WALLET.passphrase,
            side="SIDE_BUY",
            initial_asset_mint=self.initial_asset_mint,
            initial_price=self.initial_price
            if self.initial_price is not None
            else price_process[0],
            market_name=market_name,
            asset_name=asset_name,
            opening_auction_trade_amount=self.opening_auction_trade_amount,
            tag=str(tag),
        )

        auctionpass2 = OpenAuctionPass(
            wallet_name=AUCTION2_WALLET.name,
            wallet_pass=AUCTION2_WALLET.passphrase,
            side="SIDE_SELL",
            initial_asset_mint=self.initial_asset_mint,
            initial_price=self.initial_price
            if self.initial_price is not None
            else price_process[0],
            market_name=market_name,
            asset_name=asset_name,
            opening_auction_trade_amount=self.opening_auction_trade_amount,
            tag=str(tag),
        )

        info_trader = InformedTrader(
            wallet_name=INFORMED_WALLET.name,
            wallet_pass=INFORMED_WALLET.passphrase,
            price_process=price_process,
            market_name=market_name,
            asset_name=asset_name,
            initial_asset_mint=self.initial_asset_mint,
            proportion_taken=self.proportion_taken,
            tag=str(tag),
        )

        env = MarketEnvironmentWithState(
            agents=[
                market_maker,
                background_market,
                auctionpass1,
                auctionpass2,
                trader,
            ],
            n_steps=self.num_steps,
            random_agent_ordering=self.random_agent_ordering,
            transactions_per_block=self.block_size,
            vega_service=vega,
            state_extraction_freq=self.state_extraction_freq,
            step_length_seconds=self.step_length_seconds,
            block_length_seconds=self.block_length_seconds,
            state_extraction_fn=self.state_extraction_fn,
            pause_every_n_steps=self.pause_every_n_steps,
        )
        return env

    def run_iteration(
        self,
        vega: VegaServiceNull,
        pause_at_completion: bool = False,
        run_with_console: bool = False,
        random_state: Optional[np.random.RandomState] = None,
    ):
        env = self.set_up_background_market(
            vega=vega, tag=str(0), random_state=random_state
        )
        result = env.run(
            pause_at_completion=pause_at_completion,
            run_with_console=run_with_console,
        )
        return result


if __name__ == "__main__":
    parser = argparse.ArgumentParser()
    parser.add_argument("--debug", action="store_true")
    args = parser.parse_args()

    logging.basicConfig(level=logging.INFO if not args.debug else logging.DEBUG)

    step_length = 60 * 60

    scenario = IdealMarketMaker(num_steps=200)

    with VegaServiceNull(
        warn_on_raw_data_access=False,
        run_with_console=True,
        seconds_per_block=40,  # Heuristic
    ) as vega:
        scenario.run_iteration(
            vega=vega,
            pause_at_completion=True,
        )<|MERGE_RESOLUTION|>--- conflicted
+++ resolved
@@ -101,11 +101,8 @@
         self.opening_auction_trade_amount = opening_auction_trade_amount
         self.market_order_trader_base_order_size = market_order_trader_base_order_size
         self.settle_at_end = settle_at_end
-<<<<<<< HEAD
         self.price_process = None
-=======
         self.proportion_taken = proportion_taken
->>>>>>> 24959379
 
     def _generate_price_process(
         self,
