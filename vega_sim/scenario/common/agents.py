from __future__ import annotations

import datetime
import logging
import platform
import uuid
from dataclasses import dataclass
from math import exp
from queue import Queue

import numpy as np
import psutil

try:
    import talib
except ImportError:
    pass  # TA-Lib not installed, but most agents don't need

import time
from collections import namedtuple
from enum import Enum
from typing import Any, Callable, Dict, Iterable, List, Optional, Tuple, Union

from numpy.typing import ArrayLike

import vega_sim.api.faucet as faucet
import vega_sim.builders as build
from vega_sim.api.data import AccountData, MarketDepth, Order, Trade, Position
from vega_sim.api.helpers import get_enum
from vega_sim.api.trading import OrderRejectedError
from vega_sim.environment import VegaState
from vega_sim.environment.agent import Agent, StateAgent, StateAgentWithWallet
from vega_sim.network_service import VegaServiceNetwork
from vega_sim.null_service import VegaService, VegaServiceNull
from vega_sim.proto.vega import markets as markets_protos
from vega_sim.proto.vega import vega as vega_protos
from vega_sim.scenario.common.utils.ideal_mm_models import GLFT_approx, a_s_mm_model
from vega_sim.service import PeggedOrder

WalletConfig = namedtuple("WalletConfig", ["name", "passphrase"])


@dataclass
class MarketHistoryData:
    at_time: datetime.datetime
    market_info: Dict[str, vega_protos.markets.Market]
    market_data: Dict[str, vega_protos.markets.MarketData]
    accounts: List[AccountData]
    market_depth: Dict[str, MarketDepth]
    trades: Dict[str, List[Trade]]
    positions: List[Position]


# Send selling/buying MOs to hit LP orders
TRADER_WALLET = WalletConfig("trader", "trader")

BACKGROUND_MARKET = WalletConfig("market", "market")

# Pass opening auction
AUCTION1_WALLET = WalletConfig("AUCTION1", "AUCTION1pass")
AUCTION2_WALLET = WalletConfig("AUCTION2", "AUCTION2pass")

ITOrder = namedtuple("ITOrder", ["side", "size"])
MMOrder = namedtuple("MMOrder", ["size", "price"])

LiquidityProvision = namedtuple("LiquidityProvision", ["amount", "fee"])

logger = logging.getLogger(__name__)


@dataclass
class MarketRegime:
    spread: float
    tick_spacing: float
    num_levels_per_side: int
    base_volume_size: float
    order_distribution_buy_kappa: float
    order_distribution_sell_kappa: float
    from_timepoint: int  # Inclusive
    thru_timepoint: int  # Inclusive


@dataclass
class ResourceData:
    at_time: str
    vega_cpu_per: float
    vega_mem_rss: float
    vega_mem_vms: float
    datanode_cpu_per: float
    datanode_mem_rss: float
    datanode_mem_vms: float


class TradeSignal(Enum):
    NOACTION = 0
    BUY = 1
    SELL = 2


class MarketOrderTrader(StateAgentWithWallet):
    NAME_BASE = "mo_trader"

    def __init__(
        self,
        key_name: str,
        market_name: str,
        asset_name: str,
        initial_asset_mint: float = 1000000,
        buy_intensity: float = 1,
        sell_intensity: float = 1,
        tag: str = "",
        random_state: Optional[np.random.RandomState] = None,
        base_order_size: float = 1,
        wallet_name: Optional[str] = None,
        step_bias: Optional[float] = 1,
    ):
        super().__init__(wallet_name=wallet_name, key_name=key_name, tag=tag)
        self.initial_asset_mint = initial_asset_mint
        self.buy_intensity = buy_intensity
        self.sell_intensity = sell_intensity
        self.market_name = market_name
        self.asset_name = asset_name
        self.random_state = (
            random_state if random_state is not None else np.random.RandomState()
        )
        self.base_order_size = base_order_size
        self.step_bias = step_bias

    def initialise(
        self,
        vega: Union[VegaServiceNull, VegaServiceNetwork],
        create_key: bool = True,
        mint_key: bool = True,
    ):
        # Initialise key
        super().initialise(vega=vega, create_key=create_key)
        # Get market id
        self.market_id = self.vega.find_market_id(name=self.market_name)

        # Get asset id
        self.asset_id = self.vega.find_asset_id(symbol=self.asset_name)
        if mint_key:
            # Top up asset
            self.vega.mint(
                key_name=self.key_name,
                asset=self.asset_id,
                amount=self.initial_asset_mint,
                wallet_name=self.wallet_name,
            )
        self.vega.wait_fn(5)
        self.pdp = self.vega.market_pos_decimals.get(self.market_id, {})
        self.mdp = self.vega.market_price_decimals.get(self.market_id, {})
        self.adp = self.vega.asset_decimals.get(self.asset_id, {})

    def step(self, vega_state: VegaState):
        if self.random_state.rand() > self.step_bias:
            return

        buy_first = self.random_state.choice([0, 1])

        buy_vol = self.random_state.poisson(self.buy_intensity) * self.base_order_size
        sell_vol = self.random_state.poisson(self.sell_intensity) * self.base_order_size
        if buy_first:
            self.place_order(
                vega_state=vega_state,
                volume=buy_vol,
                side=vega_protos.SIDE_BUY,
            )

        self.place_order(
            vega_state=vega_state,
            volume=sell_vol,
            side=vega_protos.SIDE_SELL,
        )

        if not buy_first:
            self.place_order(
                vega_state=vega_state,
                volume=buy_vol,
                side=vega_protos.SIDE_BUY,
            )

    def place_order(self, vega_state: VegaState, volume: float, side: vega_protos.Side):
        if (
            (
                vega_state.market_state[self.market_id].trading_mode
                == markets_protos.Market.TradingMode.TRADING_MODE_CONTINUOUS
            )
            and vega_state.market_state[self.market_id].state
            == markets_protos.Market.State.STATE_ACTIVE
            and volume != 0
        ):
            self.vega.submit_market_order(
                trading_key=self.key_name,
                market_id=self.market_id,
                side=side,
                volume=volume,
                wait=False,
                fill_or_kill=False,
                trading_wallet=self.wallet_name,
            )


class PriceSensitiveMarketOrderTrader(StateAgentWithWallet):
    NAME_BASE = "price_sensitive_mo_trader"

    def __init__(
        self,
        key_name: str,
        market_name: str,
        asset_name: str,
        price_process_generator: Iterable[float],
        initial_asset_mint: float = 1000000,
        buy_intensity: float = 1,
        sell_intensity: float = 1,
        price_half_life: float = 1,
        tag: str = "",
        random_state: Optional[np.random.RandomState] = None,
        base_order_size: float = 1,
        wallet_name: str = None,
    ):
        super().__init__(wallet_name=wallet_name, key_name=key_name, tag=tag)
        self.initial_asset_mint = initial_asset_mint
        self.buy_intensity = buy_intensity
        self.sell_intensity = sell_intensity
        self.market_name = market_name
        self.asset_name = asset_name
        self.random_state = (
            random_state if random_state is not None else np.random.RandomState()
        )
        self.base_order_size = base_order_size
        self.probability_decay = np.log(2) / price_half_life
        self.price_process_generator = price_process_generator

    def initialise(
        self,
        vega: Union[VegaServiceNull, VegaServiceNetwork],
        create_key: bool = True,
        mint_key: bool = True,
    ):
        # Initialise wallet
        super().initialise(vega=vega, create_key=create_key)
        # Get market id
        self.market_id = self.vega.find_market_id(name=self.market_name)

        # Get asset id
        self.asset_id = self.vega.find_asset_id(symbol=self.asset_name)
        if mint_key:
            # Top up asset
            self.vega.mint(
                key_name=self.key_name,
                asset=self.asset_id,
                amount=self.initial_asset_mint,
                wallet_name=self.wallet_name,
            )
        self.vega.wait_fn(5)

    def _execution_price(self, volume: float, side: vega_protos.Side):
        book_depth = self.vega.market_depth(self.market_id)
        remaining_volume = volume
        vwap = None

        levels = book_depth.buys if side == vega_protos.SIDE_SELL else book_depth.sells
        idx = 0

        while remaining_volume > 0:
            if len(levels) > idx:
                if vwap is None:
                    vwap = 0
                vwap += levels[idx].price * min(levels[idx].volume, remaining_volume)
                remaining_volume -= levels[idx].volume
            else:
                break
        return vwap

    def step(self, vega_state: VegaState):
        self.curr_price = next(self.price_process_generator)

        buy_first = self.random_state.choice([0, 1])

        buy_vol = self.random_state.poisson(self.buy_intensity) * self.base_order_size
        sell_vol = self.random_state.poisson(self.sell_intensity) * self.base_order_size

        # best_bid, best_ask = self.vega.best_prices(self.market_id)
        buy_vwap = self._execution_price(buy_vol, vega_protos.SIDE_BUY)
        sell_vwap = self._execution_price(buy_vol, vega_protos.SIDE_SELL)

        will_buy = (
            (
                self.random_state.rand()
                < np.exp(
                    -1 * self.probability_decay * max([buy_vwap - self.curr_price, 0])
                )
            )
            if buy_vwap is not None
            else False
        )
        will_sell = (
            (
                self.random_state.rand()
                < np.exp(
                    -1 * self.probability_decay * max([self.curr_price - sell_vwap, 0])
                )
            )
            if sell_vwap is not None
            else False
        )

        if buy_first and will_buy:
            self.place_order(
                vega_state=vega_state,
                volume=buy_vol,
                side=vega_protos.SIDE_BUY,
            )

        if will_sell:
            self.place_order(
                vega_state=vega_state,
                volume=sell_vol,
                side=vega_protos.SIDE_SELL,
            )

        if not buy_first and will_buy:
            self.place_order(
                vega_state=vega_state,
                volume=buy_vol,
                side=vega_protos.SIDE_BUY,
            )

    def place_order(self, vega_state: VegaState, volume: float, side: vega_protos.Side):
        if (
            (
                vega_state.market_state[self.market_id].trading_mode
                == markets_protos.Market.TradingMode.TRADING_MODE_CONTINUOUS
            )
            and vega_state.market_state[self.market_id].state
            == markets_protos.Market.State.STATE_ACTIVE
            and volume != 0
        ):
            self.vega.submit_market_order(
                trading_key=self.key_name,
                market_id=self.market_id,
                side=side,
                volume=volume,
                wait=False,
                fill_or_kill=False,
                trading_wallet=self.wallet_name,
            )


class ArbitrageTrader(StateAgentWithWallet):
    NAME_BASE = "arbitrage_trader"

    def __init__(
        self,
        key_name: str,
        market_name: str,
        asset_name: str,
        price_process_generator: Iterable[float],
        initial_asset_mint: float = 1000000,
        buy_intensity: float = 1,
        sell_intensity: float = 1,
        spread_offset: float = 0.01,
        tag: str = "",
        random_state: Optional[np.random.RandomState] = None,
        base_order_size: float = 1,
        wallet_name: str = None,
    ):
        super().__init__(wallet_name=wallet_name, key_name=key_name, tag=tag)
        self.initial_asset_mint = initial_asset_mint
        self.buy_intensity = buy_intensity
        self.sell_intensity = sell_intensity
        self.market_name = market_name
        self.asset_name = asset_name
        self.random_state = (
            random_state if random_state is not None else np.random.RandomState()
        )
        self.base_order_size = base_order_size
        self.price_process_generator = price_process_generator
        self.spread_offset = spread_offset

    def initialise(
        self,
        vega: Union[VegaServiceNull, VegaServiceNetwork],
        create_key: bool = True,
        mint_key: bool = True,
    ):
        # Initialise wallet
        super().initialise(vega=vega, create_key=create_key)
        # Get market id
        self.market_id = self.vega.find_market_id(name=self.market_name)

        # Get asset id
        self.asset_id = self.vega.find_asset_id(symbol=self.asset_name)
        if mint_key:
            # Top up asset
            self.vega.mint(
                key_name=self.key_name,
                asset=self.asset_id,
                amount=self.initial_asset_mint,
                wallet_name=self.wallet_name,
            )
        self.vega.wait_fn(5)

    def step(self, vega_state: VegaState):
        self.curr_price = next(self.price_process_generator)

        position = self.vega.positions_by_market(
            wallet_name=self.wallet_name,
            market_id=self.market_id,
            key_name=self.key_name,
        )

        self.current_position = int(position.open_volume) if position is not None else 0

        if abs(self.current_position) > 0:
            self.place_order(
                vega_state=vega_state,
                volume=abs(self.current_position),
                side=(
                    vega_protos.SIDE_BUY
                    if self.current_position < 0
                    else vega_protos.SIDE_SELL
                ),
                price=self.curr_price,
            )

        buy_vol = self.random_state.poisson(self.buy_intensity) * self.base_order_size
        sell_vol = self.random_state.poisson(self.sell_intensity) * self.base_order_size

        self.place_order(
            vega_state=vega_state,
            volume=buy_vol,
            side=vega_protos.SIDE_BUY,
            price=self.curr_price * (1 - self.spread_offset),
        )

        self.place_order(
            vega_state=vega_state,
            volume=sell_vol,
            side=vega_protos.SIDE_SELL,
            price=self.curr_price * (1 + self.spread_offset),
        )

    def place_order(
        self, vega_state: VegaState, volume: float, side: vega_protos.Side, price: float
    ):
        if (
            (
                vega_state.market_state[self.market_id].trading_mode
                == markets_protos.Market.TradingMode.TRADING_MODE_CONTINUOUS
            )
            and vega_state.market_state[self.market_id].state
            == markets_protos.Market.State.STATE_ACTIVE
            and volume != 0
        ):
            self.vega.submit_order(
                trading_key=self.key_name,
                market_id=self.market_id,
                order_type="TYPE_LIMIT",
                side=side,
                volume=volume,
                price=price,
                time_in_force="TIME_IN_FORCE_IOC",
                wait=False,
                trading_wallet=self.wallet_name,
            )


class PriceSensitiveLimitOrderTrader(StateAgentWithWallet):
    NAME_BASE = "price_sensitive_lo_trader"

    def __init__(
        self,
        key_name: str,
        market_name: str,
        asset_name: str,
        price_process_generator: Iterable[float],
        initial_asset_mint: float = 1000000,
        scale: float = 0.5,
        max_order_size: float = 100,
        random_state: Optional[np.random.RandomState] = None,
        wallet_name: str = None,
        tag: str = "",
    ):
        super().__init__(wallet_name=wallet_name, key_name=key_name, tag=tag)
        self.market_name = market_name
        self.asset_name = asset_name
        self.price_process_generator = price_process_generator
        self.initial_asset_mint = initial_asset_mint
        self.scale = scale
        self.max_order_size = max_order_size
        self.random_state = (
            random_state if random_state is not None else np.random.RandomState()
        )

    def initialise(
        self,
        vega: Union[VegaServiceNull, VegaServiceNetwork],
        create_key: bool = True,
        mint_key: bool = True,
    ):
        # Initialise wallet
        super().initialise(vega=vega, create_key=create_key)
        # Get market id
        self.market_id = self.vega.find_market_id(name=self.market_name)

        # Get asset id
        self.asset_id = self.vega.find_asset_id(symbol=self.asset_name)
        if mint_key:
            # Top up asset
            self.vega.mint(
                key_name=self.key_name,
                asset=self.asset_id,
                amount=self.initial_asset_mint,
                wallet_name=self.wallet_name,
            )
        self.vega.wait_fn(5)

    def step(self, vega_state: VegaState):
        self.curr_price = next(self.price_process_generator)

        bid_price = self.curr_price + self.random_state.exponential(scale=self.scale)
        self.place_order(side="SIDE_BUY", price=bid_price)

        ask_price = self.curr_price - self.random_state.exponential(scale=self.scale)
        self.place_order(side="SIDE_SELL", price=ask_price)

    def place_order(
        self,
        side,
        price,
    ):
        self.vega.submit_order(
            trading_key=self.key_name,
            trading_wallet=self.wallet_name,
            market_id=self.market_id,
            order_type="TYPE_LIMIT",
            time_in_force="TIME_IN_FORCE_IOC",
            side=side,
            volume=self.max_order_size,
            price=price,
            wait=False,
        )


class BackgroundMarket(StateAgentWithWallet):
    NAME_BASE = "background_market"

    def __init__(
        self,
        key_name: str,
        market_name: str,
        asset_name: str,
        price_process: List[float],
        initial_asset_mint: float = 1000000,
        position_decimals: int = 4,
        spread: float = 0.02,
        tick_spacing: float = 0.01,
        num_levels_per_side: int = 20,
        base_volume_size: float = 0.1,
        order_distribution_kappa: float = 1,
        tag: str = "",
        wallet_name: Optional[str] = None,
    ):
        super().__init__(wallet_name=wallet_name, key_name=key_name, tag=tag)
        self.price_process = price_process
        self.initial_asset_mint = initial_asset_mint
        self.spread = spread
        self.current_step = 0
        self.tick_spacing = tick_spacing
        self.num_levels_per_side = num_levels_per_side
        self.base_volume_size = base_volume_size

        self.market_name = market_name
        self.asset_name = asset_name
        self.kappa = order_distribution_kappa
        self.position_decimals = position_decimals

    def initialise(
        self,
        vega: Union[VegaServiceNull, VegaServiceNetwork],
        create_key: bool = True,
        mint_key: bool = True,
    ):
        # Initialise wallet
        super().initialise(vega=vega, create_key=create_key)
        # Get market id
        self.market_id = self.vega.find_market_id(name=self.market_name)

        # Get asset id
        asset_id = self.vega.find_asset_id(symbol=self.asset_name)
        if mint_key:
            # Top up asset
            self.vega.mint(
                wallet_name=self.wallet_name,
                asset=asset_id,
                amount=self.initial_asset_mint,
                key_name=self.key_name,
            )
        self.vega.wait_fn(2)

        initial_price = self.price_process[self.current_step]
        buy_shape = self._calculate_price_volume_levels(
            initial_price - self.spread / 2,
            initial_price,
            side=vega_protos.SIDE_BUY,
        )
        sell_shape = self._calculate_price_volume_levels(
            initial_price + self.spread / 2,
            initial_price,
            side=vega_protos.SIDE_SELL,
        )

        self.vega.wait_for_total_catchup()

        for price, size in buy_shape:
            if price > 0:
                self._submit_order(vega_protos.SIDE_BUY, price, size)
        for price, size in sell_shape:
            if price > 0:
                self._submit_order(vega_protos.SIDE_SELL, price, size)

    def _submit_order(
        self, side: Union[str, vega_protos.Side], price: float, size: float
    ) -> None:
        volume = round(size, self.position_decimals)
        if volume == 0:
            return
        self.vega.submit_order(
            trading_key=self.key_name,
            trading_wallet=self.wallet_name,
            market_id=self.market_id,
            order_type="TYPE_LIMIT",
            time_in_force="TIME_IN_FORCE_GTC",
            side=side,
            volume=volume,
            price=price,
            wait=False,
        )

    def _calculate_price_volume_levels(
        self,
        starting_level: float,
        mid_price: float,
        side: Union[str, vega_protos.Side],
        kappa: Optional[float] = None,
    ) -> ArrayLike:
        is_buy = side in ["SIDE_BUY", vega_protos.SIDE_BUY]
        kappa = kappa if kappa is not None else self.kappa

        base_level = abs(starting_level - mid_price)
        final_level = base_level + self.tick_spacing * self.num_levels_per_side
        levels = np.arange(base_level, final_level, self.tick_spacing)
        cumulative_vol = np.exp(kappa * levels) - 1

        level_vol = np.concatenate([cumulative_vol[:1], np.diff(cumulative_vol)])
        level_price = mid_price + (-1 if is_buy else 1) * levels

        return np.c_[level_price, level_vol]

    def step(self, vega_state: VegaState):
        self.current_step += 1

        orders = self.vega.orders_for_party_from_feed(
            self.key_name, self.market_id, live_only=True, wallet_name=self.wallet_name
        )
        new_price = self.price_process[self.current_step]
        new_buy_shape = self._calculate_price_volume_levels(
            new_price - self.spread / 2,
            new_price,
            side=vega_protos.SIDE_BUY,
        )
        new_sell_shape = self._calculate_price_volume_levels(
            new_price + self.spread / 2,
            new_price,
            side=vega_protos.SIDE_SELL,
        )

        buy_orders, sell_orders = [], []

        for order in orders.values():
            if order.side == vega_protos.SIDE_BUY:
                buy_orders.append(order)
            else:
                sell_orders.append(order)

        first_side = (
            vega_protos.SIDE_BUY
            if self.price_process[self.current_step]
            < self.price_process[self.current_step - 1]
            else vega_protos.SIDE_SELL
        )

        if first_side == vega_protos.SIDE_BUY:
            self._move_side(
                vega_protos.SIDE_BUY,
                self.num_levels_per_side,
                buy_orders,
                new_buy_shape,
            )
        self._move_side(
            vega_protos.SIDE_SELL,
            self.num_levels_per_side,
            sell_orders,
            new_sell_shape,
        )
        if first_side == vega_protos.SIDE_SELL:
            self._move_side(
                vega_protos.SIDE_BUY,
                self.num_levels_per_side,
                buy_orders,
                new_buy_shape,
            )

    def _move_side(
        self,
        side: vega_protos.Side,
        num_levels: int,
        orders: List[Order],
        new_shape: List[List[float, float]],
    ) -> None:
        for i in range(num_levels):
            if i < len(orders):
                order_to_amend = orders[i]
                self.vega.amend_order(
                    trading_key=self.key_name,
                    wallet_name=self.wallet_name,
                    market_id=self.market_id,
                    order_id=order_to_amend.id,
                    price=new_shape[i][0],
                    volume_delta=new_shape[i][1] - order_to_amend.remaining,
                )
            else:
                self._submit_order(side, new_shape[i][0], new_shape[i][1])


class MultiRegimeBackgroundMarket(StateAgentWithWallet):
    NAME_BASE = "multi_regime_background_market"

    def __init__(
        self,
        key_name: str,
        market_name: str,
        asset_name: str,
        price_process: List[float],
        market_regimes: List[MarketRegime],
        tag: str = "",
        wallet_name: Optional[str] = None,
    ):
        """Generate a background market acting differently as time passes.
        Allows specification of varying numbers of non-overlapping regimes
        (with optional gaps in which no orders will be placed).

        Places an exponentially shaped Limit-Order-Book about a moving midprice.

        Args:
            key_name:
                str, The name of the key in the wallet to use
            market_name:
                str, The name of the market on which the agent will trade
            asset_name:
                str, The name of the asset to trade with
            price_process:
                List[float], A list of prices which the market will follow.
            market_regimes:
                List[MarketRegime], A list of specifications for market
                    regimes, allowing variation over time. Each specifies
                    a start/end date and are interpreted as a sparse set
            tag:
                str, a tag which will be added to the wallet name
            wallet_name:
                str, optional, The name of the wallet to use placing background orders
        """
        super().__init__(wallet_name=wallet_name, key_name=key_name, tag=tag)
        self.price_process = price_process
        self.current_step = 0

        self.market_name = market_name
        self.asset_name = asset_name

        self.market_regimes = self._market_regime_sparse_to_dense(
            market_regimes=market_regimes, num_steps=len(self.price_process) + 1
        )

    @staticmethod
    def _market_regime_sparse_to_dense(
        market_regimes: List[MarketRegime], num_steps: int
    ) -> List[MarketRegime]:
        regimes = []
        regimes_iter = iter(market_regimes)

        market_regime = next(regimes_iter)
        for i in range(num_steps):
            if market_regime.from_timepoint > i:
                regimes.append(None)
                continue
            elif market_regime.thru_timepoint < i:
                next_market_regime = next(regimes_iter)

                if next_market_regime.from_timepoint <= market_regime.thru_timepoint:
                    raise Exception(
                        "Overlapping regimes detected. {} starts before {} ends".format(
                            next_market_regime, market_regime
                        )
                    )
                else:
                    market_regime = next_market_regime
                (
                    regimes.append(market_regime)
                    if market_regime.from_timepoint <= i
                    else regimes.append(None)
                )
            else:
                regimes.append(market_regime)
        return regimes

    def initialise(
        self,
        vega: Union[VegaServiceNull, VegaServiceNetwork],
        create_key: bool = True,
        mint_key: bool = True,
    ):
        # Initialise wallet
        super().initialise(vega=vega, create_key=create_key)
        # Get market id
        self.market_id = self.vega.find_market_id(name=self.market_name)

        # Get asset id
        asset_id = self.vega.find_asset_id(symbol=self.asset_name)
        if mint_key:
            # Top up asset
            self.vega.mint(
                key_name=self.key_name,
                asset=asset_id,
                amount=200000,
                wallet_name=self.wallet_name,
            )
        self.vega.wait_fn(2)

        market_regime = self.market_regimes[0]
        initial_price = self.price_process[self.current_step]

        buy_shape = self._calculate_price_volume_levels(
            initial_price - market_regime.spread,
            initial_price,
            side=vega_protos.SIDE_BUY,
            kappa=market_regime.order_distribution_buy_kappa,
            tick_spacing=market_regime.tick_spacing,
            num_levels=market_regime.num_levels_per_side,
        )
        sell_shape = self._calculate_price_volume_levels(
            initial_price + market_regime.spread,
            initial_price,
            side=vega_protos.SIDE_SELL,
            kappa=market_regime.order_distribution_sell_kappa,
            tick_spacing=market_regime.tick_spacing,
            num_levels=market_regime.num_levels_per_side,
        )

        self.vega.wait_for_total_catchup()
        for price, size in buy_shape:
            if price > 0:
                self._submit_order(vega_protos.SIDE_BUY, price, size)
        for price, size in sell_shape:
            if price > 0:
                self._submit_order(vega_protos.SIDE_SELL, price, size)

    def _submit_order(
        self, side: Union[str, vega_protos.Side], price: float, size: float
    ) -> None:
        self.vega.submit_order(
            trading_key=self.key_name,
            trading_wallet=self.wallet_name,
            market_id=self.market_id,
            order_type="TYPE_LIMIT",
            time_in_force="TIME_IN_FORCE_GTC",
            side=side,
            volume=round(size, 4),
            price=price,
            wait=False,
        )

    def _calculate_price_volume_levels(
        self,
        starting_level: float,
        mid_price: float,
        side: Union[str, vega_protos.Side],
        kappa: float,
        tick_spacing: float,
        num_levels: int,
        min_price: float = 0.01,
    ) -> ArrayLike:
        is_buy = side in ["SIDE_BUY", vega_protos.SIDE_BUY]

        base_level = abs(starting_level - mid_price)
        final_level = base_level + tick_spacing * num_levels
        levels = np.arange(base_level, final_level, tick_spacing)
        cumulative_vol = np.exp(kappa * levels) - 1

        level_vol = np.concatenate([cumulative_vol[:1], np.diff(cumulative_vol)])
        level_price = np.clip(
            mid_price + (-1 if is_buy else 1) * levels, min_price, None
        )

        return np.c_[level_price, level_vol]

    def step(self, vega_state: VegaState):
        self.current_step += 1
        market_regime = self.market_regimes[self.current_step]

        orders = self.vega.orders_for_party_from_feed(
            self.key_name, self.market_id, live_only=True, wallet_name=self.wallet_name
        )

        if market_regime is None:
            for order in orders.values():
                self.vega.cancel_order(
                    self.key_name,
                    self.market_id,
                    order.id,
                    wallet_name=self.wallet_name,
                )
        else:
            new_price = self.price_process[self.current_step]
            new_buy_shape = self._calculate_price_volume_levels(
                new_price - market_regime.spread,
                new_price,
                side=vega_protos.SIDE_BUY,
                kappa=market_regime.order_distribution_buy_kappa,
                tick_spacing=market_regime.tick_spacing,
                num_levels=market_regime.num_levels_per_side,
            )
            new_sell_shape = self._calculate_price_volume_levels(
                new_price + market_regime.spread,
                new_price,
                side=vega_protos.SIDE_SELL,
                kappa=market_regime.order_distribution_sell_kappa,
                tick_spacing=market_regime.tick_spacing,
                num_levels=market_regime.num_levels_per_side,
            )
            buy_orders, sell_orders = [], []

            for order in orders.values():
                if order.side == vega_protos.SIDE_BUY:
                    buy_orders.append(order)
                else:
                    sell_orders.append(order)

            # We want to first make the spread wider by moving the side which is in the
            # direction of the move (e.g. if price falls, the bids)
            first_side = (
                vega_protos.SIDE_BUY
                if self.price_process[self.current_step]
                < self.price_process[self.current_step - 1]
                else vega_protos.SIDE_SELL
            )
            if first_side == vega_protos.SIDE_BUY:
                self._move_side(
                    vega_protos.SIDE_BUY,
                    market_regime.num_levels_per_side,
                    buy_orders,
                    new_buy_shape,
                )
            self._move_side(
                vega_protos.SIDE_SELL,
                market_regime.num_levels_per_side,
                sell_orders,
                new_sell_shape,
            )
            if first_side == vega_protos.SIDE_SELL:
                self._move_side(
                    vega_protos.SIDE_BUY,
                    market_regime.num_levels_per_side,
                    buy_orders,
                    new_buy_shape,
                )

    def _move_side(
        self,
        side: vega_protos.Side,
        num_levels: int,
        orders: List[Order],
        new_shape: List[List[float, float]],
    ) -> None:
        for i in range(num_levels):
            if i < len(orders):
                order_to_amend = orders[i]
                self.vega.amend_order(
                    wallet_name=self.wallet_name,
                    trading_key=self.key_name,
                    market_id=self.market_id,
                    order_id=order_to_amend.id,
                    price=new_shape[i][0],
                    volume_delta=new_shape[i][1] - order_to_amend.remaining,
                )
            else:
                self._submit_order(
                    side,
                    new_shape[i][0],
                    new_shape[i][1],
                )


class OpenAuctionPass(StateAgentWithWallet):
    NAME_BASE = "open_auction_pass"

    def __init__(
        self,
        key_name: str,
        side: str,
        market_name: str,
        asset_name: str,
        initial_asset_mint: float = 1000000,
        initial_price: float = 0.3,
        opening_auction_trade_amount: float = 1,
        tag: str = "",
        wallet_name: str = None,
    ):
        super().__init__(wallet_name=wallet_name, key_name=key_name, tag=tag)
        self.side = side
        self.initial_asset_mint = initial_asset_mint
        self.initial_price = initial_price
        self.market_name = market_name
        self.asset_name = asset_name
        self.opening_auction_trade_amount = opening_auction_trade_amount

    def initialise(
        self,
        vega: Union[VegaServiceNull, VegaServiceNetwork],
        create_key: bool = True,
        mint_key: bool = True,
    ):
        # Initialise wallet
        super().initialise(vega=vega, create_key=create_key)
        # Get market id
        self.market_id = self.vega.find_market_id(name=self.market_name)

        self.vega.wait_for_total_catchup()
        # Get asset id
        asset_id = self.vega.find_asset_id(symbol=self.asset_name)
        if mint_key:
            # Top up asset
            self.vega.mint(
                wallet_name=self.wallet_name,
                asset=asset_id,
                amount=self.initial_asset_mint,
                key_name=self.key_name,
            )
        self.vega.wait_fn(10)
        self.vega.wait_for_total_catchup()

        self.vega.submit_order(
            trading_wallet=self.wallet_name,
            market_id=self.market_id,
            order_type="TYPE_LIMIT",
            time_in_force="TIME_IN_FORCE_GTC",
            side=self.side,
            volume=self.opening_auction_trade_amount,
            price=self.initial_price,
            wait=False,
            trading_key=self.key_name,
        )

    def step(self, vega_state: VegaState):
        pass


class MarketManager(StateAgentWithWallet):
    NAME_BASE = "market_manager"

    def __init__(
        self,
        key_name: str,
        terminate_key_name: str,
        market_name: str,
        asset_name: str,
        asset_decimal: int = 5,
        market_decimal: int = 5,
        market_position_decimal: int = 2,
        initial_mint: Optional[float] = None,
        commitment_amount: Optional[float] = None,
        settlement_price: Optional[float] = None,
        tag: str = "",
        wallet_name: str = None,
        terminate_wallet_name: str = None,
    ):
        super().__init__(wallet_name=wallet_name, key_name=key_name, tag=tag)
        self.terminate_wallet_name = terminate_wallet_name
        self.terminate_key_name = terminate_key_name

        self.adp = asset_decimal
        self.mdp = market_decimal
        self.market_position_decimal = market_position_decimal
        self.commitment_amount = commitment_amount

        self.current_step = 0

        self.initial_mint = (
            initial_mint
            if initial_mint is not None
            else (2 * commitment_amount) if commitment_amount is not None else 100
        )

        self.market_name = market_name
        self.asset_name = asset_name
        self.settlement_price = settlement_price

    def initialise(
        self,
        vega: Union[VegaServiceNull, VegaServiceNetwork],
        create_key: bool = True,
        mint_key: bool = True,
    ):
        # Initialise wallet for LP/ Settle Party
        super().initialise(vega=vega, create_key=create_key)
        self.vega.create_key(
            wallet_name=self.terminate_wallet_name,
            name=self.terminate_key_name,
        )

        # Faucet vega tokens
        self.vega.wait_for_total_catchup()
        self.vega.mint(
            wallet_name=self.wallet_name,
            asset=self.vega.find_asset_id(symbol="VOTE", enabled=True),
            amount=1e4,
            key_name=self.key_name,
        )
        self.vega.wait_fn(5)
        self.vega.wait_for_total_catchup()
        if vega.find_asset_id(symbol=self.asset_name) is None:
            # Create asset
            self.vega.create_asset(
                wallet_name=self.wallet_name,
                name=self.asset_name,
                symbol=self.asset_name,
                decimals=self.adp,
                key_name=self.key_name,
            )
        self.vega.wait_fn(5)
        self.vega.wait_for_total_catchup()
        # Get asset id
        self.asset_id = self.vega.find_asset_id(symbol=self.asset_name)
        if mint_key:
            # Top up asset
            self.vega.mint(
                wallet_name=self.wallet_name,
                asset=self.asset_id,
                amount=self.initial_mint,
                key_name=self.key_name,
            )
        self.vega.wait_fn(5)

        self.vega.wait_for_total_catchup()
        # Set up a future market
        self.vega.create_simple_market(
            market_name=self.market_name,
            wallet_name=self.wallet_name,
            proposal_key=self.key_name,
            settlement_asset_id=self.asset_id,
            market_decimals=self.mdp,
            position_decimals=self.market_position_decimal,
            future_asset=self.asset_name,
            termination_key=self.terminate_key_name,
            termination_wallet_name=self.terminate_wallet_name,
        )
        self.vega.wait_for_total_catchup()

        # Get market id
        self.market_id = self.vega.find_market_id(name=self.market_name)
        if self.commitment_amount:
            self.vega.submit_liquidity(
                wallet_name=self.wallet_name,
                market_id=self.market_id,
                commitment_amount=self.commitment_amount,
                fee=0.002,
                is_amendment=False,
                key_name=self.key_name,
            )

    def finalise(self):
        if self.settlement_price is not None:
            self.vega.submit_termination_and_settlement_data(
                self.terminate_key_name,
                self.settlement_price,
                self.market_id,
                self.terminate_wallet_name,
            )
            self.vega.wait_for_total_catchup()


class ShapedMarketMaker(StateAgentWithWallet):
    """Utilises the Ideal market maker formulation from
        Algorithmic and High-Frequency Trading by Cartea, Jaimungal and Penalva.

    Unlike the purer Ideal Market Makers elsewhere in Vega sim,
    here we use the positional depth logic to create a best bid/ask
    for the MM, but behind those the MM will also create a shape
    (by default an exponential curve). This allows this MM to be the sole liquidity
    source in the market but still to maintain an interesting full LOB.
    """

    NAME_BASE = "shaped_market_maker"

    def __init__(
        self,
        key_name: str,
        price_process_generator: Optional[Iterable[float]],
        best_price_offset_fn: Callable[[float, int], Tuple[float, float]],
        shape_fn: Callable[
            [
                float,
                float,
            ],
            Tuple[List[MMOrder], List[MMOrder]],
        ],
        liquidity_commitment_fn: Optional[
            Callable[[Optional[VegaState]], Optional[LiquidityProvision]]
        ],
        initial_asset_mint: float = 1000000,
        market_name: Optional[str] = None,
        asset_name: Optional[str] = None,
        commitment_amount: float = 6000,
        supplied_amount: Optional[float] = None,
        market_decimal_places: int = 5,
        asset_decimal_places: int = 0,
        tag: str = "",
        wallet_name: str = None,
        orders_from_stream: Optional[bool] = True,
        state_update_freq: Optional[int] = None,
        safety_factor: Optional[float] = 1.2,
        max_order_size: float = 10000,
        order_validity_length: Optional[float] = None,
        auto_top_up: bool = False,
    ):
        super().__init__(wallet_name=wallet_name, key_name=key_name, tag=tag)
        self.price_process_generator = price_process_generator
        self.commitment_amount = commitment_amount
        self.initial_asset_mint = initial_asset_mint
        self.mdp = market_decimal_places
        self.adp = asset_decimal_places

        self.shape_fn = shape_fn
        self.best_price_offset_fn = best_price_offset_fn
        self.liquidity_commitment_fn = liquidity_commitment_fn

        self.current_step = 0
        self.curr_price = None
        self.prev_price = None

        self.market_name = market_name
        self.asset_name = asset_name

        self.orders_from_stream = orders_from_stream

        self.safety_factor = safety_factor
        self.state_update_freq = state_update_freq
        self.max_order_size = max_order_size

        self.bid_depth = None
        self.ask_depth = None

        self.auto_top_up = auto_top_up
        self.mint_key = False

        self.order_validity_length = order_validity_length

        self.supplied_amount = (
            supplied_amount if supplied_amount is not None else commitment_amount
        )

    def initialise(
        self,
        vega: Union[VegaServiceNull, VegaServiceNetwork],
        create_key: bool = True,
        mint_key: bool = True,
    ):
        # Initialise wallet for LP/ Settle Party
        super().initialise(vega=vega, create_key=create_key)

        # Get asset id
        self.asset_id = self.vega.find_asset_id(symbol=self.asset_name)

        self.mint_key = mint_key
        if mint_key:
            # Top up asset
            self.vega.mint(
                wallet_name=self.wallet_name,
                asset=self.asset_id,
                amount=self.initial_asset_mint,
                key_name=self.key_name,
            )
            self.vega.wait_for_total_catchup()

        # Get market id
        self.market_id = self.vega.find_market_id(name=self.market_name)

        self._update_state(current_step=self.current_step)

        if (
            initial_liq := (
                self.liquidity_commitment_fn(None)
                if self.liquidity_commitment_fn is not None
                else None
            )
        ) is not None and self.commitment_amount > 0:
            self.vega.submit_liquidity(
                wallet_name=self.wallet_name,
                market_id=self.market_id,
                commitment_amount=initial_liq.amount,
                fee=initial_liq.fee,
                key_name=self.key_name,
            )

    def step(self, vega_state: VegaState):
        self.current_step += 1
        if self.price_process_generator is not None:
            self.prev_price = self.curr_price
            self.curr_price = next(self.price_process_generator)

        self._update_state(current_step=self.current_step)

        # Each step, MM posts optimal bid/ask depths
        position = self.vega.positions_by_market(
            wallet_name=self.wallet_name,
            market_id=self.market_id,
            key_name=self.key_name,
        )

<<<<<<< HEAD
        self.current_position = (
            float(position.open_volume) if position is not None else 0
=======
        current_position = (
            int(position.open_volume) if position is not None and position else 0
>>>>>>> a8afded3
        )
        self.bid_depth, self.ask_depth = self.best_price_offset_fn(
            self.current_position, self.current_step
        )
        if (self.bid_depth is None) or (self.ask_depth is None):
            return

        new_buy_shape, new_sell_shape = self.shape_fn(self.bid_depth, self.ask_depth)
        scaled_buy_shape, scaled_sell_shape = self._scale_orders(
            buy_shape=new_buy_shape, sell_shape=new_sell_shape
        )

        curr_buy_orders, curr_sell_orders = [], []

        if self.orders_from_stream:
            orders = (
                (
                    vega_state.market_state[self.market_id]
                    .orders.get(
                        self.vega.wallet.public_key(
                            wallet_name=self.wallet_name, name=self.key_name
                        ),
                        {},
                    )
                    .values()
                )
                if self.market_id in vega_state.market_state
                else []
            )
        else:
            orders = self.vega.list_orders(
                wallet_name=self.wallet_name,
                key_name=self.key_name,
                market_id=self.market_id,
                live_only=True,
            )

        for order in orders:
            if order.side == vega_protos.SIDE_BUY:
                curr_buy_orders.append(order)
            else:
                curr_sell_orders.append(order)

        # We want to first make the spread wider by moving the side which is in the
        # direction of the move (e.g. if price falls, the bids)
        first_side = (
            (
                vega_protos.SIDE_BUY
                if scaled_sell_shape[0].price < curr_buy_orders[0].price
                else vega_protos.SIDE_SELL
            )
            if (scaled_sell_shape != []) and (curr_buy_orders != [])
            else vega_protos.SIDE_BUY
        )
        if first_side == vega_protos.SIDE_BUY:
            self._move_side(
                vega_protos.SIDE_BUY,
                curr_buy_orders,
                scaled_buy_shape,
            )
        self._move_side(
            vega_protos.SIDE_SELL,
            curr_sell_orders,
            scaled_sell_shape,
        )
        if first_side == vega_protos.SIDE_SELL:
            self._move_side(
                vega_protos.SIDE_BUY,
                curr_buy_orders,
                scaled_buy_shape,
            )

        if (
            liq := (
                self.liquidity_commitment_fn(vega_state)
                if self.liquidity_commitment_fn is not None
                else None
            )
        ) is not None:
            if self.auto_top_up and self.mint_key:
                # Top up asset
                account = self.vega.party_account(
                    key_name=self.key_name,
                    wallet_name=self.wallet_name,
                    market_id=self.market_id,
                )

                if account.general < 3 * liq.amount:
                    # Top up asset
                    self.vega.mint(
                        wallet_name=self.wallet_name,
                        asset=self.asset_id,
                        amount=self.initial_asset_mint,
                        key_name=self.key_name,
                    )
                    self.vega.wait_for_total_catchup()

            if self.commitment_amount > 0:
                self.vega.submit_liquidity(
                    wallet_name=self.wallet_name,
                    market_id=self.market_id,
                    commitment_amount=liq.amount,
                    fee=liq.fee,
                    key_name=self.key_name,
                )

    def _scale_orders(
        self,
        buy_shape: List[MMOrder],
        sell_shape: List[MMOrder],
    ):
        buy_scaling_factor = (
            self.safety_factor * self.supplied_amount * self.stake_to_ccy_volume
        ) / self._calculate_liquidity(
            orders=buy_shape,
        )

        sell_scaling_factor = (
            self.safety_factor * self.supplied_amount * self.stake_to_ccy_volume
        ) / self._calculate_liquidity(
            orders=sell_shape,
        )

        # Scale the shapes
        scaled_buy_shape = [
            MMOrder(
                min([order.size * buy_scaling_factor, self.max_order_size]), order.price
            )
            for order in buy_shape
        ]
        scaled_sell_shape = [
            MMOrder(
                min([order.size * sell_scaling_factor, self.max_order_size]),
                order.price,
            )
            for order in sell_shape
        ]

        return scaled_buy_shape, scaled_sell_shape

    def _calculate_liquidity(
        self,
        orders: List[MMOrder],
    ) -> float:
        provided_liquidity = 0

        for vol, price in orders:
            if price <= 0:
                continue

            provided_liquidity += vol * price

        return provided_liquidity

    def _move_side(
        self,
        side: vega_protos.Side,
        orders: List[Order],
        new_shape: List[MMOrder],
    ) -> None:
        amendments = []
        submissions = []
        cancellations = []

        expires_at = (
            int(self.vega.get_blockchain_time() + self.order_validity_length * 1e9)
            if self.order_validity_length is not None
            else None
        )

        for i, order in enumerate(new_shape):
            if i < len(orders):
                order_to_amend = orders[i]

                transaction = self.vega.build_order_amendment(
                    market_id=self.market_id,
                    order_id=order_to_amend.id,
                    price=order.price,
                    time_in_force=(
                        "TIME_IN_FORCE_GTT"
                        if self.order_validity_length is not None
                        else "TIME_IN_FORCE_GTC"
                    ),
                    size_delta=order.size - order_to_amend.remaining,
                    expires_at=expires_at,
                )

                amendments.append(transaction)

            else:
                transaction = self.vega.build_order_submission(
                    market_id=self.market_id,
                    price=order.price,
                    size=order.size,
                    order_type="TYPE_LIMIT",
                    time_in_force=(
                        "TIME_IN_FORCE_GTT"
                        if self.order_validity_length is not None
                        else "TIME_IN_FORCE_GTC"
                    ),
                    side=side,
                    expires_at=expires_at,
                )

                submissions.append(transaction)

        if len(orders) > len(new_shape):
            for order in orders[len(new_shape) :]:
                transaction = self.vega.build_order_cancellation(
                    order_id=order.id,
                    market_id=self.market_id,
                )

                cancellations.append(transaction)

        if not all(val is [] for val in (submissions, amendments, cancellations)):
            self.vega.submit_instructions(
                wallet_name=self.wallet_name,
                key_name=self.key_name,
                amendments=amendments,
                submissions=submissions,
                cancellations=cancellations,
            )

    def _update_state(self, current_step: int):
        if self.state_update_freq and current_step % self.state_update_freq == 0:
            market_info = self.vega.market_info(market_id=self.market_id)

            self.tau = market_info.tradable_instrument.log_normal_risk_model.tau
            self.mu = market_info.tradable_instrument.log_normal_risk_model.params.mu
            self.sigma = (
                market_info.tradable_instrument.log_normal_risk_model.params.sigma
            )

            self.tau_scaling = self.vega.get_network_parameter(
                key="market.liquidity.probabilityOfTrading.tau.scaling", to_type="float"
            )
            self.min_probability_of_trading = self.vega.get_network_parameter(
                key="market.liquidity.minimum.probabilityOfTrading.lpOrders",
                to_type="float",
            )
            self.stake_to_ccy_volume = self.vega.get_network_parameter(
                key="market.liquidity.stakeToCcyVolume", to_type="float"
            )


class ExponentialShapedMarketMaker(ShapedMarketMaker):
    """Utilises the Ideal market maker formulation from
        Algorithmic and High-Frequency Trading by Cartea, Jaimungal and Penalva.

    Unlike the purer Ideal Market Makers elsewhere in Vega sim,
    here we use the positional depth logic to create a best bid/ask
    for the MM, but behind those the MM will also create a shape
    (by default an exponential curve). This allows this MM to be the sole liquidity
    source in the market but still to maintain an interesting full LOB.
    """

    NAME_BASE = "expon_shaped_market_maker"

    def __init__(
        self,
        key_name: str,
        num_steps: int,
        price_process_generator: Iterable[float],
        initial_asset_mint: float = 1000000,
        market_name: str = None,
        asset_name: str = None,
        commitment_amount: float = 6000,
        supplied_amount: Optional[float] = None,
        market_decimal_places: int = 5,
        fee_amount: float = 0.001,
        kappa: float = 1,
        num_levels: int = 25,
        tick_spacing: float = 1,
        inventory_upper_boundary: float = 20,
        inventory_lower_boundary: float = -20,
        terminal_penalty_parameter: float = 10**-4,
        running_penalty_parameter: float = 5 * 10**-6,
        market_order_arrival_rate: float = 5,
        market_kappa: float = 1,
        asset_decimal_places: int = 0,
        tag: str = "",
        wallet_name: str = None,
        orders_from_stream: Optional[bool] = True,
        state_update_freq: Optional[int] = None,
        max_order_size: float = 10000,
        order_validity_length: Optional[float] = None,
    ):
        super().__init__(
            wallet_name=wallet_name,
            price_process_generator=price_process_generator,
            initial_asset_mint=initial_asset_mint,
            market_name=market_name,
            asset_name=asset_name,
            commitment_amount=commitment_amount,
            supplied_amount=supplied_amount,
            market_decimal_places=market_decimal_places,
            asset_decimal_places=asset_decimal_places,
            tag=tag,
            shape_fn=self._generate_shape,
            best_price_offset_fn=self._optimal_strategy,
            liquidity_commitment_fn=self._liq_provis,
            key_name=key_name,
            orders_from_stream=orders_from_stream,
            state_update_freq=state_update_freq,
            max_order_size=max_order_size,
            order_validity_length=order_validity_length,
        )
        self.kappa = kappa
        self.tick_spacing = tick_spacing
        self.num_levels = num_levels
        self.fee_amount = fee_amount

        self.num_steps = num_steps
        self.long_horizon_estimate = num_steps >= 200
        self.q_upper = inventory_upper_boundary
        self.q_lower = inventory_lower_boundary
        self.market_order_arrival_rate = market_order_arrival_rate
        self.market_kappa = market_kappa
        self.alpha = terminal_penalty_parameter
        self.phi = running_penalty_parameter

        self.curr_bids, self.curr_asks = None, None

        if not self.long_horizon_estimate:
            self.optimal_bid, self.optimal_ask, _ = a_s_mm_model(
                T=self.num_steps / 60 / 24 / 365.25,
                dt=1 / 60 / 24 / 365.25,
                length=self.num_steps + 1,
                q_upper=self.q_upper,
                q_lower=self.q_lower,
                mdp=self.mdp,
                kappa=self.market_kappa,
                Lambda=self.market_order_arrival_rate,
                alpha=self.alpha,
                phi=self.phi,
            )
        else:
            self.optimal_bid, self.optimal_ask = GLFT_approx(
                q_upper=self.q_upper,
                q_lower=self.q_lower,
                kappa=self.market_kappa,
                Lambda=self.market_order_arrival_rate,
                alpha=self.alpha,
                phi=self.phi,
            )

    def _liq_provis(self, state: VegaState) -> LiquidityProvision:
        return LiquidityProvision(
            amount=self.commitment_amount,
            fee=self.fee_amount,
        )

    def _optimal_strategy(
        self, current_position: float, current_step: int
    ) -> Tuple[float, float]:
        if current_position >= self.q_upper:
            current_bid_depth = (
                self.optimal_bid[current_step, 0]
                if not self.long_horizon_estimate
                else self.optimal_bid[0]
            )
            current_ask_depth = (
                1 / 10**self.mdp
            )  # Sell for the smallest possible amount above mid
        elif current_position <= self.q_lower:
            current_bid_depth = (
                1 / 10**self.mdp
            )  # Buy for the smallest possible amount below mid
            current_ask_depth = (
                self.optimal_ask[current_step, -1]
                if not self.long_horizon_estimate
                else self.optimal_ask[-1]
            )
        else:
            current_bid_depth = (
                self.optimal_bid[current_step, int(self.q_upper - 1 - current_position)]
                if not self.long_horizon_estimate
                else self.optimal_bid[int(self.q_upper - 1 - current_position)]
            )
            current_ask_depth = (
                self.optimal_ask[current_step, int(self.q_upper - current_position)]
                if not self.long_horizon_estimate
                else self.optimal_ask[int(self.q_upper - current_position)]
            )

        return current_bid_depth, current_ask_depth

    def _generate_shape(
        self, bid_price_depth: float, ask_price_depth: float
    ) -> Tuple[List[MMOrder], List[MMOrder]]:
        bid_orders = self._calculate_price_volume_levels(
            bid_price_depth, vega_protos.Side.SIDE_BUY
        )
        ask_orders = self._calculate_price_volume_levels(
            ask_price_depth, vega_protos.Side.SIDE_SELL
        )
        self.curr_bids = bid_orders
        self.curr_asks = ask_orders
        return bid_orders, ask_orders

    def _calculate_price_volume_levels(
        self,
        price_depth: float,
        side: Union[str, vega_protos.Side],
    ) -> List[MMOrder]:
        is_buy = side in ["SIDE_BUY", vega_protos.SIDE_BUY]
        mult_factor = -1 if is_buy else 1

        levels = np.arange(0, self.tick_spacing * self.num_levels, self.tick_spacing)
        cumulative_vol = np.exp(self.kappa * levels)
        level_vol = (1 / cumulative_vol[0]) * cumulative_vol

        base_price = self.curr_price + mult_factor * price_depth
        level_price = np.arange(
            base_price,
            base_price + mult_factor * self.num_levels * self.tick_spacing,
            mult_factor * self.tick_spacing,
        )
        level_price[level_price < 1 / 10**self.mdp] = 1 / 10**self.mdp

        return [MMOrder(vol, price) for vol, price in zip(level_vol, level_price)]


class HedgedMarketMaker(ExponentialShapedMarketMaker):
    def __init__(
        self,
        key_name: str,
        num_steps: int,
        price_process_generator: Iterable[float],
        internal_key_mint: float = 1000000,
        external_key_mint: float = 1000000,
        market_name: str = None,
        external_market_name: str = None,
        asset_name: str = None,
        commitment_amount: float = 6000,
        market_decimal_places: int = 5,
        fee_amount: float = 0.001,
        kappa: float = 1,
        num_levels: int = 25,
        tick_spacing: float = 1,
        inventory_upper_boundary: float = 20,
        inventory_lower_boundary: float = -20,
        terminal_penalty_parameter: float = 10**-4,
        running_penalty_parameter: float = 5 * 10**-6,
        market_order_arrival_rate: float = 5,
        market_kappa: float = 1,
        asset_decimal_places: int = 0,
        tag: str = "",
        wallet_name: str = None,
        external_key_name: Optional[float] = "Hedging Key",
        orders_from_stream: Optional[bool] = True,
        state_update_freq: Optional[int] = None,
        profit_margin: Optional[float] = 0.01,
        internal_delay: int = 60 * 60,
        external_delay: int = 5 * 60,
        transfer_threshold: float = 500,
    ):
        super().__init__(
            wallet_name=wallet_name,
            num_steps=num_steps,
            price_process_generator=price_process_generator,
            initial_asset_mint=internal_key_mint,
            market_name=market_name,
            asset_name=asset_name,
            commitment_amount=commitment_amount,
            market_decimal_places=market_decimal_places,
            fee_amount=fee_amount,
            kappa=kappa,
            num_levels=num_levels,
            tick_spacing=tick_spacing,
            inventory_upper_boundary=inventory_upper_boundary,
            inventory_lower_boundary=inventory_lower_boundary,
            terminal_penalty_parameter=terminal_penalty_parameter,
            running_penalty_parameter=running_penalty_parameter,
            market_order_arrival_rate=market_order_arrival_rate,
            market_kappa=market_kappa,
            asset_decimal_places=asset_decimal_places,
            tag=tag,
            key_name=key_name,
            orders_from_stream=orders_from_stream,
            state_update_freq=state_update_freq,
        )

        self.profit_margin = profit_margin

        self.external_market_name = external_market_name
        self.external_market_id = None

        self.external_key_name = external_key_name
        self.internal_delay = internal_delay
        self.external_delay = external_delay

        self.transfer_threshold = transfer_threshold
        self.external_key_mint = external_key_mint

    def initialise(
        self,
        vega: Union[VegaServiceNull, VegaServiceNetwork],
        create_key: bool = True,
        mint_key: bool = True,
    ):
        # Initialise the parent ExponentialShapedMarketMaker
        super().initialise(vega, create_key, mint_key)

        self.external_market_id = self.vega.find_market_id(
            name=self.external_market_name
        )
        self._update_state(current_step=self.current_step)

        if vega.create_key:
            vega.create_key(
                wallet_name=self.wallet_name,
                passphrase=self.wallet_pass,
                name=self.external_key_name,
            )
        if mint_key:
            vega.mint(
                wallet_name=self.wallet_name,
                asset=self.asset_id,
                amount=self.external_key_mint,
                key_name=self.external_key_name,
            )

    def _update_state(self, current_step: int):
        super()._update_state(current_step)

        if self.state_update_freq and current_step % self.state_update_freq == 0:
            if self.market_id is None:
                self.int_mkr_fee = 0
                self.int_liq_fee = 0
                self.int_inf_fee = 0
            else:
                int_market_info = self.vega.market_info(market_id=self.market_id)
                self.int_mkr_fee = float(int_market_info.fees.factors.maker_fee)
                self.int_liq_fee = float(int_market_info.fees.factors.liquidity_fee)
                self.int_inf_fee = float(
                    int_market_info.fees.factors.infrastructure_fee
                )

            if self.external_market_id is None:
                self.ext_mkr_fee = 0
                self.ext_liq_fee = 0
                self.ext_inf_fee = 0

            else:
                ext_market_info = self.vega.market_info(market_id=self.market_id)
                self.ext_mkr_fee = float(ext_market_info.fees.factors.maker_fee)
                self.ext_liq_fee = float(ext_market_info.fees.factors.liquidity_fee)
                self.ext_inf_fee = float(
                    ext_market_info.fees.factors.infrastructure_fee
                )

    def _optimal_strategy(self, current_position, current_step):
        ext_best_bid, ext_best_ask = self.vega.best_prices(
            market_id=self.external_market_id
        )

        if (ext_best_bid == 0) or (ext_best_ask == 0):
            return None, None

        fee_share = self.vega.get_liquidity_fee_shares(
            market_id=self.market_id,
            wallet_name=self.wallet_name,
            key_name=self.key_name,
        )

        int_fee = self.int_mkr_fee + self.int_liq_fee * fee_share
        ext_fee = self.ext_mkr_fee + self.ext_liq_fee + self.ext_inf_fee

        required_bid_price = (
            ext_best_bid * (1 - ext_fee) / (1 - int_fee + self.profit_margin)
        )
        required_ask_price = (
            ext_best_ask * (1 + ext_fee) / (1 + int_fee - self.profit_margin)
        )

        current_bid_depth = self.curr_price - required_bid_price
        current_ask_depth = required_ask_price - self.curr_price

        return current_bid_depth, current_ask_depth

    def _balance_positions(self):
        # Determine the delta between the position on the internal and external market

        positions = self.vega.positions_by_market(
            wallet_name=self.wallet_name,
            key_name=self.key_name,
        )
        current_int_position = (
            float(positions[self.market_id].open_volume)
            if positions is not None and self.market_id in positions
            else 0
        )
        current_ext_position = (
            float(positions[self.external_market_id].open_volume)
            if positions is not None and self.external_market_id in positions
            else 0
        )
        position_delta = current_int_position + current_ext_position

        # Hedge the position on the internal market on the external market

        if position_delta == 0:
            return
        elif position_delta < 0:
            side = vega_protos.SIDE_BUY
        elif position_delta > 0:
            side = vega_protos.SIDE_SELL

        self.vega.submit_market_order(
            trading_wallet=self.wallet_name,
            trading_key=self.external_key_name,
            market_id=self.external_market_id,
            volume=abs(position_delta),
            side=side,
            wait=False,
            fill_or_kill=False,
        )

    def _balance_accounts(self):
        # Get the total balance on the internal market (excluding bond)
        internal_account = self.vega.party_account(
            wallet_name=self.wallet_name,
            market_id=self.market_id,
            key_name=self.key_name,
        )
        internal_account_balance = internal_account.general + internal_account.margin

        # Get the total balance on the external market (excluding bond)
        external_account = self.vega.party_account(
            wallet_name=self.wallet_name,
            market_id=self.market_id,
            key_name=self.external_key_name,
        )
        external_account_balance = external_account.general + external_account.margin

        # Get the balance currently locked in transfers inbound to the internal market
        transfers = self.vega.transfer_status_from_feed(live_only=True)
        internal_transfers_balance = sum(
            [
                transfer.amount
                for transfer in transfers.get(
                    self.vega.wallet.public_key(
                        name=self.key_name, wallet_name=self.wallet_name
                    ),
                    {},
                ).values()
            ]
        )
        # Get the balance currently locked in transfers inbound to the external market
        external_transfers_balance = sum(
            [
                transfer.amount
                for transfer in transfers.get(
                    self.vega.wallet.public_key(
                        name=self.key_name, wallet_name=self.external_key_name
                    ),
                    {},
                ).values()
            ]
        )

        # Calculate the difference between the total balance on the markets
        delta = (internal_account_balance + internal_transfers_balance) - (
            external_account_balance + external_transfers_balance
        )

        # Create a transfer to balance the internal and external accounts
        if abs(delta) < self.transfer_threshold:
            return

        if delta > 0:
            from_key = self.key_name
            to_key = self.external_key_name
            delay = self.internal_delay

        elif delta < 0:
            from_key = self.external_key_name
            to_key = self.key_name
            delay = self.external_delay

        else:
            return

        self.vega.one_off_transfer(
            from_wallet_name=self.wallet_name,
            to_wallet_name=self.wallet_name,
            from_key_name=from_key,
            to_key_name=to_key,
            from_account_type=vega_protos.ACCOUNT_TYPE_GENERAL,
            to_account_type=vega_protos.ACCOUNT_TYPE_GENERAL,
            asset=self.asset_id,
            amount=abs(delta),
            delay=delay,
        )

    def step(self, vega_state: VegaState):
        super().step(vega_state=vega_state)
        self._balance_positions()
        self._balance_accounts()


class LimitOrderTrader(StateAgentWithWallet):
    """Agent which randomly submits and cancels limit orders.

    At initialisation; the agent creates a wallet, identifies the market id and
    the asset for that market, and mints itself the specified quantity of the
    required asset.

    At any given step; the agent has an adjustable probability of submitting
    an order and an adjustable probability of cancelling a randomly
    selected order.

    When submitting an order; the agent choses a price following a lognormal
    distribution where the underlying normal distribution can be adjusted.
    """

    NAME_BASE = "lo_trader"

    def __init__(
        self,
        key_name: str,
        market_name: str,
        asset_name: str,
        initial_asset_mint: float = 1000000,
        buy_volume: float = 1.0,
        sell_volume: float = 1.0,
        buy_intensity: float = 5,
        sell_intensity: float = 5,
        tag: str = "",
        random_state: Optional[np.random.RandomState] = None,
        submit_bias: float = 0.5,
        cancel_bias: float = 0.5,
        side_opts: Optional[dict] = None,
        time_in_force_opts: Optional[dict] = None,
        duration: Optional[float] = 120,
        price_process: Optional[list] = None,
        spread: Optional[float] = None,
        mean: Optional[float] = 2.0,
        sigma: Optional[float] = 1.0,
        wallet_name: str = None,
    ):
        """Init the object and class attributes.

        Args:
            wallet_name (str):
                Name of the agents wallet.
            wallet_pass (str):
                Passcode used by the agent to login to its wallet.
            market_name (str):
                Name of the market the agent is to place orders in.
            asset_name: (str):
                Name of the asset needed for the market.
            initial_asset_mint (float, optional):
                Quantity of the asset the agent should initially mint.
            buy_volume (float, optional):
                Volume used by agent on buy orders.
            sell_volume (float, optional):
                Volume used by agent on sell orders.
            tag (str, optional):
                String to tag to the market and asset name.
            random_state: (np.random.RandomState, optional):
                Object for creating distributions to randomly sampling from.
            submit_bias (float, optional):
                Probability agent attempts to submit a random order.
            cancel_bias (float, optional):
                Probability agent attempts to cancel a random order.
            side_opts(dict, optional):
                Dictionary of side options and probabilities.
            time_in_force_opts (dict, optional):
                Dictionary of time in force options and probabilities.
            duration (int, optional):
                Duration unfilled GTT orders should remain open in seconds.
            price_process(List[float]):
                Random walk (RW) of asset price.
            spread (int):
                Spread of the agent.
            mean (float, optional):
                Mean of the log-normal distribution.
            sigma (float, optional):
                Standard deviation of the log-normal distribution.
        """

        super().__init__(wallet_name=wallet_name, key_name=key_name, tag=tag)

        self.current_step = 0

        self.market_name = market_name
        self.asset_name = asset_name
        self.initial_asset_mint = initial_asset_mint
        self.buy_intensity = buy_intensity
        self.sell_intensity = sell_intensity
        self.buy_volume = buy_volume
        self.sell_volume = sell_volume
        self.submit_bias = submit_bias
        self.cancel_bias = cancel_bias
        self.random_state = (
            random_state if random_state is not None else np.random.RandomState()
        )
        self.side_opts = (
            side_opts if side_opts is not None else {"SIDE_BUY": 0.5, "SIDE_SELL": 0.5}
        )
        self.time_in_force_opts = (
            time_in_force_opts
            if time_in_force_opts is not None
            else {
                "TIME_IN_FORCE_GTC": 0.4,
                "TIME_IN_FORCE_GTT": 0.3,
                "TIME_IN_FORCE_IOC": 0.2,
                "TIME_IN_FORCE_FOK": 0.1,
            }
        )
        self.duration = duration
        self.price_process = price_process
        self.spread = spread
        self.mean = mean
        self.sigma = sigma

    def initialise(
        self,
        vega: VegaService,
        create_key: bool = True,
        mint_key: bool = True,
    ):
        """Initialise the agents wallet and mint the required market asset.

        Args:
            vega (VegaServiceNull):
                Object running a locally-hosted Vega service.
        """

        super().initialise(vega=vega, create_key=create_key)
        self.market_id = self.vega.find_market_id(name=self.market_name)

        self.asset_id = self.vega.find_asset_id(symbol=self.asset_name)
        if mint_key:
            self.vega.mint(
                wallet_name=self.wallet_name,
                asset=self.asset_id,
                amount=self.initial_asset_mint,
                key_name=self.key_name,
            )
        self.vega.wait_fn(2)

    def step(self, vega_state: VegaState):
        """Randomly submits and cancels limit orders.

        Args:
            vega_state (VegaState):
                Object describing the state of the network and the market.
        """

        self.current_step += 1

        if self.random_state.rand() <= self.submit_bias:
            self._submit_order(vega_state=vega_state)

            if self.random_state.rand() <= self.cancel_bias:
                self._cancel_order(vega_state=vega_state)

    def _submit_order(self, vega_state: VegaState):
        # Calculate reference_buy_price and reference_sell_price of price distribution
        if (self.spread is None) or (self.price_process is None):
            # If agent does not have price_process data, offset orders from best bid/ask
            best_bid_price, best_offer_price = self.vega.best_prices(
                market_id=self.market_id
            )
            reference_buy_price = best_bid_price
            reference_sell_price = best_offer_price
        else:
            # If agent does have price_process data, offset orders from market price
            reference_buy_price = (
                self.price_process[self.current_step] - self.spread / 2
            )
            reference_sell_price = (
                self.price_process[self.current_step] + self.spread / 2
            )

        side = self.random_state.choice(
            a=list(self.side_opts.keys()),
            p=list(self.side_opts.values()),
        )
        time_in_force = self.random_state.choice(
            a=list(self.time_in_force_opts.keys()),
            p=list(self.time_in_force_opts.values()),
        )

        random_offset = self.random_state.lognormal(
            mean=self.mean,
            sigma=self.sigma,
        )
        ln_mean = exp(self.mean + self.sigma**2 / 2)

        if side == "SIDE_BUY":
            volume = self.buy_volume * self.random_state.poisson(self.buy_intensity)
            price = reference_buy_price + (random_offset - ln_mean)

        elif side == "SIDE_SELL":
            volume = self.sell_volume * self.random_state.poisson(self.sell_intensity)
            price = reference_sell_price - (random_offset - ln_mean)

        expires_at = self.vega.get_blockchain_time() + self.duration * 1e9

        self.vega.submit_order(
            trading_wallet=self.wallet_name,
            market_id=self.market_id,
            price=price,
            side=side,
            volume=volume,
            order_type=vega_protos.Order.Type.TYPE_LIMIT,
            wait=False,
            time_in_force=time_in_force,
            expires_at=expires_at,
            trading_key=self.key_name,
        )

    def _cancel_order(self, vega_state: VegaState):
        orders = vega_state.market_state.get(self.market_id, {}).orders.get(
            self.vega.wallet.public_key(
                wallet_name=self.wallet_name, name=self.key_name
            ),
            {},
        )

        if len(orders) > 0:
            order_key = self.random_state.choice(list(orders.keys()))
            order = orders[order_key]

            self.vega.cancel_order(
                wallet_name=self.wallet_name,
                market_id=self.market_id,
                order_id=order.id,
                trading_key=self.key_name,
            )


class InformedTrader(StateAgentWithWallet):
    NAME_BASE = "informed_trader"

    def __init__(
        self,
        key_name: str,
        price_process: List[float],
        market_name: str = None,
        asset_name: str = None,
        initial_asset_mint: float = 1e8,
        proportion_taken: float = 0.8,
        accuracy: float = 1.0,
        lookahead: int = 1,
        max_abs_position: float = 100,
        tag: str = "",
        wallet_name: Optional[str] = None,
        random_state: Optional[np.random.RandomState] = None,
    ):
        """Agent capable of placing informed market orders.

        At each step, the agent is able to lookahead a specified number of steps and
        determine whether orders currently on the book are profitable to fill. The
        agent will then fill a specified proportion of those orders. This order will
        then be recorded in a FIFO queue.

        At each step, if the queue is full, the agent will get an order from the queue
        and place a market order to close the position created by the original order.
        Following the above logic, orders should be "closed" n steps after they are
        placed, i.e. when they are in the money.

        Additionally the accuracy arg can be used to configure the accuracy of the agent
        (1.0 being well-informed, 0.0 being ill-informed). If the agent is ill-informed
        it has a random probability of placing its orders on the wrong side.

        Args:
            wallet_name (str):
                Name of the wallet.
            price_process (List[float]):
                List of price history for agent to look-ahead.
            market_name (str, optional):
                Name of the market to trade in. Defaults to None.
            asset_name (str, optional):
                Name of the settlement asset used in the market. Defaults to None.
            initial_asset_mint (float, optional):
                Initial amount of asset to mint. Defaults to 1e8.
            proportion_taken (float, optional):
                Proportion of profitable orders filled at each step. Defaults to 0.8.
            accuracy (float, optional):
                Accuracy of agent's speculations. Defaults to 1.0.
            lookahead (int, optional):
                Number of steps to look ahead. Defaults to 1.
            max_abs_position (float, optional):
                The maximum absolute position the trader can have. Defaults to 100.
            tag (str, optional):
                Market tag. Defaults to "".
            key_name (Optional[str], optional):
                Name of key in wallet. Defaults to None.
            random_state (Optional[np.random.RandomState], optional):
                RandomState object used to generate randomness. Defaults to None.
        """
        super().__init__(wallet_name=wallet_name, key_name=key_name, tag=tag)
        self.initial_asset_mint = initial_asset_mint
        self.price_process = price_process
        self.current_step = 0
        self.sim_length = len(price_process)
        self.proportion_taken = proportion_taken
        self.market_name = f"ETH:USD_{self.tag}" if market_name is None else market_name
        self.asset_name = f"tDAI_{self.tag}" if asset_name is None else asset_name
        self.key_name = key_name
        self.accuracy = accuracy
        self.lookahead = lookahead
        self.max_abs_position = max_abs_position
        self.current_step = 0
        self.queue = Queue()

        self.random_state = (
            random_state if random_state is not None else np.random.RandomState()
        )

    def initialise(
        self,
        vega: Union[VegaServiceNull, VegaServiceNetwork],
        create_key: bool = True,
        mint_key: bool = True,
    ):
        # Initialise wallet
        super().initialise(vega=vega, create_key=create_key)

        # Get market id
        self.market_id = self.vega.find_market_id(name=self.market_name)

        # Get asset id
        tDAI_id = self.vega.find_asset_id(symbol=self.asset_name)
        if mint_key:
            # Top up asset
            self.vega.mint(
                wallet_name=self.wallet_name,
                asset=tDAI_id,
                amount=self.initial_asset_mint,
                key_name=self.key_name,
            )

        self.pdp = self.vega._market_pos_decimals.get(self.market_id, {})
        self.vega.wait_for_total_catchup()

    def step(self, vega_state: VegaState):
        # Increment the current step
        self.current_step += 1

        # Skip stepping if the market is in auction
        trading_mode = vega_state.market_state[self.market_id].trading_mode
        if (
            not trading_mode
            == markets_protos.Market.TradingMode.TRADING_MODE_CONTINUOUS
        ):
            return

        # If the queue is full, settle an order
        if self.queue.full():
            self._settle_order(self.queue.get())

        # Create an order, submit it, and add it to the queue to be settled
        self.queue.put(self._create_order())

    def _create_order(self) -> ITOrder:
        # Determine the correct side
        price = self.price_process[self.current_step]
        next_price = self.price_process[
            min([self.current_step + self.lookahead + 1, len(self.price_process) - 1])
        ]
        side = vega_protos.SIDE_BUY if price < next_price else vega_protos.SIDE_SELL

        # Determine the volume of orders which can be profited from
        order_book = self.vega.market_depth(market_id=self.market_id)
        if side == vega_protos.SIDE_BUY:
            volume = sum(
                [order.volume for order in order_book.sells if order.price < next_price]
            )
        else:
            volume = sum(
                [order.volume for order in order_book.buys if order.price > next_price]
            )

        # Determine the size of the order
        size = round(self.proportion_taken * volume, self.pdp)

        # Limit order size to not exceed max allowable position
        position = self.vega.positions_by_market(
            wallet_name=self.wallet_name,
            market_id=self.market_id,
            key_name=self.key_name,
        )
        cur_position = int(position.open_volume) if position is not None else 0
        new_position = (
            cur_position + size if side == vega_protos.SIDE_BUY else cur_position - size
        )
        if abs(new_position) > self.max_abs_position:
            size = max([0, self.max_abs_position - abs(cur_position)])

        # Add a random probability the agent speculates the wrong side
        if self.random_state.rand() <= self.accuracy:
            side = side
        else:
            side = (
                vega_protos.SIDE_BUY
                if side == vega_protos.SIDE_SELL
                else vega_protos.SIDE_SELL
            )

        # Attempt to submit the order and add it to the queue
        try:
            self.vega.submit_market_order(
                trading_wallet=self.wallet_name,
                market_id=self.market_id,
                side=side,
                volume=size,
                wait=False,
                fill_or_kill=False,
                trading_key=self.key_name,
            )
            return ITOrder(side=side, size=size)

        except OrderRejectedError:
            logger.debug("Order rejected")
            return None

    def _close_positions(self, order: ITOrder):
        # If order is blank
        if order is None:
            return

        # If original order was a buy, agent sells, and visa versa
        if order.side == vega_protos.SIDE_BUY:
            side = vega_protos.SIDE_SELL
        elif order.side == vega_protos.SIDE_SELL:
            side = vega_protos.SIDE_BUY
        else:
            return

        # Try to settle the order
        try:
            self.vega.submit_market_order(
                trading_wallet=self.wallet_name,
                market_id=self.market_id,
                side=side,
                volume=order.volume,
                wait=True,
                fill_or_kill=False,
                trading_key=self.key_name,
            )
        except OrderRejectedError:
            logger.debug("Order rejected")


class SimpleLiquidityProvider(StateAgentWithWallet):
    NAME_BASE = "simple_liq_provider"

    def __init__(
        self,
        key_name: str,
        market_name: str,
        asset_name: str,
        bid_inner_bound_fn: Callable,
        bid_outer_bound_fn: Callable,
        ask_inner_bound_fn: Callable,
        ask_outer_bound_fn: Callable,
        offset_proportion: int,
        initial_asset_mint: float,
        commitment_amount: float = 6000,
        fee: float = 0.001,
        tag: str = "",
        wallet_name: Optional[str] = None,
        commitment_amount_to_minimum_weighting: float = 1.2,
        commitment_amount_to_peak_weighting: float = 1.5,
        commitment_amount_to_size_weighting: float = 2.0,
        target_time_on_book: float = 1,
        random_state: Optional[np.random.RandomState] = None,
    ):
        super().__init__(wallet_name=wallet_name, key_name=key_name, tag=tag)

        self.market_name = market_name
        self.asset_name = asset_name

        self.initial_asset_mint = initial_asset_mint

        self.bid_inner_bound_fn = bid_inner_bound_fn
        self.bid_outer_bound_fn = bid_outer_bound_fn
        self.ask_inner_bound_fn = ask_inner_bound_fn
        self.ask_outer_bound_fn = ask_outer_bound_fn
        self.offset_proportion = offset_proportion

        self.fee = fee

        self.commitment_amount = commitment_amount
        self.commitment_amount_to_minimum_weighting = (
            commitment_amount_to_minimum_weighting
        )
        self.commitment_amount_to_peak_weighting = commitment_amount_to_peak_weighting
        self.commitment_amount_to_size_weighting = commitment_amount_to_size_weighting
        self.target_time_on_book = target_time_on_book

        self.random_state = (
            np.random.RandomState() if random_state is None else random_state
        )

    def initialise(
        self,
        vega: Union[VegaServiceNull, VegaServiceNetwork],
        create_key: bool = True,
        mint_key: bool = True,
    ):
        super().initialise(vega=vega, create_key=create_key)

        self.market_id = self.vega.find_market_id(name=self.market_name)
        self.asset_id = self.vega.find_asset_id(symbol=self.asset_name)
        if mint_key:
            self.vega.mint(
                wallet_name=self.wallet_name,
                asset=self.asset_id,
                amount=self.initial_asset_mint,
                key_name=self.key_name,
            )
            self.vega.wait_fn(2)

        self.vega.submit_liquidity(
            wallet_name=self.wallet_name,
            market_id=self.market_id,
            key_name=self.key_name,
            commitment_amount=self.commitment_amount,
            fee=self.fee,
            is_amendment=False,
        )

    def step(self, vega_state: VegaState):
        market_data = vega_state.market_state[self.market_id]

        if vega_state.market_state[self.market_id].trading_mode in [
            markets_protos.Market.TradingMode.TRADING_MODE_OPENING_AUCTION,
            markets_protos.Market.TradingMode.TRADING_MODE_MONITORING_AUCTION,
        ]:
            if market_data.indicative_price != 0:
                reference_price = market_data.indicative_price
            elif market_data.last_traded_price != 0:
                reference_price = market_data.last_traded_price
            else:
                logging.warning("Unable to evaluate SLA during auction.")
                return
        else:
            if market_data.midprice != 0:
                reference_price = market_data.midprice
            else:
                logging.warning("Unable to evaluate SLA during continuous trading.")
                return

        # Get the lower and upper bounds liquidity can be pegged between
        bid_inner_bound = self.bid_inner_bound_fn(
            vega_state=vega_state, market_id=self.market_id
        )
        bid_outer_bound = self.bid_outer_bound_fn(
            vega_state=vega_state, market_id=self.market_id
        )
        ask_inner_bound = self.ask_inner_bound_fn(
            vega_state=vega_state, market_id=self.market_id
        )
        ask_outer_bound = self.ask_outer_bound_fn(
            vega_state=vega_state, market_id=self.market_id
        )
        # If we are missing the needed fields return as the lp can't place orders (similar to parking epgs)
        if any(
            [
                var is None
                for var in [
                    bid_inner_bound,
                    bid_outer_bound,
                    ask_inner_bound,
                    ask_outer_bound,
                ]
            ]
        ):
            logging.warning("Missing bids, asks, or bounds")
            return

        meet_commitment = self.random_state.rand() < self.target_time_on_book

        bid_price = (
            bid_inner_bound
            - (bid_inner_bound - bid_outer_bound) * self.offset_proportion
        )
        ask_price = (
            ask_inner_bound
            + (ask_outer_bound - ask_inner_bound) * self.offset_proportion
        )

        # Calculate size required at bid and ask price to meet commitment
        bid_size = self.commitment_amount / reference_price
        ask_size = self.commitment_amount / reference_price

        buys, sells = self._get_orders(vega_state=vega_state)

        cancellations = []
        submissions = []

        # Cancel orders, no longer meet commitment
        cancellations.extend(self._cancel_orders(buys))
        cancellations.extend(self._cancel_orders(sells))

        # Refresh orders
        if meet_commitment:
            submissions.extend(
                self._submit_order(side="SIDE_BUY", price=bid_price, size=bid_size)
            )
            submissions.extend(
                self._submit_order(side="SIDE_SELL", price=ask_price, size=ask_size)
            )

        self.vega.submit_instructions(
            key_name=self.key_name,
            wallet_name=self.wallet_name,
            cancellations=cancellations,
            submissions=submissions,
        )

    def _get_orders(self, vega_state) -> Tuple[List[Order], List[Order]]:
        orders = list(
            (
                vega_state.market_state[self.market_id]
                .orders.get(
                    self.vega.wallet.public_key(
                        wallet_name=self.wallet_name, name=self.key_name
                    ),
                    {},
                )
                .values()
            )
            if self.market_id in vega_state.market_state
            else []
        )
        # Check buy_order_reference and sell_order_reference are still live:
        buys = []
        sells = []
        for order in orders:
            (
                buys.append(order)
                if order.side == vega_protos.SIDE_BUY
                else sells.append(order)
            )
        return buys, sells

    def _submit_order(self, side, price, size):
        return [
            self.vega.build_order_submission(
                market_id=self.market_id,
                order_type="TYPE_LIMIT",
                time_in_force="TIME_IN_FORCE_GTC",
                side=side,
                size=size * self.commitment_amount_to_size_weighting,
                price=price,
                iceberg_opts=build.commands.commands.iceberg_opts(
                    market_pos_decimals=self.vega.market_pos_decimals,
                    market_id=self.market_id,
                    peak_size=size * self.commitment_amount_to_peak_weighting,
                    minimum_visible_size=size
                    * self.commitment_amount_to_minimum_weighting,
                ),
            )
        ]

    def _cancel_orders(self, orders):
        cancellations = []
        for order in orders:
            cancellations.append(
                self.vega.build_order_cancellation(
                    market_id=self.market_id,
                    order_id=order.id,
                )
            )
        return cancellations


class MomentumTrader(StateAgentWithWallet):
    """
    Trading Agent that can follow multiple momentum trading strategies.

    At each step, the trading agent collects future price and trades under
    certain momentum indicator.
    """

    NAME_BASE = "mom_trader"

    def __init__(
        self,
        key_name: str,
        market_name: str,
        asset_name: str,
        momentum_strategy: str = "RSI",
        momentum_strategy_args: Dict[str, float] = None,
        indicator_threshold: Tuple[float, float] = (70, 30),
        initial_asset_mint: float = 1e5,
        order_intensity: float = 5,
        base_order_size: float = 1,
        trading_proportion: float = 1,
        random_state: Optional[np.random.RandomState] = None,
        send_limit_order: bool = False,
        time_in_force_opt: Union[vega_protos.vega.Order.TimeInForce, str] = None,
        duration: Optional[float] = 120,
        offset_levels: int = 10,
        tag: str = "",
        wallet_name: str = None,
    ):
        super().__init__(wallet_name=wallet_name, key_name=key_name, tag=tag)
        self.market_name = market_name
        self.asset_name = asset_name
        self.initial_asset_mint = initial_asset_mint
        self.order_intensity = order_intensity
        self.base_order_size = base_order_size
        self.trading_proportion = trading_proportion
        self.random_state = (
            random_state if random_state is not None else np.random.RandomState()
        )

        # Order Type
        self.send_limit_order = send_limit_order
        if send_limit_order:
            self.time_in_force_opt = (
                time_in_force_opt
                if time_in_force_opt is not None
                else "TIME_IN_FORCE_IOC"
            )
            self.duration = duration
            self.offset_levels = offset_levels

        # Momentum Strategy
        self.momentum_strategy = momentum_strategy
        self.momentum_strategy_args = momentum_strategy_args
        self.indicator_threshold = indicator_threshold
        self.momentum_func_dict = {
            "RSI": self._RSI,
            "CMO": self._CMO,
            "STOCHRSI": self._STOCHRSI,
            "APO": self._APO,
            "MACD": self._MACD,
        }

        self.prices = np.array([])
        self.indicators = []

    def initialise(
        self,
        vega: Union[VegaServiceNull, VegaServiceNetwork],
        create_key: bool = True,
        mint_key: bool = True,
    ):
        super().initialise(vega=vega, create_key=create_key)

        self.market_id = self.vega.find_market_id(name=self.market_name)

        self.asset_id = self.vega.find_asset_id(symbol=self.asset_name)
        if mint_key:
            self.vega.mint(
                wallet_name=self.wallet_name,
                asset=self.asset_id,
                amount=self.initial_asset_mint,
                key_name=self.key_name,
            )

        self.pdp = self.vega._market_pos_decimals.get(self.market_id, {})
        self.mdp = self.vega._market_price_decimals.get(self.market_id, {})
        self.adp = self.vega._asset_decimals.get(self.asset_id, {})
        self.vega.wait_for_total_catchup()

    def step(self, vega_state: VegaState):
        self.prices = np.append(
            self.prices, vega_state.market_state[self.market_id].midprice
        )

        signal = self.momentum_func_dict.get(self.momentum_strategy, self._RSI)()
        if signal == TradeSignal.NOACTION:
            return

        trade_side = (
            vega_protos.SIDE_BUY if signal == TradeSignal.BUY else vega_protos.SIDE_SELL
        )
        volume = self.random_state.poisson(self.order_intensity)

        volume *= self.trading_proportion * self.base_order_size

        if volume:
            if not self.send_limit_order:
                self.vega.submit_market_order(
                    trading_wallet=self.wallet_name,
                    market_id=self.market_id,
                    side=trade_side,
                    volume=volume,
                    wait=False,
                    fill_or_kill=False,
                    trading_key=self.key_name,
                )
            else:
                best_bid, best_ask = self.vega.best_prices(market_id=self.market_id)
                price = (
                    best_ask + self.offset_levels / 10**self.mdp
                    if signal == TradeSignal.BUY
                    else best_bid - self.offset_levels / 10**self.mdp
                )
                expires_at = int(self.vega.get_blockchain_time() + self.duration * 1e9)
                self.vega.submit_order(
                    trading_wallet=self.wallet_name,
                    market_id=self.market_id,
                    order_type="TYPE_LIMIT",
                    time_in_force=self.time_in_force_opt,
                    side=trade_side,
                    volume=volume,
                    price=price,
                    expires_at=expires_at,
                    wait=False,
                    trading_key=self.key_name,
                )

    def _MACD(self):
        _, _, macdhist = (
            talib.MACD(self.prices)
            if self.momentum_strategy_args is None
            else talib.MACD(
                self.prices,
                fastperiod=self.momentum_strategy_args["fastperiod"],
                slowperiod=self.momentum_strategy_args["slowperiod"],
                signalperiod=self.momentum_strategy_args["signalperiod"],
            )
        )
        self.indicators = macdhist

        if len(self.indicators) == 1:
            return 0

        if self.indicators[-2] < 0 and self.indicators[-1] >= 0:
            signal = TradeSignal.BUY

        elif self.indicators[-2] > 0 and self.indicators[-1] <= 0:
            signal = TradeSignal.SELL

        else:
            signal = TradeSignal.NOACTION
        return signal

    def _APO(self):
        self.indicators = (
            talib.APO(self.prices)
            if self.momentum_strategy_args is None
            else talib.APO(
                self.prices,
                fastperiod=self.momentum_strategy_args["fastperiod"],
                slowperiod=self.momentum_strategy_args["slowperiod"],
            )
        )

        if len(self.indicators) == 1:
            return TradeSignal.NOACTION

        if self.indicators[-2] < 0 and self.indicators[-1] >= 0:
            signal = TradeSignal.BUY

        elif self.indicators[-2] > 0 and self.indicators[-1] <= 0:
            signal = TradeSignal.SELL

        else:
            signal = TradeSignal.NOACTION
        return signal

    def _RSI(self):
        self.indicators = (
            talib.RSI(self.prices)
            if self.momentum_strategy_args is None
            else talib.RSI(
                self.prices,
                timeperiod=self.momentum_strategy_args["timeperiod"],
            )
        )

        if self.indicators[-1] >= max(self.indicator_threshold):
            signal = TradeSignal.SELL

        elif self.indicators[-1] <= min(self.indicator_threshold):
            signal = TradeSignal.BUY

        else:
            signal = TradeSignal.NOACTION
        return signal

    def _CMO(self):
        self.indicators = (
            talib.CMO(self.prices)
            if self.momentum_strategy_args is None
            else talib.CMO(
                self.prices,
                timeperiod=self.momentum_strategy_args["timeperiod"],
            )
        )

        if self.indicators[-1] >= max(self.indicator_threshold):
            signal = TradeSignal.SELL

        elif self.indicators[-1] <= min(self.indicator_threshold):
            signal = TradeSignal.BUY

        else:
            signal = TradeSignal.NOACTION
        return signal

    def _STOCHRSI(self):
        fastk, fastd = (
            talib.STOCHRSI(self.prices)
            if self.momentum_strategy_args is None
            else talib.STOCHRSI(
                self.prices,
                timeperiod=self.momentum_strategy_args["timeperiod"],
                fastk_period=self.momentum_strategy_args["fastk_period"],
                fastd_period=self.momentum_strategy_args["fastd_period"],
            )
        )
        self.indicators = fastk
        crossover = fastd - fastk
        if len(crossover) == 1:
            return TradeSignal.NOACTION

        if (
            self.indicators[-1] >= max(self.indicator_threshold)
            and crossover[-2] < 0
            and crossover[-1] >= 0
        ):
            signal = TradeSignal.SELL

        elif (
            self.indicators[-1] <= min(self.indicator_threshold)
            and crossover[-2] > 0
            and crossover[-1] <= 0
        ):
            signal = TradeSignal.BUY

        else:
            signal = TradeSignal.NOACTION
        return signal


class Snitch(StateAgent):
    NAME_BASE = "snitch"

    def __init__(
        self,
        agents: Optional[Dict[str, Agent]] = None,
        additional_state_fn: Optional[
            Callable[[VegaService, Dict[str, Agent]], Any]
        ] = None,
        additional_finalise_fn: Optional[
            Callable[[VegaService, Dict[str, Agent]], Any]
        ] = None,
        only_extract_additional: bool = False,
    ):
        self.tag = None
        self.states = []
        self.resources = []
        self.additional_states = []
        self.agents = agents
        self.additional_state_fn = additional_state_fn
        self.additional_finalise_fn = additional_finalise_fn
        self.seen_trades = set()
        self.only_extract_additional = only_extract_additional
        self.process_map: Dict[str, psutil.Process] = {}
        self.platform = platform.system()

    def initialise(self, vega: VegaService, **kwargs):
        self.vega = vega
        if not isinstance(vega, VegaServiceNetwork):
            self._create_process_map()

    def step(self, vega_state: VegaState):
        if not self.only_extract_additional:
            market_infos = {}
            market_datas = {}
            market_depths = {}
            market_trades = {}

            start_time = self.vega.get_blockchain_time()

            all_markets = self.vega.all_markets()
            for market in all_markets:
                market_infos[market.id] = market
                market_datas[market.id] = self.vega.market_data_from_feed(market.id)
                market_depths[market.id] = self.vega.market_depth(
                    market.id, num_levels=50
                )

            all_trades = self.vega.get_trades_from_stream(
                exclude_trade_ids=self.seen_trades
            )
            for trade in all_trades:
                if trade.id not in self.seen_trades:
                    self.seen_trades.add(trade.id)
                    market_trades.setdefault(market.id, []).append(trade)

            accounts = self.vega.get_accounts_from_stream()

            positions = self.vega.list_all_positions()

            self.states.append(
                MarketHistoryData(
                    at_time=start_time,
                    market_info=market_infos,
                    market_data=market_datas,
                    accounts=accounts,
                    market_depth=market_depths,
                    trades=market_trades,
                    positions=positions,
                )
            )

            if not isinstance(self.vega, VegaServiceNetwork):
                if self.platform == "Linux":
                    mem_vega = (
                        self.process_map["vega"].memory_full_info()
                        if "vega" in self.process_map
                        else None
                    )
                    mem_datanode = (
                        self.process_map["data-node"].memory_full_info()
                        if "data-node" in self.process_map
                        else None
                    )
                elif self.platform == "Darwin":
                    mem_vega = (
                        self.process_map["vega"].memory_info()
                        if "vega" in self.process_map
                        else None
                    )
                    mem_datanode = (
                        self.process_map["data-node"].memory_info()
                        if "data-node" in self.process_map
                        else None
                    )
                else:
                    mem_vega = None
                    mem_datanode = None
                    logging.warning(
                        "Unable to record memory usage, unsupported operating system"
                    )

                self.resources.append(
                    ResourceData(
                        at_time=start_time,
                        vega_cpu_per=(
                            self.process_map["vega"].cpu_percent()
                            if "vega" in self.process_map
                            else 0
                        ),
                        vega_mem_rss=mem_vega.rss if mem_vega is not None else 0,
                        vega_mem_vms=mem_vega.vms if mem_vega is not None else 0,
                        datanode_cpu_per=(
                            self.process_map["data-node"].cpu_percent()
                            if "data-node" in self.process_map
                            else 0
                        ),
                        datanode_mem_rss=(
                            mem_datanode.rss if mem_datanode is not None else 0
                        ),
                        datanode_mem_vms=(
                            mem_datanode.vms if mem_datanode is not None else 0
                        ),
                    )
                )
        if self.additional_state_fn is not None:
            self.additional_states.append(
                self.additional_state_fn(self.vega, self.agents)
            )

    def _create_process_map(self):
        for name, p in self.vega.process_pids.items():
            self.process_map[name] = psutil.Process(self.vega.process_pids[name])

    def finalise(self):
        self.assets = self.vega.list_assets()
        if self.additional_finalise_fn is not None:
            self.additional_states.append(
                self.additional_finalise_fn(self.vega, self.agents)
            )


class KeyFunder(Agent):
    NAME_BASE = "key_funder"

    def __init__(
        self,
        keys_to_fund: List[str],
        asset_to_fund: str,
        amount_to_fund: float,
        tag: Optional[str] = None,
    ):
        super().__init__(tag=tag)
        self.keys_to_fund = keys_to_fund
        self.amount_to_fund = amount_to_fund
        self.asset_to_fund = asset_to_fund

    def initialise(
        self,
        vega: Union[VegaServiceNull, VegaServiceNetwork],
        create_key: bool = True,
        mint_key: bool = True,
    ):
        self.vega = vega
        asset_id = self.vega.find_asset_id(self.asset_to_fund)
        amount = self.amount_to_fund * 10 ** self.vega.asset_decimals[asset_id]
        for key in self.keys_to_fund:
            faucet.mint(key, asset_id, amount=amount, faucet_url=self.vega.faucet_url)
        time.sleep(1)

    def step(self, vega_state: VegaState):
        pass


class ArbitrageLiquidityProvider(StateAgentWithWallet):
    NAME_BASE = "arbitrage_liquidity_provider"

    def __init__(
        self,
        wallet_name: str,
        market_name: str,
        asset_name: str,
        initial_asset_mint: float = 1e5,
        commitment_ratio: float = 0.8,
        fee: float = 0.001,
        safety_factor: float = 0.1,
        state_update_freq=60,
        tag: str = "",
        key_name: str = None,
    ):
        super().__init__(wallet_name=wallet_name, key_name=key_name, tag=tag)
        self.market_name = market_name
        self.asset_name = asset_name
        self.initial_asset_mint = initial_asset_mint

        self.curr_step = 0
        self.state_update_freq = state_update_freq

        self.fee = fee
        self.safety_factor = safety_factor

        self.commitment_ratio = commitment_ratio

    def initialise(
        self,
        vega: Union[VegaServiceNull, VegaServiceNetwork],
        create_key: bool = True,
        mint_key: bool = True,
    ):
        super().initialise(vega=vega, create_key=create_key)

        self.market_id = self.vega.find_market_id(name=self.market_name)

        self.asset_id = self.vega.find_asset_id(symbol=self.asset_name)
        if mint_key:
            self.vega.mint(
                wallet_name=self.wallet_name,
                asset=self.asset_id,
                amount=self.initial_asset_mint,
                key_name=self.key_name,
            )

        if self.market_id is None:
            self.mkr_fee = 0
            self.liq_fee = 0
            self.inf_fee = 0
        else:
            int_market_info = self.vega.market_info(market_id=self.market_id)
            self.mkr_fee = float(int_market_info.fees.factors.maker_fee)
            self.liq_fee = float(int_market_info.fees.factors.liquidity_fee)
            self.inf_fee = float(int_market_info.fees.factors.infrastructure_fee)

        self.vega.wait_for_total_catchup()

    def step(self, vega_state: VegaState):
        # Increment step
        self.curr_step += 1

        # Determine best-bid-price and best-ask-price
        self.best_bid_price, self.best_ask_price = self.vega.best_prices(
            market_id=self.market_id
        )

        # Determine fees
        if self.state_update_freq and self.curr_step % self.state_update_freq == 0:
            if self.market_id is None:
                self.mkr_fee = 0
                self.liq_fee = 0
                self.inf_fee = 0
            else:
                int_market_info = self.vega.market_info(market_id=self.market_id)
                self.mkr_fee = float(int_market_info.fees.factors.maker_fee)
                self.liq_fee = float(int_market_info.fees.factors.liquidity_fee)
                self.inf_fee = float(int_market_info.fees.factors.infrastructure_fee)
        self.total_fees = self.mkr_fee + self.liq_fee + self.inf_fee

        # Determine current account balance
        party_market_account = self.vega.party_account(
            wallet_name=self.wallet_name,
            key_name=self.key_name,
            market_id=self.market_id,
        )

        total = (
            party_market_account.general
            + party_market_account.margin
            + party_market_account.bond
        )

        self.vega.submit_liquidity(
            wallet_name=self.wallet_name,
            key_name=self.key_name,
            market_id=self.market_id,
            commitment_amount=total * self.commitment_ratio,
            fee=self.fee,
        )

        # Dump any position with market orders
        position = self.vega.positions_by_market(
            wallet_name=self.wallet_name,
            key_name=self.key_name,
            market_id=self.market_id,
        )

        open_volume = position.open_volume if position is not None else 0

        if open_volume != 0:
            self.vega.submit_market_order(
                trading_wallet=self.wallet_name,
                trading_key=self.key_name,
                market_id=self.market_id,
                side="SIDE_SELL" if open_volume > 0 else "SIDE_BUY",
                volume=abs(open_volume),
                fill_or_kill=False,
            )


class UncrossAuctionAgent(StateAgentWithWallet):
    def __init__(
        self,
        key_name: str,
        market_name: str,
        asset_name: str,
        side: str,
        price_process: list,
        uncrossing_size: float = 1,
        initial_asset_mint: float = 1000000,
        tag: str = "",
        wallet_name: str = None,
        auto_top_up: bool = False,
        leave_opening_auction_prob: float = 1,
        random_state: Optional[np.random.RandomState] = None,
    ):
        super().__init__(wallet_name=wallet_name, key_name=key_name, tag=tag)
        self.side = side
        self.initial_asset_mint = initial_asset_mint
        self.market_name = market_name
        self.asset_name = asset_name
        self.price_process = price_process
        self.uncrossing_size = uncrossing_size
        self.auto_top_up = auto_top_up
        self.mint_key = False
        self.leave_opening_auction_prob = leave_opening_auction_prob
        self.random_state = (
            random_state if random_state is not None else np.random.RandomState()
        )

    def initialise(
        self,
        vega: Union[VegaServiceNull, VegaServiceNetwork],
        create_key: bool = True,
        mint_key: bool = True,
    ):
        # Initialise wallet
        super().initialise(vega=vega, create_key=create_key)

        # Get market id
        self.market_id = self.vega.find_market_id(name=self.market_name)

        self.vega.wait_for_total_catchup()
        # Get asset id
        self.asset_id = self.vega.find_asset_id(symbol=self.asset_name)
        self.mint_key = mint_key

        if self.mint_key:
            # Top up asset
            self.vega.mint(
                wallet_name=self.wallet_name,
                asset=self.asset_id,
                amount=self.initial_asset_mint,
                key_name=self.key_name,
            )
        self.vega.wait_fn(10)
        self.vega.wait_for_total_catchup()

    def step(self, vega_state: VegaState):
        curr_price = next(self.price_process)

        if vega_state.market_state[self.market_id].trading_mode in [
            markets_protos.Market.TradingMode.TRADING_MODE_OPENING_AUCTION,
            markets_protos.Market.TradingMode.TRADING_MODE_MONITORING_AUCTION,
        ]:
            if (
                vega_state.market_state[self.market_id].trading_mode
                == markets_protos.Market.TradingMode.TRADING_MODE_OPENING_AUCTION
            ):
                if self.random_state.random() > self.leave_opening_auction_prob:
                    return
            if self.auto_top_up and self.mint_key:
                account = self.vega.party_account(
                    key_name=self.key_name,
                    wallet_name=self.wallet_name,
                    market_id=self.market_id,
                )

                if account.general < self.uncrossing_size * curr_price:
                    # Top up asset
                    self.vega.mint(
                        wallet_name=self.wallet_name,
                        asset=self.asset_id,
                        amount=self.initial_asset_mint,
                        key_name=self.key_name,
                    )
            self.vega.submit_order(
                trading_key=self.key_name,
                trading_wallet=self.wallet_name,
                market_id=self.market_id,
                order_type="TYPE_LIMIT",
                time_in_force="TIME_IN_FORCE_GTT",
                side=self.side,
                volume=self.uncrossing_size,
                price=curr_price,
                wait=False,
            )


class RewardFunder(StateAgentWithWallet):
    NAME_BASE = "reward_funder"

    def __init__(
        self,
        key_name: str,
        reward_asset_name: str,
        transfer_amount: str,
        initial_mint: float = 1e9,
        account_type: Optional[str] = None,
        asset_for_metric_name: Optional[str] = None,
        metric: Optional[str] = None,
        market_names: Optional[str] = None,
        wallet_name: Optional[str] = None,
        stake_key: bool = False,
        tag: Optional[str] = None,
    ):
        super().__init__(wallet_name=wallet_name, key_name=key_name, tag=tag)
        self.reward_asset_name = reward_asset_name
        self.transfer_amount = transfer_amount
        self.initial_mint = initial_mint
        self.asset_for_metric_name = asset_for_metric_name
        self.account_type = account_type
        self.metric = metric
        self.market_names = market_names
        self.stake_key = stake_key

    def initialise(
        self,
        vega: Union[VegaServiceNull, VegaServiceNetwork],
        create_key: bool = True,
        mint_key: bool = True,
    ):
        # Initialise wallet
        super().initialise(vega=vega, create_key=create_key)

        # Faucet vega tokens
        self.vega.wait_for_total_catchup()
        if mint_key:
            self.vega.mint(
                wallet_name=self.wallet_name,
                asset=self.vega.find_asset_id(symbol="VOTE", enabled=True),
                amount=1e4,
                key_name=self.key_name,
            )
        if self.stake_key:
            self.vega.stake(
                amount=1,
                key_name=self.key_name,
                wallet_name=self.wallet_name,
            )
        self.vega.wait_fn(1)
        self.vega.wait_for_total_catchup()

        if vega.find_asset_id(symbol=self.reward_asset_name) is None:
            # Create asset
            self.vega.create_asset(
                wallet_name=self.wallet_name,
                name=self.reward_asset_name,
                symbol=self.reward_asset_name,
                decimals=18,
                key_name=self.key_name,
            )
        self.vega.wait_fn(1)
        self.vega.wait_for_total_catchup()
        reward_asset_id = self.vega.find_asset_id(symbol=self.reward_asset_name)

        if mint_key:
            # Top up asset
            self.vega.mint(
                wallet_name=self.wallet_name,
                asset=reward_asset_id,
                amount=self.initial_mint,
                key_name=self.key_name,
            )
        self.vega.wait_fn(1)
        self.vega.wait_for_total_catchup()

        asset_for_metric_id = (
            self.vega.find_asset_id(self.asset_for_metric_name)
            if self.asset_for_metric_name is not None
            else None
        )

        self.vega.recurring_transfer(
            from_wallet_name=self.wallet_name,
            from_key_name=self.key_name,
            from_account_type=vega_protos.ACCOUNT_TYPE_GENERAL,
            to_account_type=self.account_type,
            amount=self.transfer_amount,
            asset=reward_asset_id,
            asset_for_metric=(
                asset_for_metric_id
                if self.metric
                not in [
                    vega_protos.DISPATCH_METRIC_MARKET_VALUE,
                    vega_protos.DISPATCH_METRIC_VALIDATOR_RANKING,
                ]
                else None
            ),
            metric=self.metric,
            window_length=3,
        )


class AtTheTouchMarketMaker(StateAgentWithWallet):
    """Eventually can use the at-the-touch optimal strategy from
        Algorithmic and High-Frequency Trading by Cartea, Jaimungal and Penalva.

    Posts only pegged limit orders
    """

    NAME_BASE = "at_the_touch_market_maker"

    def __init__(
        self,
        key_name: str,
        initial_asset_mint: float = 1000000,
        market_name: Optional[str] = None,
        asset_name: Optional[str] = None,
        order_size: float = 1,
        tag: str = "",
        wallet_name: str = None,
        peg_offset=0,
        max_position=1,
        buy_peg_reference: Optional[str] = "PEGGED_REFERENCE_BEST_BID",
        sell_peg_reference: Optional[str] = "PEGGED_REFERENCE_BEST_ASK",
    ):
        super().__init__(wallet_name=wallet_name, key_name=key_name, tag=tag)
        self.initial_asset_mint = initial_asset_mint

        self.current_step = 0

        self.market_name = market_name
        self.asset_name = asset_name

        self.current_position = 0
        self.order_size = order_size
        self.peg_offset = peg_offset
        self.max_position = max_position

        self.buy_peg_reference = buy_peg_reference
        self.sell_peg_reference = sell_peg_reference

        self.buy_order_reference = None
        self.sell_order_reference = None

    def initialise(
        self,
        vega: Union[VegaServiceNull, VegaServiceNetwork],
        create_key: bool = True,
        mint_key: bool = True,
    ):
        # Initialise wallet for LP/ Settle Party
        super().initialise(vega=vega, create_key=create_key)

        # Get asset id
        self.asset_id = self.vega.find_asset_id(symbol=self.asset_name)
        if mint_key:
            # Top up asset
            self.vega.mint(
                wallet_name=self.wallet_name,
                asset=self.asset_id,
                amount=self.initial_asset_mint,
                key_name=self.key_name,
            )
            self.vega.wait_for_total_catchup()

        # Get market id
        self.market_id = self.vega.find_market_id(name=self.market_name)

        self._update_state(current_step=self.current_step)

    def step(self, vega_state: VegaState):
        self.current_step += 1

        # Each step, get position
        position = self.vega.positions_by_market(
            wallet_name=self.wallet_name,
            market_id=self.market_id,
            key_name=self.key_name,
        )
        self.current_position = float(
            position.open_volume if position is not None else 0
        )

        # Get a list of live orders for the party
        orders = list(
            (
                vega_state.market_state[self.market_id]
                .orders.get(
                    self.vega.wallet.public_key(
                        wallet_name=self.wallet_name, name=self.key_name
                    ),
                    {},
                )
                .values()
            )
            if self.market_id in vega_state.market_state
            else []
        )

        # Check buy_order_reference and sell_order_reference are still live:
        buys = []
        sells = []
        for order in orders:
            (
                buys.append(order)
                if order.side == vega_protos.SIDE_BUY
                else sells.append(order)
            )

        place_buy = self.current_position < self.max_position
        place_sell = self.current_position > -self.max_position

        if len(buys) == 0 and place_buy:
            self.buy_order_reference = self._place_order(side="SIDE_BUY")
        elif len(sells) != 0 and not place_buy:
            self._cancel_order(orders_to_cancel=buys)

        if len(sells) == 0 and place_sell:
            self.sell_order_reference = self._place_order(side="SIDE_SELL")
        elif len(sells) != 0 and not place_sell:
            self._cancel_order(orders_to_cancel=sells)

    def _place_order(self, side: str):
        return self.vega.submit_order(
            trading_wallet=self.wallet_name,
            trading_key=self.key_name,
            market_id=self.market_id,
            order_type="TYPE_LIMIT",
            time_in_force="TIME_IN_FORCE_GTC",
            side=side,
            volume=self.order_size,
            price=None,
            expires_at=None,
            pegged_order=PeggedOrder(
                reference=(
                    self.buy_peg_reference
                    if side == "SIDE_BUY"
                    else self.sell_peg_reference
                ),
                offset=self.peg_offset,
            ),
            wait=False,
        )

    def _cancel_order(self, orders_to_cancel):
        for order in orders_to_cancel:
            self.vega.cancel_order(
                wallet_name=self.wallet_name,
                trading_key=self.key_name,
                market_id=self.market_id,
                order_id=order.id,
            )


class ReferralAgentWrapper:
    def __init__(
        self,
        agent: StateAgentWithWallet,
        is_referrer: bool = False,
        team_name: Optional[str] = None,
        team_url: Optional[str] = None,
        avatar_url: Optional[str] = None,
        closed: Optional[bool] = None,
        referrer_key_name: Optional[str] = None,
        referrer_wallet_name: Optional[str] = None,
    ):
        self._agent: StateAgentWithWallet = agent

        if (not is_referrer) and (referrer_key_name is None):
            raise ValueError(
                "ReferralWrapper must either designate the agent as a referrer or"
                " specify a referrer key name."
            )

        self.is_referrer = is_referrer
        self.team_name = team_name
        self.team_url = team_url
        self.avatar_url = avatar_url
        self.closed = closed
        self.referrer_key_name = referrer_key_name
        self.referrer_wallet_name = referrer_wallet_name
        self.applied_code = False
        self.tag = agent.tag

    def initialise(
        self,
        vega: Union[VegaServiceNull, VegaServiceNetwork],
        create_key: bool = True,
        mint_key: bool = True,
    ):
        self._agent.initialise(vega=vega, create_key=create_key, mint_key=mint_key)
        if self.is_referrer:
            self._agent.vega.create_referral_set(
                key_name=self._agent.key_name,
                wallet_name=self._agent.wallet_name,
                name=self.team_name,
                team_url=self.team_url,
                avatar_url=self.avatar_url,
                closed=self.closed,
            )

    def step(self, vega_state: VegaState):
        if (self.referrer_key_name is not None) and (not self.applied_code):
            try:
                referrer_id = self._agent.vega.wallet.public_key(
                    name=self.referrer_key_name,
                    wallet_name=self.referrer_wallet_name,
                )
            except KeyError:
                logging.debug("Specified referral key does not exist yet.")
                return
            referral_sets = list(
                self._agent.vega.list_referral_sets(
                    referrer_id,
                ).keys()
            )
            if len(referral_sets) == 0:
                logging.debug(
                    "Specified referral key has not yet created a referral set."
                )
                return
            self._agent.vega.apply_referral_code(referral_sets[0])
            self.applied_code == True

        self._agent.step(vega_state=vega_state)

    def finalise(self):
        self._agent.finalise()

    def name(self):
        return self._agent.name()


class UniformLiquidityProvider(StateAgentWithWallet):
    """Agent commits liquidity and submits orders within the specified bps range."""

    NAME_BASE = "uniform_liquidity_provider"

    def __init__(
        self,
        key_name: str,
        market_name: str,
        asset_name: str,
        bps_range_min: float,
        bps_range_max: float,
        levels: int,
        fee: float = 0.001,
        commitment_amount: float = 1e5,
        initial_asset_mint: float = 1e6,
        tag: str = "",
        wallet_name: Optional[str] = None,
        random_state: Optional[np.random.RandomState] = None,
        price_process: Optional[iter] = None,
    ):
        """Agent commits liquidity and submits orders within the specified bps range.

        Args:
            key_name (str): name of key agent will use
            market_name (str): name of market agent will trade on
            asset_name (str): name of asset agent will mint
            bps_range_min (float): lower bound of range in which agent will place orders.
            bps_range_max (float): upper bound of range in which agent will place orders.
            levels (int): number of price levels at which agent will place orders.
            fee (float, optional): fee specified in agents commitment. Defaults to 0.001.
            commitment_amount (float, optional): amount specified in agents commitment. Defaults to 1e5.
            initial_asset_mint (float, optional): initial amount agent will mint. Defaults to 1e6.
            tag (str, optional): identifier for agent. Defaults to "".
            wallet_name (Optional[str], optional): name of wallet agent will use. Defaults to None.
            random_state (Optional[np.random.RandomState], optional): random generator agent will use. Defaults to None.
            price_process (Optional[iter], optional): price process which can be used to set reference price. Defaults to None.
        """
        super().__init__(wallet_name=wallet_name, key_name=key_name, tag=tag)

        self.market_name = market_name
        self.asset_name = asset_name

        self.bps_range_min = bps_range_min
        self.bps_range_max = bps_range_max
        self.levels = levels
        self.commitment_amount = commitment_amount
        self.initial_asset_mint = initial_asset_mint
        self.fee = fee

        self.random_state = (
            np.random.RandomState() if random_state is None else random_state
        )

        self.price_process = price_process

    def initialise(
        self,
        vega: Union[VegaServiceNull, VegaServiceNetwork],
        create_key: bool = True,
        mint_key: bool = True,
    ):
        super().initialise(vega=vega, create_key=create_key)

        self.market_id = self.vega.find_market_id(name=self.market_name)
        self.asset_id = self.vega.find_asset_id(symbol=self.asset_name)
        if mint_key:
            self.vega.mint(
                wallet_name=self.wallet_name,
                asset=self.asset_id,
                amount=self.initial_asset_mint,
                key_name=self.key_name,
            )
            self.vega.wait_fn(2)

        self.vega.submit_liquidity(
            wallet_name=self.wallet_name,
            market_id=self.market_id,
            key_name=self.key_name,
            commitment_amount=self.commitment_amount,
            fee=self.fee,
            is_amendment=False,
        )

    def step(self, vega_state: VegaState):
        market_data = vega_state.market_state[self.market_id]

        if self.price_process is not None:
            reference_price = next(self.price_process)
        elif vega_state.market_state[self.market_id].trading_mode in [
            markets_protos.Market.TradingMode.TRADING_MODE_OPENING_AUCTION,
            markets_protos.Market.TradingMode.TRADING_MODE_MONITORING_AUCTION,
        ]:
            if market_data.indicative_price != 0:
                reference_price = market_data.indicative_price
            elif market_data.last_traded_price != 0:
                reference_price = market_data.last_traded_price
            else:
                return
        else:
            if market_data.midprice != 0:
                reference_price = market_data.midprice
            else:
                return

        min_offset = reference_price * self.bps_range_min * 0.001
        max_offset = reference_price * self.bps_range_max * 0.001

        # Each level must provide
        level_notional = (
            self.commitment_amount
            / float(
                self.vega.network_parameter_from_feed(
                    "market.liquidity.stakeToCcyVolume"
                ).value
            )
            / self.levels
        )
        bid_prices = np.linspace(
            start=reference_price - min_offset,
            stop=reference_price - max_offset,
            num=self.levels,
        )
        ask_prices = np.linspace(
            start=reference_price + min_offset,
            stop=reference_price + max_offset,
            num=self.levels,
        )
        bid_sizes = [level_notional / price for price in bid_prices]
        ask_sizes = [level_notional / price for price in bid_prices]

        cancellations = []
        submissions = []
        # Build cancellations
        buys, sells = self._get_orders(vega_state=vega_state)
        cancellations.extend(self._cancellations(buys))
        cancellations.extend(self._cancellations(sells))
        # Build submissions
        submissions.extend(
            self._submissions(side="SIDE_BUY", prices=bid_prices, sizes=bid_sizes)
        )
        submissions.extend(
            self._submissions(side="SIDE_SELL", prices=ask_prices, sizes=ask_sizes)
        )
        # Submit batch
        self.vega.submit_instructions(
            key_name=self.key_name,
            wallet_name=self.wallet_name,
            cancellations=cancellations,
            submissions=submissions,
        )

    def _get_orders(self, vega_state) -> Tuple[List[Order], List[Order]]:
        orders = list(
            (
                vega_state.market_state[self.market_id]
                .orders.get(
                    self.vega.wallet.public_key(
                        wallet_name=self.wallet_name, name=self.key_name
                    ),
                    {},
                )
                .values()
            )
            if self.market_id in vega_state.market_state
            else []
        )
        # Check buy_order_reference and sell_order_reference are still live:
        buys = []
        sells = []
        for order in orders:
            (
                buys.append(order)
                if order.side == vega_protos.SIDE_BUY
                else sells.append(order)
            )
        return buys, sells

    def _submissions(self, side, prices, sizes):
        return [
            self.vega.build_order_submission(
                market_id=self.market_id,
                order_type="TYPE_LIMIT",
                time_in_force="TIME_IN_FORCE_GTC",
                side=side,
                size=size * 1.5,
                price=price,
            )
            for price, size in zip(prices, sizes)
        ]

    def _cancellations(self, orders):
        cancellations = []
        for order in orders:
            cancellations.append(
                self.vega.build_order_cancellation(
                    market_id=self.market_id,
                    order_id=order.id,
                )
            )
        return cancellations<|MERGE_RESOLUTION|>--- conflicted
+++ resolved
@@ -1099,7 +1099,9 @@
         self.initial_mint = (
             initial_mint
             if initial_mint is not None
-            else (2 * commitment_amount) if commitment_amount is not None else 100
+            else (2 * commitment_amount)
+            if commitment_amount is not None
+            else 100
         )
 
         self.market_name = market_name
@@ -1328,13 +1330,8 @@
             key_name=self.key_name,
         )
 
-<<<<<<< HEAD
-        self.current_position = (
-            float(position.open_volume) if position is not None else 0
-=======
         current_position = (
             int(position.open_volume) if position is not None and position else 0
->>>>>>> a8afded3
         )
         self.bid_depth, self.ask_depth = self.best_price_offset_fn(
             self.current_position, self.current_step
