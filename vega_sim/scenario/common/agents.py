from __future__ import annotations
from dataclasses import dataclass
from venv import create

import logging

import numpy as np
from math import exp

try:
    import talib
except ImportError:
    pass  # TA-Lib not installed, but most agents don't need

from enum import Enum
from collections import namedtuple
from typing import Callable, Iterable, List, Optional, Tuple, Union, Dict
from numpy.typing import ArrayLike
from vega_sim.api.data import Order

from vega_sim.environment import VegaState
from vega_sim.environment.agent import StateAgentWithWallet, StateAgent
from vega_sim.null_service import VegaServiceNull
from vega_sim.network_service import VegaServiceNetwork
from vega_sim.proto.vega import (
    markets as markets_protos,
    vega as vega_protos,
)
from vega_sim.scenario.common.utils.ideal_mm_models import GLFT_approx, a_s_mm_model
from vega_sim.api.trading import OrderRejectedError
from vega_sim.quant.quant import probability_of_trading

WalletConfig = namedtuple("WalletConfig", ["name", "passphrase"])

SnitchData = namedtuple("SnitchData", ["market_info", "market_data", "accounts"])

# Send selling/buying MOs to hit LP orders
TRADER_WALLET = WalletConfig("trader", "trader")

BACKGROUND_MARKET = WalletConfig("market", "market")

# Pass opening auction
AUCTION1_WALLET = WalletConfig("AUCTION1", "AUCTION1pass")
AUCTION2_WALLET = WalletConfig("AUCTION2", "AUCTION2pass")

MMOrder = namedtuple("MMOrder", ["size", "price"])

LiquidityProvision = namedtuple(
    "LiquidityProvision", ["amount", "fee", "buy_specs", "sell_specs"]
)

SnitchState = namedtuple(
    "SnitchState", ["market_state", "open_interest", "account_balances"]
)

logger = logging.getLogger(__name__)


@dataclass
class MarketRegime:
    spread: float
    tick_spacing: float
    num_levels_per_side: int
    base_volume_size: float
    order_distribution_buy_kappa: float
    order_distribution_sell_kappa: float
    from_timepoint: int  # Inclusive
    thru_timepoint: int  # Inclusive


class TradeSignal(Enum):
    NOACTION = 0
    BUY = 1
    SELL = 2


class MarketOrderTrader(StateAgentWithWallet):
    def __init__(
        self,
        wallet_name: str,
        wallet_pass: str,
        market_name: str,
        asset_name: str,
        initial_asset_mint: float = 1000000,
        buy_intensity: float = 1,
        sell_intensity: float = 1,
        tag: str = "",
        random_state: Optional[np.random.RandomState] = None,
        base_order_size: float = 1,
        key_name: str = None,
        step_bias: Optional[float] = 1,
    ):
        super().__init__(wallet_name + str(tag), wallet_pass, key_name)
        self.initial_asset_mint = initial_asset_mint
        self.buy_intensity = buy_intensity
        self.sell_intensity = sell_intensity
        self.tag = tag
        self.market_name = market_name
        self.asset_name = asset_name
        self.random_state = (
            random_state if random_state is not None else np.random.RandomState()
        )
        self.base_order_size = base_order_size
        self.step_bias = step_bias

    def initialise(
        self,
        vega: Union[VegaServiceNull, VegaServiceNetwork],
        create_wallet: bool = True,
        mint_wallet: bool = True,
    ):
        # Initialise wallet
        super().initialise(vega=vega, create_wallet=create_wallet)
        # Get market id
        self.market_id = self.vega.find_market_id(name=self.market_name)

        # Get asset id
        self.asset_id = self.vega.find_asset_id(symbol=self.asset_name)
        if mint_wallet:
            # Top up asset
            self.vega.mint(
                self.wallet_name,
                asset=self.asset_id,
                amount=self.initial_asset_mint,
                key_name=self.key_name,
            )
        self.vega.wait_fn(5)
        self.pdp = self.vega.market_pos_decimals.get(self.market_id, {})
        self.mdp = self.vega.market_price_decimals.get(self.market_id, {})
        self.adp = self.vega.asset_decimals.get(self.asset_id, {})

    def step(self, vega_state: VegaState):
        if self.random_state.rand() > self.step_bias:
            return

        buy_first = self.random_state.choice([0, 1])

        buy_vol = self.random_state.poisson(self.buy_intensity) * self.base_order_size
        sell_vol = self.random_state.poisson(self.sell_intensity) * self.base_order_size
        if buy_first:
            self.place_order(
                vega_state=vega_state,
                volume=buy_vol,
                side=vega_protos.SIDE_BUY,
            )

        self.place_order(
            vega_state=vega_state,
            volume=sell_vol,
            side=vega_protos.SIDE_SELL,
        )

        if not buy_first:
            self.place_order(
                vega_state=vega_state,
                volume=buy_vol,
                side=vega_protos.SIDE_BUY,
            )

    def place_order(self, vega_state: VegaState, volume: float, side: vega_protos.Side):
        if (
            (
                vega_state.market_state[self.market_id].trading_mode
                == markets_protos.Market.TradingMode.TRADING_MODE_CONTINUOUS
            )
            and vega_state.market_state[self.market_id].state
            == markets_protos.Market.State.STATE_ACTIVE
            and volume != 0
        ):
            self.vega.submit_market_order(
                trading_wallet=self.wallet_name,
                market_id=self.market_id,
                side=side,
                volume=volume,
                wait=False,
                fill_or_kill=False,
                key_name=self.key_name,
            )


class PriceSensitiveMarketOrderTrader(StateAgentWithWallet):
    def __init__(
        self,
        wallet_name: str,
        wallet_pass: str,
        market_name: str,
        asset_name: str,
        price_process_generator: Iterable[float],
        initial_asset_mint: float = 1000000,
        buy_intensity: float = 1,
        sell_intensity: float = 1,
        price_half_life: float = 1,
        tag: str = "",
        random_state: Optional[np.random.RandomState] = None,
        base_order_size: float = 1,
        key_name: str = None,
    ):
        super().__init__(wallet_name + str(tag), wallet_pass, key_name)
        self.initial_asset_mint = initial_asset_mint
        self.buy_intensity = buy_intensity
        self.sell_intensity = sell_intensity
        self.tag = tag
        self.market_name = market_name
        self.asset_name = asset_name
        self.random_state = (
            random_state if random_state is not None else np.random.RandomState()
        )
        self.base_order_size = base_order_size
        self.probability_decay = np.log(2) / price_half_life
        self.price_process_generator = price_process_generator

    def initialise(
        self,
        vega: Union[VegaServiceNull, VegaServiceNetwork],
        create_wallet: bool = True,
        mint_wallet: bool = True,
    ):
        # Initialise wallet
        super().initialise(vega=vega, create_wallet=create_wallet)
        # Get market id
        self.market_id = self.vega.find_market_id(name=self.market_name)

        # Get asset id
        self.asset_id = self.vega.find_asset_id(symbol=self.asset_name)
        if mint_wallet:
            # Top up asset
            self.vega.mint(
                self.wallet_name,
                asset=self.asset_id,
                amount=self.initial_asset_mint,
                key_name=self.key_name,
            )
        self.vega.wait_fn(5)

    def step(self, vega_state: VegaState):
        self.curr_price = next(self.price_process_generator)

        buy_first = self.random_state.choice([0, 1])

        buy_vol = self.random_state.poisson(self.buy_intensity) * self.base_order_size
        sell_vol = self.random_state.poisson(self.sell_intensity) * self.base_order_size

        best_bid, best_ask = self.vega.best_prices(self.market_id)

        will_buy = self.random_state.rand() < np.exp(
            -1 * self.probability_decay * max([best_ask - self.curr_price, 0])
        )
        will_sell = self.random_state.rand() < np.exp(
            -1 * self.probability_decay * max([self.curr_price - best_bid, 0])
        )

        if buy_first and will_buy:
            self.place_order(
                vega_state=vega_state,
                volume=buy_vol,
                side=vega_protos.SIDE_BUY,
            )

        if will_sell:
            self.place_order(
                vega_state=vega_state,
                volume=sell_vol,
                side=vega_protos.SIDE_SELL,
            )

        if not buy_first and will_buy:
            self.place_order(
                vega_state=vega_state,
                volume=buy_vol,
                side=vega_protos.SIDE_BUY,
            )

    def place_order(self, vega_state: VegaState, volume: float, side: vega_protos.Side):
        if (
            (
                vega_state.market_state[self.market_id].trading_mode
                == markets_protos.Market.TradingMode.TRADING_MODE_CONTINUOUS
            )
            and vega_state.market_state[self.market_id].state
            == markets_protos.Market.State.STATE_ACTIVE
            and volume != 0
        ):
            self.vega.submit_market_order(
                trading_wallet=self.wallet_name,
                market_id=self.market_id,
                side=side,
                volume=volume,
                wait=False,
                fill_or_kill=False,
                key_name=self.key_name,
            )


class BackgroundMarket(StateAgentWithWallet):
    def __init__(
        self,
        wallet_name: str,
        wallet_pass: str,
        market_name: str,
        asset_name: str,
        price_process: List[float],
        initial_asset_mint: float = 1000000,
        position_decimals: int = 4,
        spread: float = 0.02,
        tick_spacing: float = 0.01,
        num_levels_per_side: int = 20,
        base_volume_size: float = 0.1,
        order_distribution_kappa: float = 1,
        tag: str = "",
    ):
        super().__init__(wallet_name + tag, wallet_pass)
        self.price_process = price_process
        self.initial_asset_mint = initial_asset_mint
        self.spread = spread
        self.current_step = 0
        self.tag = tag
        self.tick_spacing = tick_spacing
        self.num_levels_per_side = num_levels_per_side
        self.base_volume_size = base_volume_size

        self.market_name = market_name
        self.asset_name = asset_name
        self.kappa = order_distribution_kappa
        self.position_decimals = position_decimals

    def initialise(
        self,
        vega: Union[VegaServiceNull, VegaServiceNetwork],
        create_wallet: bool = True,
        mint_wallet: bool = True,
    ):
        # Initialise wallet
        super().initialise(vega=vega, create_wallet=create_wallet)
        # Get market id
        self.market_id = self.vega.find_market_id(name=self.market_name)

        # Get asset id
        asset_id = self.vega.find_asset_id(symbol=self.asset_name)
        if mint_wallet:
            # Top up asset
            self.vega.mint(
                self.wallet_name,
                asset=asset_id,
                amount=self.initial_asset_mint,
            )
        self.vega.wait_fn(2)

        initial_price = self.price_process[self.current_step]
        buy_shape = self._calculate_price_volume_levels(
            initial_price - self.spread / 2,
            initial_price,
            side=vega_protos.SIDE_BUY,
        )
        sell_shape = self._calculate_price_volume_levels(
            initial_price + self.spread / 2,
            initial_price,
            side=vega_protos.SIDE_SELL,
        )

        self.vega.wait_for_total_catchup()

        for price, size in buy_shape:
            if price > 0:
                self._submit_order(vega_protos.SIDE_BUY, price, size)
        for price, size in sell_shape:
            if price > 0:
                self._submit_order(vega_protos.SIDE_SELL, price, size)

    def _submit_order(
        self, side: Union[str, vega_protos.Side], price: float, size: float
    ) -> None:
        volume = round(size, self.position_decimals)
        if volume == 0:
            return
        self.vega.submit_order(
            trading_wallet=self.wallet_name,
            market_id=self.market_id,
            order_type="TYPE_LIMIT",
            time_in_force="TIME_IN_FORCE_GTC",
            side=side,
            volume=volume,
            price=price,
            wait=False,
        )

    def _calculate_price_volume_levels(
        self,
        starting_level: float,
        mid_price: float,
        side: Union[str, vega_protos.Side],
        kappa: Optional[float] = None,
    ) -> ArrayLike:
        is_buy = side in ["SIDE_BUY", vega_protos.SIDE_BUY]
        kappa = kappa if kappa is not None else self.kappa

        base_level = abs(starting_level - mid_price)
        final_level = base_level + self.tick_spacing * self.num_levels_per_side
        levels = np.arange(base_level, final_level, self.tick_spacing)
        cumulative_vol = np.exp(kappa * levels) - 1

        level_vol = np.concatenate([cumulative_vol[:1], np.diff(cumulative_vol)])
        level_price = mid_price + (-1 if is_buy else 1) * levels

        return np.c_[level_price, level_vol]

    def step(self, vega_state: VegaState):
        self.current_step += 1

        orders = self.vega.orders_for_party_from_feed(
            self.wallet_name, self.market_id, live_only=True
        )
        new_price = self.price_process[self.current_step]
        new_buy_shape = self._calculate_price_volume_levels(
            new_price - self.spread / 2,
            new_price,
            side=vega_protos.SIDE_BUY,
        )
        new_sell_shape = self._calculate_price_volume_levels(
            new_price + self.spread / 2,
            new_price,
            side=vega_protos.SIDE_SELL,
        )

        buy_orders, sell_orders = [], []

        for order in orders.values():
            if order.side == vega_protos.SIDE_BUY:
                buy_orders.append(order)
            else:
                sell_orders.append(order)

        first_side = (
            vega_protos.SIDE_BUY
            if self.price_process[self.current_step]
            < self.price_process[self.current_step - 1]
            else vega_protos.SIDE_SELL
        )

        if first_side == vega_protos.SIDE_BUY:
            self._move_side(
                vega_protos.SIDE_BUY,
                self.num_levels_per_side,
                buy_orders,
                new_buy_shape,
            )
        self._move_side(
            vega_protos.SIDE_SELL,
            self.num_levels_per_side,
            sell_orders,
            new_sell_shape,
        )
        if first_side == vega_protos.SIDE_SELL:
            self._move_side(
                vega_protos.SIDE_BUY,
                self.num_levels_per_side,
                buy_orders,
                new_buy_shape,
            )

    def _move_side(
        self,
        side: vega_protos.Side,
        num_levels: int,
        orders: List[Order],
        new_shape: List[List[float, float]],
    ) -> None:
        for i in range(num_levels):
            if i < len(orders):
                order_to_amend = orders[i]
                self.vega.amend_order(
                    trading_wallet=self.wallet_name,
                    market_id=self.market_id,
                    order_id=order_to_amend.id,
                    price=new_shape[i][0],
                    volume_delta=new_shape[i][1] - order_to_amend.remaining,
                )
            else:
                self._submit_order(side, new_shape[i][0], new_shape[i][1])


class MultiRegimeBackgroundMarket(StateAgentWithWallet):
    def __init__(
        self,
        wallet_name: str,
        wallet_pass: str,
        market_name: str,
        asset_name: str,
        price_process: List[float],
        market_regimes: List[MarketRegime],
        tag: str = "",
    ):
        """Generate a background market acting differently as time passes.
        Allows specification of varying numbers of non-overlapping regimes
        (with optional gaps in which no orders will be placed).

        Places an exponentially shaped Limit-Order-Book about a moving midprice.

        Args:
            wallet_name:
                str, The name of the wallet to use placing background orders
            wallet_pass:
                str, The password to use for the background order wallet
            market_name:
                str, The name of the market on which the agent will trade
            asset_name:
                str, The name of the asset to trade with
            price_process:
                List[float], A list of prices which the market will follow.
            market_regimes:
                List[MarketRegime], A list of specifications for market
                    regimes, allowing variation over time. Each specifies
                    a start/end date and are interpreted as a sparse set
            tag:
                str, a tag which will be added to the wallet name
        """
        super().__init__(wallet_name + tag, wallet_pass)
        self.price_process = price_process
        self.current_step = 0
        self.tag = tag

        self.market_name = market_name
        self.asset_name = asset_name

        self.market_regimes = self._market_regime_sparse_to_dense(
            market_regimes=market_regimes, num_steps=len(self.price_process) + 1
        )

    @staticmethod
    def _market_regime_sparse_to_dense(
        market_regimes: List[MarketRegime], num_steps: int
    ) -> List[MarketRegime]:
        regimes = []
        regimes_iter = iter(market_regimes)

        market_regime = next(regimes_iter)
        for i in range(num_steps):
            if market_regime.from_timepoint > i:
                regimes.append(None)
                continue
            elif market_regime.thru_timepoint < i:
                next_market_regime = next(regimes_iter)

                if next_market_regime.from_timepoint <= market_regime.thru_timepoint:
                    raise Exception(
                        "Overlapping regimes detected. {} starts before {} ends".format(
                            next_market_regime, market_regime
                        )
                    )
                else:
                    market_regime = next_market_regime

                regimes.append(
                    market_regime
                ) if market_regime.from_timepoint <= i else regimes.append(None)
            else:
                regimes.append(market_regime)
        return regimes

    def initialise(
        self,
        vega: Union[VegaServiceNull, VegaServiceNetwork],
        create_wallet: bool = True,
        mint_wallet: bool = True,
    ):
        # Initialise wallet
        super().initialise(vega=vega, create_wallet=create_wallet)
        # Get market id
        self.market_id = self.vega.find_market_id(name=self.market_name)

        # Get asset id
        asset_id = self.vega.find_asset_id(symbol=self.asset_name)
        if mint_wallet:
            # Top up asset
            self.vega.mint(
                self.wallet_name,
                asset=asset_id,
                amount=200000,
            )
        self.vega.wait_fn(2)

        market_regime = self.market_regimes[0]
        initial_price = self.price_process[self.current_step]

        buy_shape = self._calculate_price_volume_levels(
            initial_price - market_regime.spread,
            initial_price,
            side=vega_protos.SIDE_BUY,
            kappa=market_regime.order_distribution_buy_kappa,
            tick_spacing=market_regime.tick_spacing,
            num_levels=market_regime.num_levels_per_side,
        )
        sell_shape = self._calculate_price_volume_levels(
            initial_price + market_regime.spread,
            initial_price,
            side=vega_protos.SIDE_SELL,
            kappa=market_regime.order_distribution_sell_kappa,
            tick_spacing=market_regime.tick_spacing,
            num_levels=market_regime.num_levels_per_side,
        )

        self.vega.wait_for_total_catchup()
        for price, size in buy_shape:
            if price > 0:
                self._submit_order(vega_protos.SIDE_BUY, price, size)
        for price, size in sell_shape:
            if price > 0:
                self._submit_order(vega_protos.SIDE_SELL, price, size)

    def _submit_order(
        self, side: Union[str, vega_protos.Side], price: float, size: float
    ) -> None:
        self.vega.submit_order(
            trading_wallet=self.wallet_name,
            market_id=self.market_id,
            order_type="TYPE_LIMIT",
            time_in_force="TIME_IN_FORCE_GTC",
            side=side,
            volume=round(size, 4),
            price=price,
            wait=False,
        )

    def _calculate_price_volume_levels(
        self,
        starting_level: float,
        mid_price: float,
        side: Union[str, vega_protos.Side],
        kappa: float,
        tick_spacing: float,
        num_levels: int,
        min_price: float = 0.01,
    ) -> ArrayLike:
        is_buy = side in ["SIDE_BUY", vega_protos.SIDE_BUY]

        base_level = abs(starting_level - mid_price)
        final_level = base_level + tick_spacing * num_levels
        levels = np.arange(base_level, final_level, tick_spacing)
        cumulative_vol = np.exp(kappa * levels) - 1

        level_vol = np.concatenate([cumulative_vol[:1], np.diff(cumulative_vol)])
        level_price = np.clip(
            mid_price + (-1 if is_buy else 1) * levels, min_price, None
        )

        return np.c_[level_price, level_vol]

    def step(self, vega_state: VegaState):
        self.current_step += 1
        market_regime = self.market_regimes[self.current_step]

        orders = self.vega.orders_for_party_from_feed(
            self.wallet_name, self.market_id, live_only=True
        )

        if market_regime is None:
            for order in orders.values():
                self.vega.cancel_order(self.wallet_name, self.market_id, order.id)
        else:
            new_price = self.price_process[self.current_step]
            new_buy_shape = self._calculate_price_volume_levels(
                new_price - market_regime.spread,
                new_price,
                side=vega_protos.SIDE_BUY,
                kappa=market_regime.order_distribution_buy_kappa,
                tick_spacing=market_regime.tick_spacing,
                num_levels=market_regime.num_levels_per_side,
            )
            new_sell_shape = self._calculate_price_volume_levels(
                new_price + market_regime.spread,
                new_price,
                side=vega_protos.SIDE_SELL,
                kappa=market_regime.order_distribution_sell_kappa,
                tick_spacing=market_regime.tick_spacing,
                num_levels=market_regime.num_levels_per_side,
            )
            buy_orders, sell_orders = [], []

            for order in orders.values():
                if order.side == vega_protos.SIDE_BUY:
                    buy_orders.append(order)
                else:
                    sell_orders.append(order)

            # We want to first make the spread wider by moving the side which is in the
            # direction of the move (e.g. if price falls, the bids)
            first_side = (
                vega_protos.SIDE_BUY
                if self.price_process[self.current_step]
                < self.price_process[self.current_step - 1]
                else vega_protos.SIDE_SELL
            )
            if first_side == vega_protos.SIDE_BUY:
                self._move_side(
                    vega_protos.SIDE_BUY,
                    market_regime.num_levels_per_side,
                    buy_orders,
                    new_buy_shape,
                )
            self._move_side(
                vega_protos.SIDE_SELL,
                market_regime.num_levels_per_side,
                sell_orders,
                new_sell_shape,
            )
            if first_side == vega_protos.SIDE_SELL:
                self._move_side(
                    vega_protos.SIDE_BUY,
                    market_regime.num_levels_per_side,
                    buy_orders,
                    new_buy_shape,
                )

    def _move_side(
        self,
        side: vega_protos.Side,
        num_levels: int,
        orders: List[Order],
        new_shape: List[List[float, float]],
    ) -> None:
        for i in range(num_levels):
            if i < len(orders):
                order_to_amend = orders[i]
                self.vega.amend_order(
                    trading_wallet=self.wallet_name,
                    market_id=self.market_id,
                    order_id=order_to_amend.id,
                    price=new_shape[i][0],
                    volume_delta=new_shape[i][1] - order_to_amend.remaining,
                )
            else:
                self._submit_order(
                    side,
                    new_shape[i][0],
                    new_shape[i][1],
                )


class OpenAuctionPass(StateAgentWithWallet):
    def __init__(
        self,
        wallet_name: str,
        wallet_pass: str,
        side: str,
        market_name: str,
        asset_name: str,
        initial_asset_mint: float = 1000000,
        initial_price: float = 0.3,
        opening_auction_trade_amount: float = 1,
        tag: str = "",
        key_name: str = None,
    ):
        super().__init__(wallet_name + str(tag), wallet_pass, key_name)
        self.side = side
        self.initial_asset_mint = initial_asset_mint
        self.initial_price = initial_price
        self.tag = tag
        self.market_name = market_name
        self.asset_name = asset_name
        self.opening_auction_trade_amount = opening_auction_trade_amount

    def initialise(
        self,
        vega: Union[VegaServiceNull, VegaServiceNetwork],
        create_wallet: bool = True,
        mint_wallet: bool = True,
    ):
        # Initialise wallet
        super().initialise(vega=vega, create_wallet=create_wallet)
        # Get market id
        self.market_id = self.vega.find_market_id(name=self.market_name)

        self.vega.wait_for_total_catchup()
        # Get asset id
        asset_id = self.vega.find_asset_id(symbol=self.asset_name)
        if mint_wallet:
            # Top up asset
            self.vega.mint(
                self.wallet_name,
                asset=asset_id,
                amount=self.initial_asset_mint,
                key_name=self.key_name,
            )
        self.vega.wait_fn(10)
        self.vega.wait_for_total_catchup()

        self.vega.submit_order(
            trading_wallet=self.wallet_name,
            market_id=self.market_id,
            order_type="TYPE_LIMIT",
            time_in_force="TIME_IN_FORCE_GTC",
            side=self.side,
            volume=self.opening_auction_trade_amount,
            price=self.initial_price,
            wait=False,
            key_name=self.key_name,
        )

    def step(self, vega_state: VegaState):
        pass


class MarketManager(StateAgentWithWallet):
    def __init__(
        self,
        wallet_name: str,
        wallet_pass: str,
        terminate_wallet_name: str,
        terminate_wallet_pass: str,
        market_name: str,
        asset_name: str,
        asset_decimal: int = 5,
        market_decimal: int = 5,
        market_position_decimal: int = 2,
        initial_mint: Optional[float] = None,
        commitment_amount: Optional[float] = None,
        settlement_price: Optional[float] = None,
        tag: str = "",
        key_name: str = None,
        terminate_key_name: str = None,
    ):
        super().__init__(wallet_name + str(tag), wallet_pass, key_name)
        self.terminate_wallet_name = terminate_wallet_name + str(tag)
        self.terminate_wallet_pass = terminate_wallet_pass
        self.terminate_key_name = terminate_key_name

        self.adp = asset_decimal
        self.mdp = market_decimal
        self.market_position_decimal = market_position_decimal
        self.commitment_amount = commitment_amount

        self.current_step = 0

        self.tag = tag
        self.initial_mint = (
            initial_mint
            if initial_mint is not None
            else (2 * commitment_amount)
            if commitment_amount is not None
            else 100
        )

        self.market_name = market_name
        self.asset_name = asset_name
        self.settlement_price = settlement_price

    def initialise(
        self,
        vega: Union[VegaServiceNull, VegaServiceNetwork],
        create_wallet: bool = True,
        mint_wallet: bool = True,
    ):
        # Initialise wallet for LP/ Settle Party
        super().initialise(vega=vega, create_wallet=create_wallet)
        self.vega.create_wallet(
            self.terminate_wallet_name,
            self.terminate_wallet_pass,
            self.terminate_key_name,
        )

        # Faucet vega tokens
        self.vega.wait_for_total_catchup()
        self.vega.mint(
            self.wallet_name, asset="VOTE", amount=1e4, key_name=self.key_name
        )
        self.vega.wait_fn(5)
        self.vega.wait_for_total_catchup()
        if mint_wallet:
            # Create asset
            self.vega.create_asset(
                self.wallet_name,
                name=self.asset_name,
                symbol=self.asset_name,
                decimals=self.adp,
                max_faucet_amount=5e10,
                key_name=self.key_name,
            )
        self.vega.wait_fn(5)
        self.vega.wait_for_total_catchup()
        # Get asset id
        self.asset_id = self.vega.find_asset_id(symbol=self.asset_name)
        if mint_wallet:
            # Top up asset
            self.vega.mint(
                self.wallet_name,
                asset=self.asset_id,
                amount=self.initial_mint,
                key_name=self.key_name,
            )
        self.vega.wait_fn(5)

        self.vega.wait_for_total_catchup()
        # Set up a future market
        self.vega.create_simple_market(
            market_name=self.market_name,
            proposal_wallet=self.wallet_name,
            settlement_asset_id=self.asset_id,
            termination_wallet=self.terminate_wallet_name,
            market_decimals=self.mdp,
            position_decimals=self.market_position_decimal,
            future_asset=self.asset_name,
            key_name=self.key_name,
            termination_key=self.terminate_key_name,
        )
        self.vega.wait_for_total_catchup()

        # Get market id
        self.market_id = self.vega.find_market_id(name=self.market_name)
        if self.commitment_amount:
            self.vega.submit_liquidity(
                wallet_name=self.wallet_name,
                market_id=self.market_id,
                commitment_amount=self.commitment_amount,
                fee=0.002,
                buy_specs=[("PEGGED_REFERENCE_BEST_BID", 5, 1)],
                sell_specs=[("PEGGED_REFERENCE_BEST_ASK", 5, 1)],
                is_amendment=False,
                key_name=self.key_name,
            )

    def finalise(self):
        if self.settlement_price is not None:
            self.vega.settle_market(
                self.terminate_wallet_name,
                self.settlement_price,
                self.market_id,
                self.terminate_key_name,
            )
            self.vega.wait_for_total_catchup()


class ShapedMarketMaker(StateAgentWithWallet):
    """Utilises the Ideal market maker formulation from
        Algorithmic and High-Frequency Trading by Cartea, Jaimungal and Penalva.

    Unlike the purer Ideal Market Makers elsewhere in Vega sim,
    here we use the positional depth logic to create a best bid/ask
    for the MM, but behind those the MM will also create a shape
    (by default an exponential curve). This allows this MM to be the sole liquidity
    source in the market but still to maintain an interesting full LOB.
    """

    def __init__(
        self,
        wallet_name: str,
        wallet_pass: str,
        price_process_generator: Iterable[float],
        best_price_offset_fn: Callable[[float, int], Tuple[float, float]],
        shape_fn: Callable[
            [
                float,
                float,
            ],
            Tuple[List[MMOrder], List[MMOrder]],
        ],
        liquidity_commitment_fn: Optional[
            Callable[[Optional[VegaState]], Optional[LiquidityProvision]]
        ],
        initial_asset_mint: float = 1000000,
        market_name: Optional[str] = None,
        asset_name: Optional[str] = None,
        commitment_amount: float = 6000,
        market_decimal_places: int = 5,
        asset_decimal_places: int = 0,
        tag: str = "",
        key_name: str = None,
        orders_from_stream: Optional[bool] = True,
        state_update_freq: Optional[int] = None,
        safety_factor: Optional[float] = 1.2,
    ):
        super().__init__(
            wallet_name + str(tag),
            wallet_pass,
            key_name,
        )
        self.price_process_generator = price_process_generator
        self.commitment_amount = commitment_amount
        self.initial_asset_mint = initial_asset_mint
        self.mdp = market_decimal_places
        self.adp = asset_decimal_places

        self.shape_fn = shape_fn
        self.best_price_offset_fn = best_price_offset_fn
        self.liquidity_commitment_fn = liquidity_commitment_fn

        self.current_step = 0
        self.curr_price = None
        self.prev_price = None

        self.tag = tag

        self.market_name = f"ETH:USD_{self.tag}" if market_name is None else market_name
        self.asset_name = f"tDAI{self.tag}" if asset_name is None else asset_name

        self.orders_from_stream = orders_from_stream

        self.safety_factor = safety_factor
        self.state_update_freq = state_update_freq

    def initialise(
        self,
        vega: Union[VegaServiceNull, VegaServiceNetwork],
        create_wallet: bool = True,
        mint_wallet: bool = True,
    ):
        # Initialise wallet for LP/ Settle Party
        super().initialise(vega=vega, create_wallet=create_wallet)

        # Get asset id
        self.asset_id = self.vega.find_asset_id(symbol=self.asset_name)
        if mint_wallet:
            # Top up asset
            self.vega.mint(
                self.wallet_name,
                asset=self.asset_id,
                amount=self.initial_asset_mint,
                key_name=self.key_name,
            )
            self.vega.wait_for_total_catchup()

        # Get market id
        self.market_id = self.vega.find_market_id(name=self.market_name)

        self._update_state(current_step=self.current_step)

        if (
            initial_liq := self.liquidity_commitment_fn(None)
            if self.liquidity_commitment_fn is not None
            else None
        ) is not None:
            self.vega.submit_liquidity(
                wallet_name=self.wallet_name,
                market_id=self.market_id,
                commitment_amount=initial_liq.amount,
                fee=initial_liq.fee,
                buy_specs=initial_liq.buy_specs,
                sell_specs=initial_liq.sell_specs,
                is_amendment=False,
                key_name=self.key_name,
            )

    def step(self, vega_state: VegaState):
        self.current_step += 1
        self.prev_price = self.curr_price
        self.curr_price = next(self.price_process_generator)

        self._update_state(current_step=self.current_step)

        # Each step, MM posts optimal bid/ask depths
        position = self.vega.positions_by_market(
            wallet_name=self.wallet_name,
            market_id=self.market_id,
            key_name=self.key_name,
        )

        current_position = int(position[0].open_volume) if position else 0
        self.bid_depth, self.ask_depth = self.best_price_offset_fn(
            current_position, self.current_step
        )
        new_buy_shape, new_sell_shape = self.shape_fn(self.bid_depth, self.ask_depth)
        scaled_buy_shape, scaled_sell_shape = self._scale_orders(
            buy_shape=new_buy_shape, sell_shape=new_sell_shape
        )

        curr_buy_orders, curr_sell_orders = [], []

        if self.orders_from_stream:
            orders = (
                vega_state.market_state.get(self.market_id, {})
                .orders.get(
                    self.vega.wallet.public_key(self.wallet_name, self.key_name), {}
                )
                .values()
            )
        else:
            orders = self.vega.list_orders(
                wallet_name=self.wallet_name,
                key_name=self.key_name,
                market_id=self.market_id,
                live_only=True,
            )

        for order in orders:
            if order.side == vega_protos.SIDE_BUY:
                curr_buy_orders.append(order)
            else:
                curr_sell_orders.append(order)

        # We want to first make the spread wider by moving the side which is in the
        # direction of the move (e.g. if price falls, the bids)
        first_side = (
            (
                vega_protos.SIDE_BUY
                if self.curr_price < self.prev_price
                else vega_protos.SIDE_SELL
            )
            if self.prev_price is not None
            else vega_protos.SIDE_BUY
        )
        if first_side == vega_protos.SIDE_BUY:
            self._move_side(
                vega_protos.SIDE_BUY,
                curr_buy_orders,
                scaled_buy_shape,
            )
        self._move_side(
            vega_protos.SIDE_SELL,
            curr_sell_orders,
            scaled_sell_shape,
        )
        if first_side == vega_protos.SIDE_SELL:
            self._move_side(
                vega_protos.SIDE_BUY,
                curr_buy_orders,
                scaled_buy_shape,
            )

        if (
            liq := self.liquidity_commitment_fn(vega_state)
            if self.liquidity_commitment_fn is not None
            else None
        ) is not None:
            self.vega.submit_liquidity(
                wallet_name=self.wallet_name,
                market_id=self.market_id,
                commitment_amount=liq.amount,
                fee=liq.fee,
                buy_specs=liq.buy_specs,
                sell_specs=liq.sell_specs,
                is_amendment=True,
                key_name=self.key_name,
            )

    def _scale_orders(
        self,
        buy_shape: List[MMOrder],
        sell_shape: List[MMOrder],
    ):
        instantaneous_liquidity = min(
            [
                self._calculate_liquidity(
                    side=vega_protos.SIDE_BUY,
                    orders=buy_shape,
                    best_bid_price=buy_shape[0].price,
                    best_ask_price=sell_shape[0].price,
                ),
                self._calculate_liquidity(
                    side=vega_protos.SIDE_SELL,
                    orders=sell_shape,
                    best_bid_price=buy_shape[0].price,
                    best_ask_price=sell_shape[0].price,
                ),
            ]
        )

        scaling_factor = (
            self.safety_factor * self.commitment_amount * self.stake_to_ccy_siskas
        ) / instantaneous_liquidity

        # Scale the shapes
        scaled_buy_shape = [
            MMOrder(order.size * scaling_factor, order.price) for order in buy_shape
        ]
        scaled_sell_shape = [
            MMOrder(order.size * scaling_factor, order.price) for order in sell_shape
        ]

        return scaled_buy_shape, scaled_sell_shape

    def _calculate_liquidity(
        self,
        side: vega_protos.side,
        orders: List[MMOrder],
        best_bid_price: float,
        best_ask_price: float,
    ) -> float:
        (min_valid_price, max_valid_price) = self.vega.price_bounds(
            market_id=self.market_id
        )

        provided_liquidity = 0

        for vol, price in orders:
<<<<<<< HEAD
=======

            if price <= 0:
                continue

>>>>>>> 5a0d39ed
            p = probability_of_trading(
                price=price,
                side=side,
                best_bid_price=best_bid_price,
                best_ask_price=best_ask_price,
                min_valid_price=min_valid_price,
                max_valid_price=max_valid_price,
                mu=self.mu,
                tau=self.tau * self.tau_scaling,
                sigma=self.sigma,
                min_probability_of_trading=self.min_probability_of_trading,
            )
            provided_liquidity += vol * price * p

        return provided_liquidity

    def _submit_order(
        self, side: Union[str, vega_protos.Side], price: float, size: float
    ) -> None:
        self.vega.submit_order(
            trading_wallet=self.wallet_name,
            market_id=self.market_id,
            order_type="TYPE_LIMIT",
            time_in_force="TIME_IN_FORCE_GTC",
            side=side,
            volume=size,
            price=price,
            wait=False,
            key_name=self.key_name,
        )

    def _move_side(
        self,
        side: vega_protos.Side,
        orders: List[Order],
        new_shape: List[MMOrder],
    ) -> None:
        amendments = []
        submissions = []
        cancellations = []

        for i, order in enumerate(new_shape):
            if i < len(orders):
                order_to_amend = orders[i]

                transaction = self.vega.create_order_amendment(
                    market_id=self.market_id,
                    order_id=order_to_amend.id,
                    price=order.price,
                    size_delta=order.size - order_to_amend.remaining,
                )

                amendments.append(transaction)

            else:
                transaction = self.vega.create_order_submission(
                    market_id=self.market_id,
                    price=order.price,
                    size=order.size,
                    order_type="TYPE_LIMIT",
                    time_in_force="TIME_IN_FORCE_GTC",
                    side=side,
                )

                submissions.append(transaction)

        if len(orders) > len(new_shape):
            for order in orders[len(new_shape) :]:
                transaction = self.vega.create_order_cancellation(
                    order_id=order.id,
                    market_id=self.market_id,
                )

                cancellations.append(transaction)

        if submissions is not []:
            self.vega.submit_instructions(
                wallet_name=self.wallet_name,
                key_name=self.key_name,
                amendments=amendments,
                submissions=submissions,
                cancellations=cancellations,
            )

    def _update_state(self, current_step: int):
        if self.state_update_freq and current_step % self.state_update_freq == 0:
            market_info = self.vega.market_info(market_id=self.market_id)

            self.tau = market_info.tradable_instrument.log_normal_risk_model.tau
            self.mu = market_info.tradable_instrument.log_normal_risk_model.params.mu
            self.sigma = (
                market_info.tradable_instrument.log_normal_risk_model.params.sigma
            )

            self.tau_scaling = self.vega.get_network_parameter(
                key="market.liquidity.probabilityOfTrading.tau.scaling", to_type="float"
            )
            self.min_probability_of_trading = self.vega.get_network_parameter(
                key="market.liquidity.minimum.probabilityOfTrading.lpOrders",
                to_type="float",
            )
            self.stake_to_ccy_siskas = self.vega.get_network_parameter(
                key="market.liquidity.stakeToCcySiskas", to_type="float"
            )


class ExponentialShapedMarketMaker(ShapedMarketMaker):
    """Utilises the Ideal market maker formulation from
        Algorithmic and High-Frequency Trading by Cartea, Jaimungal and Penalva.

    Unlike the purer Ideal Market Makers elsewhere in Vega sim,
    here we use the positional depth logic to create a best bid/ask
    for the MM, but behind those the MM will also create a shape
    (by default an exponential curve). This allows this MM to be the sole liquidity
    source in the market but still to maintain an interesting full LOB.
    """

    def __init__(
        self,
        wallet_name: str,
        wallet_pass: str,
        num_steps: int,
        price_process_generator: Iterable[float],
        initial_asset_mint: float = 1000000,
        market_name: str = None,
        asset_name: str = None,
        commitment_amount: float = 6000,
        market_decimal_places: int = 5,
        fee_amount: float = 0.001,
        kappa: float = 1,
        num_levels: int = 25,
        tick_spacing: float = 1,
        inventory_upper_boundary: float = 20,
        inventory_lower_boundary: float = -20,
        terminal_penalty_parameter: float = 10**-4,
        running_penalty_parameter: float = 5 * 10**-6,
        market_order_arrival_rate: float = 5,
        market_kappa: float = 1,
        asset_decimal_places: int = 0,
        tag: str = "",
        key_name: str = None,
        orders_from_stream: Optional[bool] = True,
        state_update_freq: Optional[int] = None,
    ):
        super().__init__(
            wallet_name=wallet_name,
            wallet_pass=wallet_pass,
            price_process_generator=price_process_generator,
            initial_asset_mint=initial_asset_mint,
            market_name=market_name,
            asset_name=asset_name,
            commitment_amount=commitment_amount,
            market_decimal_places=market_decimal_places,
            asset_decimal_places=asset_decimal_places,
            tag=tag,
            shape_fn=self._generate_shape,
            best_price_offset_fn=self._optimal_strategy,
            liquidity_commitment_fn=self._liq_provis,
            key_name=key_name,
            orders_from_stream=orders_from_stream,
            state_update_freq=state_update_freq,
        )
        self.kappa = kappa
        self.tick_spacing = tick_spacing
        self.num_levels = num_levels
        self.fee_amount = fee_amount

        self.num_steps = num_steps
        self.long_horizon_estimate = num_steps >= 200
        self.q_upper = inventory_upper_boundary
        self.q_lower = inventory_lower_boundary
        self.market_order_arrival_rate = market_order_arrival_rate
        self.market_kappa = market_kappa
        self.alpha = terminal_penalty_parameter
        self.phi = running_penalty_parameter

        self.curr_bids, self.curr_asks = None, None

        if not self.long_horizon_estimate:
            self.optimal_bid, self.optimal_ask, _ = a_s_mm_model(
                T=self.num_steps / 60 / 24 / 365.25,
                dt=1 / 60 / 24 / 365.25,
                length=self.num_steps + 1,
                q_upper=self.q_upper,
                q_lower=self.q_lower,
                mdp=self.mdp,
                kappa=self.market_kappa,
                Lambda=self.market_order_arrival_rate,
                alpha=self.alpha,
                phi=self.phi,
            )
        else:
            self.optimal_bid, self.optimal_ask = GLFT_approx(
                q_upper=self.q_upper,
                q_lower=self.q_lower,
                kappa=self.market_kappa,
                Lambda=self.market_order_arrival_rate,
                alpha=self.alpha,
                phi=self.phi,
            )

    def _liq_provis(self, state: VegaState) -> LiquidityProvision:
        if (self.curr_asks is not None) and (self.curr_bids is not None):
            est_mid_price = (self.curr_bids[0].price + self.curr_asks[0].price) * 0.5
        elif state is not None:
            est_mid_price = state.market_state[self.market_id].midprice
        else:
            est_mid_price = None
            buy_specs = [["PEGGED_REFERENCE_BEST_BID", 5, 1]]
            sell_specs = [["PEGGED_REFERENCE_BEST_ASK", 5, 1]]

        if self.curr_asks is not None:
            next_ask_step = self.curr_asks[-1].price + self.tick_spacing
            sell_specs = [
                [
                    "PEGGED_REFERENCE_MID",
                    next_ask_step - est_mid_price,
                    1,
                ]
            ]
        if self.curr_bids is not None:
            next_bid_step = self.curr_bids[-1].price - self.tick_spacing
            buy_specs = [
                [
                    "PEGGED_REFERENCE_MID",
                    est_mid_price - next_bid_step,
                    1,
                ]
            ]

        return LiquidityProvision(
            amount=self.commitment_amount,
            fee=self.fee_amount,
            buy_specs=buy_specs,
            sell_specs=sell_specs,
        )

    def _optimal_strategy(
        self, current_position: float, current_step: int
    ) -> Tuple[float, float]:
        if current_position >= self.q_upper:
            current_bid_depth = (
                self.optimal_bid[current_step, 0]
                if not self.long_horizon_estimate
                else self.optimal_bid[0]
            )
            current_ask_depth = (
                1 / 10**self.mdp
            )  # Sell for the smallest possible amount above mid
        elif current_position <= self.q_lower:
            current_bid_depth = (
                1 / 10**self.mdp
            )  # Buy for the smallest possible amount below mid
            current_ask_depth = (
                self.optimal_ask[current_step, -1]
                if not self.long_horizon_estimate
                else self.optimal_ask[-1]
            )
        else:
            current_bid_depth = (
                self.optimal_bid[current_step, int(self.q_upper - 1 - current_position)]
                if not self.long_horizon_estimate
                else self.optimal_bid[int(self.q_upper - 1 - current_position)]
            )
            current_ask_depth = (
                self.optimal_ask[current_step, int(self.q_upper - current_position)]
                if not self.long_horizon_estimate
                else self.optimal_ask[int(self.q_upper - current_position)]
            )

        return current_bid_depth, current_ask_depth

    def _generate_shape(
        self, bid_price_depth: float, ask_price_depth: float
    ) -> Tuple[List[MMOrder], List[MMOrder]]:
        bid_orders = self._calculate_price_volume_levels(
            bid_price_depth, vega_protos.Side.SIDE_BUY
        )
        ask_orders = self._calculate_price_volume_levels(
            ask_price_depth, vega_protos.Side.SIDE_SELL
        )
        self.curr_bids = bid_orders
        self.curr_asks = ask_orders
        return bid_orders, ask_orders

    def _calculate_price_volume_levels(
        self,
        price_depth: float,
        side: Union[str, vega_protos.Side],
    ) -> List[MMOrder]:
        is_buy = side in ["SIDE_BUY", vega_protos.SIDE_BUY]
        mult_factor = -1 if is_buy else 1

        levels = np.arange(0, self.tick_spacing * self.num_levels, self.tick_spacing)
        cumulative_vol = np.exp(self.kappa * levels)
        level_vol = (1 / cumulative_vol[0]) * cumulative_vol

        base_price = self.curr_price + mult_factor * price_depth
        level_price = np.arange(
            base_price,
            base_price + mult_factor * self.num_levels * self.tick_spacing,
            mult_factor * self.tick_spacing,
        )

        return [MMOrder(vol, price) for vol, price in zip(level_vol, level_price)]


class LimitOrderTrader(StateAgentWithWallet):
    """Agent which randomly submits and cancels limit orders.

    At initialisation; the agent creates a wallet, identifies the market id and
    the asset for that market, and mints itself the specified quantity of the
    required asset.

    At any given step; the agent has an adjustable probability of submitting
    an order and an adjustable probability of cancelling a randomly
    selected order.

    When submitting an order; the agent choses a price following a lognormal
    distribution where the underlying normal distribution can be adjusted.
    """

    def __init__(
        self,
        wallet_name: str,
        wallet_pass: str,
        market_name: str,
        asset_name: str,
        initial_asset_mint: float = 1000000,
        buy_volume: float = 1.0,
        sell_volume: float = 1.0,
        buy_intensity: float = 5,
        sell_intensity: float = 5,
        tag: str = "",
        random_state: Optional[np.random.RandomState] = None,
        submit_bias: float = 0.5,
        cancel_bias: float = 0.5,
        side_opts: Optional[dict] = None,
        time_in_force_opts: Optional[dict] = None,
        duration: Optional[float] = 120,
        price_process: Optional[list] = None,
        spread: Optional[float] = None,
        mean: Optional[float] = 2.0,
        sigma: Optional[float] = 1.0,
        key_name: str = None,
    ):
        """Init the object and class attributes.

        Args:
            wallet_name (str):
                Name of the agents wallet.
            wallet_pass (str):
                Passcode used by the agent to login to its wallet.
            market_name (str):
                Name of the market the agent is to place orders in.
            asset_name: (str):
                Name of the asset needed for the market.
            initial_asset_mint (float, optional):
                Quantity of the asset the agent should initially mint.
            buy_volume (float, optional):
                Volume used by agent on buy orders.
            sell_volume (float, optional):
                Volume used by agent on sell orders.
            tag (str, optional):
                String to tag to the market and asset name.
            random_state: (np.random.RandomState, optional):
                Object for creating distributions to randomly sampling from.
            submit_bias (float, optional):
                Probability agent attempts to submit a random order.
            cancel_bias (float, optional):
                Probability agent attempts to cancel a random order.
            side_opts(dict, optional):
                Dictionary of side options and probabilities.
            time_in_force_opts (dict, optional):
                Dictionary of time in force options and probabilities.
            duration (int, optional):
                Duration unfilled GTT orders should remain open in seconds.
            price_process(List[float]):
                Random walk (RW) of asset price.
            spread (int):
                Spread of the agent.
            mean (float, optional):
                Mean of the log-normal distribution.
            sigma (float, optional):
                Standard deviation of the log-normal distribution.
        """

        super().__init__(wallet_name + str(tag), wallet_pass, key_name)

        self.current_step = 0

        self.market_name = market_name
        self.asset_name = asset_name
        self.initial_asset_mint = initial_asset_mint
        self.buy_intensity = buy_intensity
        self.sell_intensity = sell_intensity
        self.buy_volume = buy_volume
        self.sell_volume = sell_volume
        self.tag = tag
        self.submit_bias = submit_bias
        self.cancel_bias = cancel_bias
        self.random_state = (
            random_state if random_state is not None else np.random.RandomState()
        )
        self.side_opts = (
            side_opts if side_opts is not None else {"SIDE_BUY": 0.5, "SIDE_SELL": 0.5}
        )
        self.time_in_force_opts = (
            time_in_force_opts
            if time_in_force_opts is not None
            else {
                "TIME_IN_FORCE_GTC": 0.4,
                "TIME_IN_FORCE_GTT": 0.3,
                "TIME_IN_FORCE_IOC": 0.2,
                "TIME_IN_FORCE_FOK": 0.1,
            }
        )
        self.duration = duration
        self.price_process = price_process
        self.spread = spread
        self.mean = mean
        self.sigma = sigma

    def initialise(
        self,
        vega: VegaService,
        create_wallet: bool = True,
        mint_wallet: bool = False,
    ):
        """Initialise the agents wallet and mint the required market asset.

        Args:
            vega (VegaServiceNull):
                Object running a locally-hosted Vega service.
        """

        super().initialise(vega=vega, create_wallet=create_wallet)
        self.market_id = self.vega.find_market_id(name=self.market_name)

        self.asset_id = self.vega.find_asset_id(symbol=self.asset_name)
        if mint_wallet:
            self.vega.mint(
                self.wallet_name,
                asset=self.asset_id,
                amount=self.initial_asset_mint,
                key_name=self.key_name,
            )
        self.vega.wait_fn(2)

    def step(self, vega_state: VegaState):
        """Randomly submits and cancels limit orders.

        Args:
            vega_state (VegaState):
                Object describing the state of the network and the market.
        """

        self.current_step += 1

        if self.random_state.rand() <= self.submit_bias:
            self._submit_order(vega_state=vega_state)

            if self.random_state.rand() <= self.cancel_bias:
                self._cancel_order(vega_state=vega_state)

    def _submit_order(self, vega_state: VegaState):
        # Calculate reference_buy_price and reference_sell_price of price distribution
        if (self.spread is None) or (self.price_process is None):
            # If agent does not have price_process data, offset orders from best bid/ask
            best_bid_price, best_offer_price = self.vega.best_prices(
                market_id=self.market_id
            )
            reference_buy_price = best_bid_price
            reference_sell_price = best_offer_price
        else:
            # If agent does have price_process data, offset orders from market price
            reference_buy_price = (
                self.price_process[self.current_step] - self.spread / 2
            )
            reference_sell_price = (
                self.price_process[self.current_step] + self.spread / 2
            )

        side = self.random_state.choice(
            a=list(self.side_opts.keys()),
            p=list(self.side_opts.values()),
        )
        time_in_force = self.random_state.choice(
            a=list(self.time_in_force_opts.keys()),
            p=list(self.time_in_force_opts.values()),
        )

        random_offset = self.random_state.lognormal(
            mean=self.mean,
            sigma=self.sigma,
        )
        ln_mean = exp(self.mean + self.sigma**2 / 2)

        if side == "SIDE_BUY":
            volume = self.buy_volume * self.random_state.poisson(self.buy_intensity)
            price = reference_buy_price + (random_offset - ln_mean)

        elif side == "SIDE_SELL":
            volume = self.sell_volume * self.random_state.poisson(self.sell_intensity)
            price = reference_sell_price - (random_offset - ln_mean)

        expires_at = (self.vega.get_blockchain_time() + self.duration) * 1e9

        self.vega.submit_order(
            trading_wallet=self.wallet_name,
            market_id=self.market_id,
            price=price,
            side=side,
            volume=volume,
            order_type=vega_protos.Order.Type.TYPE_LIMIT,
            wait=False,
            time_in_force=time_in_force,
            expires_at=expires_at,
            key_name=self.key_name,
        )

    def _cancel_order(self, vega_state: VegaState):
        orders = vega_state.market_state.get(self.market_id, {}).orders.get(
            self.vega.wallet.public_key(self.wallet_name, self.key_name), {}
        )

        if len(orders) > 0:
            order_key = self.random_state.choice(list(orders.keys()))
            order = orders[order_key]

            self.vega.cancel_order(
                trading_wallet=self.wallet_name,
                market_id=self.market_id,
                order_id=order.id,
                key_name=self.key_name,
            )


class InformedTrader(StateAgentWithWallet):
    def __init__(
        self,
        wallet_name: str,
        wallet_pass: str,
        price_process: List[float],
        market_name: str = None,
        asset_name: str = None,
        initial_asset_mint: float = 1e8,
        proportion_taken: float = 0.8,
        tag: str = "",
        key_name: Optional[str] = None,
    ):
        super().__init__(wallet_name + str(tag), wallet_pass)
        self.initial_asset_mint = initial_asset_mint
        self.price_process = price_process
        self.current_step = 0
        self.sim_length = len(price_process)
        self.tag = tag
        self.proportion_taken = proportion_taken
        self.market_name = f"ETH:USD_{self.tag}" if market_name is None else market_name
        self.asset_name = f"tDAI_{self.tag}" if asset_name is None else asset_name
        self.key_name = key_name

    def initialise(
        self,
        vega: Union[VegaServiceNull, VegaServiceNetwork],
        create_wallet: bool = True,
        mint_wallet: bool = True,
    ):
        # Initialise wallet
        super().initialise(vega=vega, create_wallet=create_wallet)

        # Get market id
        self.market_id = self.vega.find_market_id(name=self.market_name)

        # Get asset id
        tDAI_id = self.vega.find_asset_id(symbol=self.asset_name)
        if mint_wallet:
            # Top up asset
            self.vega.mint(
                self.wallet_name,
                asset=tDAI_id,
                amount=self.initial_asset_mint,
                key_name=self.key_name,
            )

        self.pdp = self.vega._market_pos_decimals.get(self.market_id, {})
        self.vega.wait_for_total_catchup()

    def step(self, vega_state: VegaState):
        trading_mode = vega_state.market_state[self.market_id].trading_mode
        market_in_auction = (
            not trading_mode
            == markets_protos.Market.TradingMode.TRADING_MODE_CONTINUOUS
        )
        position = self.vega.positions_by_market(
            wallet_name=self.wallet_name,
            market_id=self.market_id,
            key_name=self.key_name,
        )
        current_position = int(position[0].open_volume) if position else 0
        trade_side = (
            vega_protos.SIDE_BUY if current_position < 0 else vega_protos.SIDE_SELL
        )
        if (not market_in_auction) and current_position:
            try:
                self.vega.submit_market_order(
                    trading_wallet=self.wallet_name,
                    market_id=self.market_id,
                    side=trade_side,
                    volume=np.abs(current_position),
                    wait=True,
                    fill_or_kill=False,
                    key_name=self.key_name,
                )
            except OrderRejectedError:
                logger.debug("Order rejected")

        order_book = self.vega.market_depth(market_id=self.market_id)

        price = self.price_process[self.current_step]
        next_price = self.price_process[self.current_step + 1]

        trade_side = (
            vega_protos.SIDE_BUY if price < next_price else vega_protos.SIDE_SELL
        )

        if price < next_price:
            volume = sum(
                [order.volume for order in order_book.sells if order.price < next_price]
            )
        else:
            volume = sum(
                [order.volume for order in order_book.buys if order.price > next_price]
            )

        volume = round(self.proportion_taken * volume, self.pdp)

        if (not market_in_auction) and volume:
            try:
                self.vega.submit_market_order(
                    trading_wallet=self.wallet_name,
                    market_id=self.market_id,
                    side=trade_side,
                    volume=volume,
                    wait=False,
                    fill_or_kill=False,
                    key_name=self.key_name,
                )
            except OrderRejectedError:
                logger.debug("Order rejected")


class LiquidityProvider(StateAgentWithWallet):
    def __init__(
        self,
        wallet_name: str,
        wallet_pass: str,
        market_name: str,
        asset_name: str,
        initial_asset_mint: float,
        commitment_amount: float = 6000,
        offset: float = 0.01,
        fee: float = 0.001,
        tag: str = "",
    ):
        super().__init__(wallet_name + str(tag), wallet_pass)

        self.market_name = market_name
        self.asset_name = asset_name

        self.initial_asset_mint = initial_asset_mint

        self.offset = offset

        self.fee = fee

        self.commitment_amount = commitment_amount

    def initialise(
        self,
        vega: Union[VegaServiceNull, VegaServiceNetwork],
        create_wallet: bool = True,
        mint_wallet: bool = True,
    ):
        super().initialise(vega=vega, create_wallet=create_wallet)

        self.market_id = self.vega.find_market_id(name=self.market_name)
        self.asset_id = self.vega.find_asset_id(symbol=self.asset_name)
        if mint_wallet:
            self.vega.mint(
                self.wallet_name,
                asset=self.asset_id,
                amount=self.initial_asset_mint,
            )
            self.vega.wait_fn(2)

        self.vega.wait_for_total_catchup()

        self.vega.submit_simple_liquidity(
            wallet_name=self.wallet_name,
            market_id=self.market_id,
            commitment_amount=self.commitment_amount,
            fee=0.001,
            reference_buy="PEGGED_REFERENCE_BEST_BID",
            reference_sell="PEGGED_REFERENCE_BEST_ASK",
            delta_buy=self.offset,
            delta_sell=self.offset,
        )


class MomentumTrader(StateAgentWithWallet):
    """
    Trading Agent that can follow multiple momentum trading strategies.

    At each step, the trading agent collects future price and trades under
    certain momentum indicator.
    """

    def __init__(
        self,
        wallet_name: str,
        wallet_pass: str,
        market_name: str,
        asset_name: str,
        momentum_strategy: str = "RSI",
        momentum_strategy_args: Dict[str, float] = None,
        indicator_threshold: Tuple[float, float] = (70, 30),
        initial_asset_mint: float = 1e5,
        order_intensity: float = 5,
        base_order_size: float = 1,
        trading_proportion: float = 1,
        random_state: Optional[np.random.RandomState] = None,
        send_limit_order: bool = False,
        time_in_force_opt: Union[vega_protos.vega.Order.TimeInForce, str] = None,
        duration: Optional[float] = 120,
        offset_levels: int = 10,
        tag: str = "",
        key_name: str = None,
    ):
        super().__init__(wallet_name, wallet_pass, key_name)
        self.market_name = market_name
        self.asset_name = asset_name
        self.initial_asset_mint = initial_asset_mint
        self.order_intensity = order_intensity
        self.base_order_size = base_order_size
        self.tag = tag
        self.trading_proportion = trading_proportion
        self.random_state = (
            random_state if random_state is not None else np.random.RandomState()
        )

        # Order Type
        self.send_limit_order = send_limit_order
        if send_limit_order:
            self.time_in_force_opt = (
                time_in_force_opt
                if time_in_force_opt is not None
                else "TIME_IN_FORCE_IOC"
            )
            self.duration = duration
            self.offset_levels = offset_levels

        # Momentum Strategy
        self.momentum_strategy = momentum_strategy
        self.momentum_strategy_args = momentum_strategy_args
        self.indicator_threshold = indicator_threshold
        self.momentum_func_dict = {
            "RSI": self._RSI,
            "CMO": self._CMO,
            "STOCHRSI": self._STOCHRSI,
            "APO": self._APO,
            "MACD": self._MACD,
        }

        self.prices = np.array([])
        self.indicators = []

    def initialise(
        self,
        vega: Union[VegaServiceNull, VegaServiceNetwork],
        create_wallet: bool = True,
        mint_wallet: bool = True,
    ):
        super().initialise(vega=vega, create_wallet=create_wallet)

        self.market_id = self.vega.find_market_id(name=self.market_name)

        self.asset_id = self.vega.find_asset_id(symbol=self.asset_name)
        if mint_wallet:
            self.vega.mint(
                self.wallet_name,
                asset=self.asset_id,
                amount=self.initial_asset_mint,
                key_name=self.key_name,
            )

        self.pdp = self.vega._market_pos_decimals.get(self.market_id, {})
        self.mdp = self.vega._market_price_decimals.get(self.market_id, {})
        self.adp = self.vega._asset_decimals.get(self.asset_id, {})
        self.vega.wait_for_total_catchup()

    def step(self, vega_state: VegaState):
        self.prices = np.append(
            self.prices, vega_state.market_state[self.market_id].midprice
        )

        signal = self.momentum_func_dict.get(self.momentum_strategy, self._RSI)()
        if signal == TradeSignal.NOACTION:
            return

        trade_side = (
            vega_protos.SIDE_BUY if signal == TradeSignal.BUY else vega_protos.SIDE_SELL
        )
        volume = self.random_state.poisson(self.order_intensity)

        volume *= self.trading_proportion * self.base_order_size

        if volume:
            if not self.send_limit_order:
                self.vega.submit_market_order(
                    trading_wallet=self.wallet_name,
                    market_id=self.market_id,
                    side=trade_side,
                    volume=volume,
                    wait=False,
                    fill_or_kill=False,
                    key_name=self.key_name,
                )
            else:
                best_bid, best_ask = self.vega.best_prices(market_id=self.market_id)
                price = (
                    best_ask + self.offset_levels / 10**self.mdp
                    if signal == TradeSignal.BUY
                    else best_bid - self.offset_levels / 10**self.mdp
                )
                expires_at = int(self.vega.get_blockchain_time() + self.duration * 1e9)
                self.vega.submit_order(
                    trading_wallet=self.wallet_name,
                    market_id=self.market_id,
                    order_type="TYPE_LIMIT",
                    time_in_force=self.time_in_force_opt,
                    side=trade_side,
                    volume=volume,
                    price=price,
                    expires_at=expires_at,
                    wait=False,
                    key_name=self.key_name,
                )

    def _MACD(self):
        _, _, macdhist = (
            talib.MACD(self.prices)
            if self.momentum_strategy_args is None
            else talib.MACD(
                self.prices,
                fastperiod=self.momentum_strategy_args["fastperiod"],
                slowperiod=self.momentum_strategy_args["slowperiod"],
                signalperiod=self.momentum_strategy_args["signalperiod"],
            )
        )
        self.indicators = macdhist

        if len(self.indicators) == 1:
            return 0

        if self.indicators[-2] < 0 and self.indicators[-1] >= 0:
            signal = TradeSignal.BUY

        elif self.indicators[-2] > 0 and self.indicators[-1] <= 0:
            signal = TradeSignal.SELL

        else:
            signal = TradeSignal.NOACTION
        return signal

    def _APO(self):
        self.indicators = (
            talib.APO(self.prices)
            if self.momentum_strategy_args is None
            else talib.APO(
                self.prices,
                fastperiod=self.momentum_strategy_args["fastperiod"],
                slowperiod=self.momentum_strategy_args["slowperiod"],
            )
        )

        if len(self.indicators) == 1:
            return TradeSignal.NOACTION

        if self.indicators[-2] < 0 and self.indicators[-1] >= 0:
            signal = TradeSignal.BUY

        elif self.indicators[-2] > 0 and self.indicators[-1] <= 0:
            signal = TradeSignal.SELL

        else:
            signal = TradeSignal.NOACTION
        return signal

    def _RSI(self):
        self.indicators = (
            talib.RSI(self.prices)
            if self.momentum_strategy_args is None
            else talib.RSI(
                self.prices,
                timeperiod=self.momentum_strategy_args["timeperiod"],
            )
        )

        if self.indicators[-1] >= max(self.indicator_threshold):
            signal = TradeSignal.SELL

        elif self.indicators[-1] <= min(self.indicator_threshold):
            signal = TradeSignal.BUY

        else:
            signal = TradeSignal.NOACTION
        return signal

    def _CMO(self):
        self.indicators = (
            talib.CMO(self.prices)
            if self.momentum_strategy_args is None
            else talib.CMO(
                self.prices,
                timeperiod=self.momentum_strategy_args["timeperiod"],
            )
        )

        if self.indicators[-1] >= max(self.indicator_threshold):
            signal = TradeSignal.SELL

        elif self.indicators[-1] <= min(self.indicator_threshold):
            signal = TradeSignal.BUY

        else:
            signal = TradeSignal.NOACTION
        return signal

    def _STOCHRSI(self):
        fastk, fastd = (
            talib.STOCHRSI(self.prices)
            if self.momentum_strategy_args is None
            else talib.STOCHRSI(
                self.prices,
                timeperiod=self.momentum_strategy_args["timeperiod"],
                fastk_period=self.momentum_strategy_args["fastk_period"],
                fastd_period=self.momentum_strategy_args["fastd_period"],
            )
        )
        self.indicators = fastk
        crossover = fastd - fastk
        if len(crossover) == 1:
            return TradeSignal.NOACTION

        if (
            self.indicators[-1] >= max(self.indicator_threshold)
            and crossover[-2] < 0
            and crossover[-1] >= 0
        ):
            signal = TradeSignal.SELL

        elif (
            self.indicators[-1] <= min(self.indicator_threshold)
            and crossover[-2] > 0
            and crossover[-1] <= 0
        ):
            signal = TradeSignal.BUY

        else:
            signal = TradeSignal.NOACTION
        return signal


class Snitch(StateAgent):
    def __init__(self):
        self.states = []

    def step(self, vega_state: VegaState):
        market_infos = {}
        market_datas = {}
        for market in self.vega.all_markets():
            market_infos[market.id] = self.vega.market_info(market.id)
            market_datas[market.id] = self.vega.market_data(market.id)
        accounts = self.vega.list_accounts()
        self.states.append(
            SnitchData(
                market_info=market_infos, market_data=market_datas, accounts=accounts
            )
        )<|MERGE_RESOLUTION|>--- conflicted
+++ resolved
@@ -1180,13 +1180,9 @@
         provided_liquidity = 0
 
         for vol, price in orders:
-<<<<<<< HEAD
-=======
-
             if price <= 0:
                 continue
 
->>>>>>> 5a0d39ed
             p = probability_of_trading(
                 price=price,
                 side=side,
