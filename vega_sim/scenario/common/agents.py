--- conflicted
+++ resolved
@@ -1,13 +1,8 @@
 from __future__ import annotations
-from ast import Dict
 from dataclasses import dataclass
 from multiprocessing.connection import wait
-<<<<<<< HEAD
-from xml.dom import InvalidCharacterErr
-=======
 from random import random
 from time import time
->>>>>>> c8618f3c
 
 import numpy as np
 
@@ -1088,25 +1083,77 @@
             )
 
 
-<<<<<<< HEAD
-class MomentumTrader(StateAgentWithWallet):
-    """
-    Trading Agent that can follow multiple momentum trading strategies.
-
-    At each step, the trading agent collects future price and trades under
-    certain momentum indicator.
-    """
-
-=======
 class LiquidityProvider(StateAgentWithWallet):
->>>>>>> c8618f3c
     def __init__(
         self,
         wallet_name: str,
         wallet_pass: str,
         market_name: str,
         asset_name: str,
-<<<<<<< HEAD
+        initial_asset_mint: float,
+        commitment_amount: float = 6000,
+        offset: float = 0.01,
+        fee: float = 0.001,
+        tag: str = "",
+    ):
+        super().__init__(wallet_name + str(tag), wallet_pass)
+
+        self.market_name = market_name
+        self.asset_name = asset_name
+
+        self.initial_asset_mint = initial_asset_mint
+
+        self.offset = offset
+
+        self.fee = fee
+
+        self.commitment_amount = commitment_amount
+
+    def initialise(self, vega: VegaServiceNull):
+
+        super().initialise(vega=vega)
+
+        self.market_id = [
+            m.id
+            for m in self.vega.all_markets()
+            if m.tradable_instrument.instrument.name == self.market_name
+        ][0]
+        self.asset_id = self.vega.find_asset_id(symbol=self.asset_name)
+        self.vega.mint(
+            self.wallet_name,
+            asset=self.asset_id,
+            amount=self.initial_asset_mint,
+        )
+        self.vega.wait_fn(2)
+
+        self.vega.wait_for_total_catchup()
+
+        self.vega.submit_simple_liquidity(
+            wallet_name=self.wallet_name,
+            market_id=self.market_id,
+            commitment_amount=self.commitment_amount,
+            fee=0.001,
+            reference_buy="PEGGED_REFERENCE_BEST_BID",
+            reference_sell="PEGGED_REFERENCE_BEST_ASK",
+            delta_buy=self.offset,
+            delta_sell=self.offset,
+        )
+
+
+class MomentumTrader(StateAgentWithWallet):
+    """
+    Trading Agent that can follow multiple momentum trading strategies.
+
+    At each step, the trading agent collects future price and trades under
+    certain momentum indicator.
+    """
+
+    def __init__(
+        self,
+        wallet_name: str,
+        wallet_pass: str,
+        market_name: str,
+        asset_name: str,
         indicator_threshold: Tuple[float, float] = (
             0.75,
             0.25,
@@ -1155,29 +1202,6 @@
         self.indicators = []
 
     def initialise(self, vega: VegaServiceNull):
-=======
-        initial_asset_mint: float,
-        commitment_amount: float = 6000,
-        offset: float = 0.01,
-        fee: float = 0.001,
-        tag: str = "",
-    ):
-        super().__init__(wallet_name + str(tag), wallet_pass)
-
-        self.market_name = market_name
-        self.asset_name = asset_name
-
-        self.initial_asset_mint = initial_asset_mint
-
-        self.offset = offset
-
-        self.fee = fee
-
-        self.commitment_amount = commitment_amount
-
-    def initialise(self, vega: VegaServiceNull):
-
->>>>>>> c8618f3c
         super().initialise(vega=vega)
 
         self.market_id = [
@@ -1185,17 +1209,13 @@
             for m in self.vega.all_markets()
             if m.tradable_instrument.instrument.name == self.market_name
         ][0]
-<<<<<<< HEAD
-
-=======
->>>>>>> c8618f3c
+
         self.asset_id = self.vega.find_asset_id(symbol=self.asset_name)
         self.vega.mint(
             self.wallet_name,
             asset=self.asset_id,
             amount=self.initial_asset_mint,
         )
-<<<<<<< HEAD
 
         self.pdp = self.vega._market_pos_decimals.get(self.market_id, {})
         self.mdp = self.vega._market_price_decimals.get(self.market_id, {})
@@ -1346,20 +1366,4 @@
         else:
             trade_signal = 0
 
-        return trade_signal
-=======
-        self.vega.wait_fn(2)
-
-        self.vega.wait_for_total_catchup()
-
-        self.vega.submit_simple_liquidity(
-            wallet_name=self.wallet_name,
-            market_id=self.market_id,
-            commitment_amount=self.commitment_amount,
-            fee=0.001,
-            reference_buy="PEGGED_REFERENCE_BEST_BID",
-            reference_sell="PEGGED_REFERENCE_BEST_ASK",
-            delta_buy=self.offset,
-            delta_sell=self.offset,
-        )
->>>>>>> c8618f3c
+        return trade_signal