--- conflicted
+++ resolved
@@ -117,24 +117,37 @@
         self.adp = self.vega.asset_decimals.get(self.asset_id, {})
 
     def step(self, vega_state: VegaState):
+        self.curr_price = next(self.price_process_generator)
+
         buy_first = self.random_state.choice([0, 1])
 
         buy_vol = self.random_state.poisson(self.buy_intensity) * self.base_order_size
         sell_vol = self.random_state.poisson(self.sell_intensity) * self.base_order_size
-        if buy_first:
+
+        best_bid, best_ask = self.vega.best_prices(self.market_id)
+
+        will_buy = self.random_state.rand() < np.exp(
+            -1 * self.probability_decay * abs(best_bid - self.curr_price)
+        )
+        will_sell = self.random_state.rand() < np.exp(
+            -1 * self.probability_decay * abs(best_ask - self.curr_price)
+        )
+
+        if buy_first and will_buy:
             self.place_order(
                 vega_state=vega_state,
                 volume=buy_vol,
                 side=vega_protos.SIDE_BUY,
             )
 
-        self.place_order(
-            vega_state=vega_state,
-            volume=sell_vol,
-            side=vega_protos.SIDE_SELL,
-        )
-
-        if not buy_first:
+        if will_sell:
+            self.place_order(
+                vega_state=vega_state,
+                volume=sell_vol,
+                side=vega_protos.SIDE_SELL,
+            )
+
+        if not buy_first and will_buy:
             self.place_order(
                 vega_state=vega_state,
                 volume=buy_vol,
@@ -1381,15 +1394,11 @@
                 Object running a locally-hosted Vega service.
         """
 
-<<<<<<< HEAD
         super().initialise(
             vega=vega,
             create_wallet=create_wallet,
         )
 
-=======
-        super().initialise(vega=vega)
->>>>>>> ecb66ae9
         self.market_id = [
             m.id
             for m in self.vega.all_markets()
