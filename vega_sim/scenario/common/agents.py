from __future__ import annotations
from dataclasses import dataclass
<<<<<<< HEAD
=======
from multiprocessing.connection import wait
from random import random
from time import time
>>>>>>> c8618f3c

import numpy as np

from math import exp

from collections import namedtuple
from typing import Callable, Iterable, List, Optional, Tuple, Union
from numpy.typing import ArrayLike
from vega_sim.api.data import Order

from vega_sim.environment import VegaState
from vega_sim.environment.agent import StateAgentWithWallet
from vega_sim.null_service import VegaServiceNull
from vega_sim.proto.vega import (
    markets as markets_protos,
    vega as vega_protos,
)
from vega_sim.scenario.common.utils.ideal_mm_models import GLFT_approx, a_s_mm_model


WalletConfig = namedtuple("WalletConfig", ["name", "passphrase"])

# Send selling/buying MOs to hit LP orders
TRADER_WALLET = WalletConfig("trader", "trader")

BACKGROUND_MARKET = WalletConfig("market", "market")

# Pass opening auction
AUCTION1_WALLET = WalletConfig("AUCTION1", "AUCTION1pass")
AUCTION2_WALLET = WalletConfig("AUCTION2", "AUCTION2pass")

MMOrder = namedtuple("MMOrder", ["size", "price"])

LiquidityProvision = namedtuple(
    "LiquidityProvision", ["amount", "fee", "buy_specs", "sell_specs"]
)


@dataclass
class MarketRegime:
    spread: float
    tick_spacing: float
    num_levels_per_side: int
    base_volume_size: float
    order_distribution_buy_kappa: float
    order_distribution_sell_kappa: float
    from_timepoint: int  # Inclusive
    thru_timepoint: int  # Inclusive


class MarketOrderTrader(StateAgentWithWallet):
    def __init__(
        self,
        wallet_name: str,
        wallet_pass: str,
        market_name: str,
        asset_name: str,
        initial_asset_mint: float = 1000000,
        buy_intensity: float = 1,
        sell_intensity: float = 1,
        tag: str = "",
        random_state: Optional[np.random.RandomState] = None,
        base_order_size: float = 1,
    ):
        super().__init__(wallet_name + str(tag), wallet_pass)
        self.initial_asset_mint = initial_asset_mint
        self.buy_intensity = buy_intensity
        self.sell_intensity = sell_intensity
        self.tag = tag
        self.market_name = market_name
        self.asset_name = asset_name
        self.random_state = (
            random_state if random_state is not None else np.random.RandomState()
        )
        self.base_order_size = base_order_size

    def initialise(self, vega: VegaServiceNull):
        # Initialise wallet
        super().initialise(vega=vega)
        # Get market id
        self.market_id = [
            m.id
            for m in self.vega.all_markets()
            if m.tradable_instrument.instrument.name == self.market_name
        ][0]

        # Get asset id
        self.asset_id = self.vega.find_asset_id(symbol=self.asset_name)
        # Top up asset
        self.vega.mint(
            self.wallet_name,
            asset=self.asset_id,
            amount=self.initial_asset_mint,
        )
        self.vega.wait_fn(5)

    def step(self, vega_state: VegaState):
        buy_first = self.random_state.choice([0, 1])

        buy_vol = self.random_state.poisson(self.buy_intensity) * self.base_order_size
        sell_vol = self.random_state.poisson(self.sell_intensity) * self.base_order_size
        if buy_first:
            self.place_order(
                vega_state=vega_state,
                volume=buy_vol,
                side=vega_protos.SIDE_BUY,
            )

        self.place_order(
            vega_state=vega_state,
            volume=sell_vol,
            side=vega_protos.SIDE_SELL,
        )

        if not buy_first:
            self.place_order(
                vega_state=vega_state,
                volume=buy_vol,
                side=vega_protos.SIDE_BUY,
            )

    def place_order(self, vega_state: VegaState, volume: float, side: vega_protos.Side):
        if (
            (
                vega_state.market_state[self.market_id].trading_mode
                == markets_protos.Market.TradingMode.TRADING_MODE_CONTINUOUS
            )
            and vega_state.market_state[self.market_id].state
            == markets_protos.Market.State.STATE_ACTIVE
            and volume != 0
        ):
            self.vega.submit_market_order(
                trading_wallet=self.wallet_name,
                market_id=self.market_id,
                side=side,
                volume=volume,
                wait=False,
                fill_or_kill=False,
            )


class PriceSensitiveMarketOrderTrader(StateAgentWithWallet):
    def __init__(
        self,
        wallet_name: str,
        wallet_pass: str,
        market_name: str,
        asset_name: str,
        price_process_generator: Iterable[float],
        initial_asset_mint: float = 1000000,
        buy_intensity: float = 1,
        sell_intensity: float = 1,
        price_half_life: float = 1,
        tag: str = "",
        random_state: Optional[np.random.RandomState] = None,
        base_order_size: float = 1,
    ):
        super().__init__(wallet_name + str(tag), wallet_pass)
        self.initial_asset_mint = initial_asset_mint
        self.buy_intensity = buy_intensity
        self.sell_intensity = sell_intensity
        self.tag = tag
        self.market_name = market_name
        self.asset_name = asset_name
        self.random_state = (
            random_state if random_state is not None else np.random.RandomState()
        )
        self.base_order_size = base_order_size
        self.probability_decay = np.log(2) / price_half_life
        self.price_process_generator = price_process_generator

    def initialise(self, vega: VegaServiceNull):
        # Initialise wallet
        super().initialise(vega=vega)
        # Get market id
        self.market_id = [
            m.id
            for m in self.vega.all_markets()
            if m.tradable_instrument.instrument.name == self.market_name
        ][0]

        # Get asset id
        self.asset_id = self.vega.find_asset_id(symbol=self.asset_name)
        # Top up asset
        self.vega.mint(
            self.wallet_name,
            asset=self.asset_id,
            amount=self.initial_asset_mint,
        )
        self.vega.wait_fn(5)

    def step(self, vega_state: VegaState):
        self.curr_price = next(self.price_process_generator)

        buy_first = self.random_state.choice([0, 1])

        buy_vol = self.random_state.poisson(self.buy_intensity) * self.base_order_size
        sell_vol = self.random_state.poisson(self.sell_intensity) * self.base_order_size

        best_bid, best_ask = self.vega.best_prices(self.market_id)

        will_buy = self.random_state.rand() < np.exp(
            -1 * self.probability_decay * abs(best_bid - self.curr_price)
        )
        will_sell = self.random_state.rand() < np.exp(
            -1 * self.probability_decay * abs(best_ask - self.curr_price)
        )

        if buy_first and will_buy:
            self.place_order(
                vega_state=vega_state,
                volume=buy_vol,
                side=vega_protos.SIDE_BUY,
            )

        if will_sell:
            self.place_order(
                vega_state=vega_state,
                volume=sell_vol,
                side=vega_protos.SIDE_SELL,
            )

        if not buy_first and will_buy:
            self.place_order(
                vega_state=vega_state,
                volume=buy_vol,
                side=vega_protos.SIDE_BUY,
            )

    def place_order(self, vega_state: VegaState, volume: float, side: vega_protos.Side):
        if (
            (
                vega_state.market_state[self.market_id].trading_mode
                == markets_protos.Market.TradingMode.TRADING_MODE_CONTINUOUS
            )
            and vega_state.market_state[self.market_id].state
            == markets_protos.Market.State.STATE_ACTIVE
            and volume != 0
        ):
            self.vega.submit_market_order(
                trading_wallet=self.wallet_name,
                market_id=self.market_id,
                side=side,
                volume=volume,
                wait=False,
                fill_or_kill=False,
            )


class BackgroundMarket(StateAgentWithWallet):
    def __init__(
        self,
        wallet_name: str,
        wallet_pass: str,
        market_name: str,
        asset_name: str,
        price_process: List[float],
        initial_asset_mint: float = 1000000,
        position_decimals: int = 4,
        spread: float = 0.02,
        tick_spacing: float = 0.01,
        num_levels_per_side: int = 20,
        base_volume_size: float = 0.1,
        order_distribution_kappa: float = 1,
        tag: str = "",
    ):
        super().__init__(wallet_name + tag, wallet_pass)
        self.price_process = price_process
        self.initial_asset_mint = initial_asset_mint
        self.spread = spread
        self.current_step = 0
        self.tag = tag
        self.tick_spacing = tick_spacing
        self.num_levels_per_side = num_levels_per_side
        self.base_volume_size = base_volume_size

        self.market_name = market_name
        self.asset_name = asset_name
        self.kappa = order_distribution_kappa
        self.position_decimals = position_decimals

    def initialise(self, vega: VegaServiceNull):
        # Initialise wallet
        super().initialise(vega=vega)
        # Get market id
        self.market_id = [
            m.id
            for m in self.vega.all_markets()
            if m.tradable_instrument.instrument.name == self.market_name
        ][0]

        # Get asset id
        asset_id = self.vega.find_asset_id(symbol=self.asset_name)
        # Top up asset
        self.vega.mint(
            self.wallet_name,
            asset=asset_id,
            amount=self.initial_asset_mint,
        )
        self.vega.wait_fn(2)

        initial_price = self.price_process[self.current_step]
        buy_shape = self._calculate_price_volume_levels(
            initial_price - self.spread / 2,
            initial_price,
            side=vega_protos.SIDE_BUY,
        )
        sell_shape = self._calculate_price_volume_levels(
            initial_price + self.spread / 2,
            initial_price,
            side=vega_protos.SIDE_SELL,
        )

        self.vega.wait_for_total_catchup()

        for price, size in buy_shape:
            if price > 0:
                self._submit_order(vega_protos.SIDE_BUY, price, size)
        for price, size in sell_shape:
            if price > 0:
                self._submit_order(vega_protos.SIDE_SELL, price, size)

    def _submit_order(
        self, side: Union[str, vega_protos.Side], price: float, size: float
    ) -> None:
        volume = round(size, self.position_decimals)
        if volume == 0:
            return
        self.vega.submit_order(
            trading_wallet=self.wallet_name,
            market_id=self.market_id,
            order_type="TYPE_LIMIT",
            time_in_force="TIME_IN_FORCE_GTC",
            side=side,
            volume=volume,
            price=price,
            wait=False,
        )

    def _calculate_price_volume_levels(
        self,
        starting_level: float,
        mid_price: float,
        side: Union[str, vega_protos.Side],
        kappa: Optional[float] = None,
    ) -> ArrayLike:
        is_buy = side in ["SIDE_BUY", vega_protos.SIDE_BUY]
        kappa = kappa if kappa is not None else self.kappa

        base_level = abs(starting_level - mid_price)
        final_level = base_level + self.tick_spacing * self.num_levels_per_side
        levels = np.arange(base_level, final_level, self.tick_spacing)
        cumulative_vol = np.exp(kappa * levels) - 1

        level_vol = np.concatenate([cumulative_vol[:1], np.diff(cumulative_vol)])
        level_price = mid_price + (-1 if is_buy else 1) * levels

        return np.c_[level_price, level_vol]

    def step(self, vega_state: VegaState):
        self.current_step += 1

        orders = self.vega.orders_for_party_from_feed(
            self.wallet_name, self.market_id, live_only=True
        )
        new_price = self.price_process[self.current_step]
        new_buy_shape = self._calculate_price_volume_levels(
            new_price - self.spread / 2,
            new_price,
            side=vega_protos.SIDE_BUY,
        )
        new_sell_shape = self._calculate_price_volume_levels(
            new_price + self.spread / 2,
            new_price,
            side=vega_protos.SIDE_SELL,
        )

        buy_orders, sell_orders = [], []

        for order in orders.values():
            if order.side == vega_protos.SIDE_BUY:
                buy_orders.append(order)
            else:
                sell_orders.append(order)

        first_side = (
            vega_protos.SIDE_BUY
            if self.price_process[self.current_step]
            < self.price_process[self.current_step - 1]
            else vega_protos.SIDE_SELL
        )

        if first_side == vega_protos.SIDE_BUY:
            self._move_side(
                vega_protos.SIDE_BUY,
                self.num_levels_per_side,
                buy_orders,
                new_buy_shape,
            )
        self._move_side(
            vega_protos.SIDE_SELL,
            self.num_levels_per_side,
            sell_orders,
            new_sell_shape,
        )
        if first_side == vega_protos.SIDE_SELL:
            self._move_side(
                vega_protos.SIDE_BUY,
                self.num_levels_per_side,
                buy_orders,
                new_buy_shape,
            )

    def _move_side(
        self,
        side: vega_protos.Side,
        num_levels: int,
        orders: List[Order],
        new_shape: List[List[float, float]],
    ) -> None:
        for i in range(num_levels):
            if i < len(orders):
                order_to_amend = orders[i]
                self.vega.amend_order(
                    trading_wallet=self.wallet_name,
                    market_id=self.market_id,
                    order_id=order_to_amend.id,
                    price=new_shape[i][0],
                    volume_delta=new_shape[i][1] - order_to_amend.remaining,
                )
            else:
                self._submit_order(side, new_shape[i][0], new_shape[i][1])


class MultiRegimeBackgroundMarket(StateAgentWithWallet):
    def __init__(
        self,
        wallet_name: str,
        wallet_pass: str,
        market_name: str,
        asset_name: str,
        price_process: List[float],
        market_regimes: List[MarketRegime],
        tag: str = "",
    ):
        """Generate a background market acting differently as time passes.
        Allows specification of varying numbers of non-overlapping regimes
        (with optional gaps in which no orders will be placed).

        Places an exponentially shaped Limit-Order-Book about a moving midprice.

        Args:
            wallet_name:
                str, The name of the wallet to use placing background orders
            wallet_pass:
                str, The password to use for the background order wallet
            market_name:
                str, The name of the market on which the agent will trade
            asset_name:
                str, The name of the asset to trade with
            price_process:
                List[float], A list of prices which the market will follow.
            market_regimes:
                List[MarketRegime], A list of specifications for market
                    regimes, allowing variation over time. Each specifies
                    a start/end date and are interpreted as a sparse set
            tag:
                str, a tag which will be added to the wallet name
        """
        super().__init__(wallet_name + tag, wallet_pass)
        self.price_process = price_process
        self.current_step = 0
        self.tag = tag

        self.market_name = market_name
        self.asset_name = asset_name

        self.market_regimes = self._market_regime_sparse_to_dense(
            market_regimes=market_regimes, num_steps=len(self.price_process) + 1
        )

    @staticmethod
    def _market_regime_sparse_to_dense(
        market_regimes: List[MarketRegime], num_steps: int
    ) -> List[MarketRegime]:
        regimes = []
        regimes_iter = iter(market_regimes)

        market_regime = next(regimes_iter)
        for i in range(num_steps):
            if market_regime.from_timepoint > i:
                regimes.append(None)
                continue
            elif market_regime.thru_timepoint < i:
                next_market_regime = next(regimes_iter)

                if next_market_regime.from_timepoint <= market_regime.thru_timepoint:
                    raise Exception(
                        "Overlapping regimes detected. {} starts before {} ends".format(
                            next_market_regime, market_regime
                        )
                    )
                else:
                    market_regime = next_market_regime

                regimes.append(
                    market_regime
                ) if market_regime.from_timepoint <= i else regimes.append(None)
            else:
                regimes.append(market_regime)
        return regimes

    def initialise(self, vega: VegaServiceNull):
        # Initialise wallet
        super().initialise(vega=vega)
        # Get market id
        self.market_id = [
            m.id
            for m in self.vega.all_markets()
            if m.tradable_instrument.instrument.name == self.market_name
        ][0]

        # Get asset id
        asset_id = self.vega.find_asset_id(symbol=self.asset_name)
        # Top up asset
        self.vega.mint(
            self.wallet_name,
            asset=asset_id,
            amount=200000,
        )
        self.vega.wait_fn(2)

        market_regime = self.market_regimes[0]
        initial_price = self.price_process[self.current_step]

        buy_shape = self._calculate_price_volume_levels(
            initial_price - market_regime.spread,
            initial_price,
            side=vega_protos.SIDE_BUY,
            kappa=market_regime.order_distribution_buy_kappa,
            tick_spacing=market_regime.tick_spacing,
            num_levels=market_regime.num_levels_per_side,
        )
        sell_shape = self._calculate_price_volume_levels(
            initial_price + market_regime.spread,
            initial_price,
            side=vega_protos.SIDE_SELL,
            kappa=market_regime.order_distribution_sell_kappa,
            tick_spacing=market_regime.tick_spacing,
            num_levels=market_regime.num_levels_per_side,
        )

        self.vega.wait_for_total_catchup()
        for price, size in buy_shape:
            if price > 0:
                self._submit_order(vega_protos.SIDE_BUY, price, size)
        for price, size in sell_shape:
            if price > 0:
                self._submit_order(vega_protos.SIDE_SELL, price, size)

    def _submit_order(
        self, side: Union[str, vega_protos.Side], price: float, size: float
    ) -> None:
        self.vega.submit_order(
            trading_wallet=self.wallet_name,
            market_id=self.market_id,
            order_type="TYPE_LIMIT",
            time_in_force="TIME_IN_FORCE_GTC",
            side=side,
            volume=round(size, 4),
            price=price,
            wait=False,
        )

    def _calculate_price_volume_levels(
        self,
        starting_level: float,
        mid_price: float,
        side: Union[str, vega_protos.Side],
        kappa: float,
        tick_spacing: float,
        num_levels: int,
    ) -> ArrayLike:
        is_buy = side in ["SIDE_BUY", vega_protos.SIDE_BUY]

        base_level = abs(starting_level - mid_price)
        final_level = base_level + tick_spacing * num_levels
        levels = np.arange(base_level, final_level, tick_spacing)
        cumulative_vol = np.exp(kappa * levels) - 1

        level_vol = np.concatenate([cumulative_vol[:1], np.diff(cumulative_vol)])
        level_price = mid_price + (-1 if is_buy else 1) * levels

        return np.c_[level_price, level_vol]

    def step(self, vega_state: VegaState):
        self.current_step += 1
        market_regime = self.market_regimes[self.current_step]

        orders = self.vega.orders_for_party_from_feed(
            self.wallet_name, self.market_id, live_only=True
        )

        if market_regime is None:
            for order in orders.values():
                self.vega.cancel_order(self.wallet_name, self.market_id, order.id)
        else:
            new_price = self.price_process[self.current_step]
            new_buy_shape = self._calculate_price_volume_levels(
                new_price - market_regime.spread,
                new_price,
                side=vega_protos.SIDE_BUY,
                kappa=market_regime.order_distribution_buy_kappa,
                tick_spacing=market_regime.tick_spacing,
                num_levels=market_regime.num_levels_per_side,
            )
            new_sell_shape = self._calculate_price_volume_levels(
                new_price + market_regime.spread,
                new_price,
                side=vega_protos.SIDE_SELL,
                kappa=market_regime.order_distribution_sell_kappa,
                tick_spacing=market_regime.tick_spacing,
                num_levels=market_regime.num_levels_per_side,
            )

            buy_orders, sell_orders = [], []

            for order in orders.values():
                if order.side == vega_protos.SIDE_BUY:
                    buy_orders.append(order)
                else:
                    sell_orders.append(order)

            # We want to first make the spread wider by moving the side which is in the
            # direction of the move (e.g. if price falls, the bids)
            first_side = (
                vega_protos.SIDE_BUY
                if self.price_process[self.current_step]
                < self.price_process[self.current_step - 1]
                else vega_protos.SIDE_SELL
            )
            if first_side == vega_protos.SIDE_BUY:
                self._move_side(
                    vega_protos.SIDE_BUY,
                    market_regime.num_levels_per_side,
                    buy_orders,
                    new_buy_shape,
                )
            self._move_side(
                vega_protos.SIDE_SELL,
                market_regime.num_levels_per_side,
                sell_orders,
                new_sell_shape,
            )
            if first_side == vega_protos.SIDE_SELL:
                self._move_side(
                    vega_protos.SIDE_BUY,
                    market_regime.num_levels_per_side,
                    buy_orders,
                    new_buy_shape,
                )

    def _move_side(
        self,
        side: vega_protos.Side,
        num_levels: int,
        orders: List[Order],
        new_shape: List[List[float, float]],
    ) -> None:
        for i in range(num_levels):
            if i < len(orders):
                order_to_amend = orders[i]
                self.vega.amend_order(
                    trading_wallet=self.wallet_name,
                    market_id=self.market_id,
                    order_id=order_to_amend.id,
                    price=new_shape[i][0],
                    volume_delta=new_shape[i][1] - order_to_amend.remaining,
                )
            else:
                self._submit_order(
                    side,
                    new_shape[i][0],
                    new_shape[i][1],
                )


class OpenAuctionPass(StateAgentWithWallet):
    def __init__(
        self,
        wallet_name: str,
        wallet_pass: str,
        side: str,
        market_name: str,
        asset_name: str,
        initial_asset_mint: float = 1000000,
        initial_price: float = 0.3,
        opening_auction_trade_amount: float = 1,
        tag: str = "",
    ):
        super().__init__(wallet_name + str(tag), wallet_pass)
        self.side = side
        self.initial_asset_mint = initial_asset_mint
        self.initial_price = initial_price
        self.tag = tag
        self.market_name = market_name
        self.asset_name = asset_name
        self.opening_auction_trade_amount = opening_auction_trade_amount

    def initialise(self, vega: VegaServiceNull):
        # Initialise wallet
        super().initialise(vega=vega)
        # Get market id
        self.market_id = [
            m.id
            for m in self.vega.all_markets()
            if m.tradable_instrument.instrument.name == self.market_name
        ][0]

        self.vega.wait_for_total_catchup()
        # Get asset id
        asset_id = self.vega.find_asset_id(symbol=self.asset_name)
        # Top up asset
        self.vega.mint(
            self.wallet_name,
            asset=asset_id,
            amount=self.initial_asset_mint,
        )
        self.vega.wait_fn(10)
        self.vega.wait_for_total_catchup()

        self.vega.submit_order(
            trading_wallet=self.wallet_name,
            market_id=self.market_id,
            order_type="TYPE_LIMIT",
            time_in_force="TIME_IN_FORCE_GTC",
            side=self.side,
            volume=self.opening_auction_trade_amount,
            price=self.initial_price,
        )

    def step(self, vega_state: VegaState):
        pass


class MarketManager(StateAgentWithWallet):
    def __init__(
        self,
        wallet_name: str,
        wallet_pass: str,
        terminate_wallet_name: str,
        terminate_wallet_pass: str,
        market_name: str,
        asset_name: str,
        asset_decimal: int = 5,
        market_decimal: int = 5,
        market_position_decimal: int = 2,
<<<<<<< HEAD
        initial_mint: Optional[float] = None,
        commitment_amount: Optional[float] = None,
=======
        commitment_amount: float = 0,
>>>>>>> c8618f3c
        settlement_price: Optional[float] = None,
        tag: str = "",
    ):
        super().__init__(wallet_name + str(tag), wallet_pass)
        self.terminate_wallet_name = terminate_wallet_name + str(tag)
        self.terminate_wallet_pass = terminate_wallet_pass

        self.adp = asset_decimal
        self.mdp = market_decimal
        self.market_position_decimal = market_position_decimal
        self.commitment_amount = commitment_amount

        self.current_step = 0

        self.tag = tag
        self.initial_mint = (
            initial_mint
            if initial_mint is not None
            else (2 * commitment_amount)
            if commitment_amount is not None
            else 100
        )

        self.market_name = market_name
        self.asset_name = asset_name
        self.settlement_price = settlement_price

    def initialise(self, vega: VegaServiceNull):
        # Initialise wallet for LP/ Settle Party
        super().initialise(vega=vega)
        self.vega.create_wallet(self.terminate_wallet_name, self.terminate_wallet_pass)

        # Faucet vega tokens
        self.vega.wait_for_total_catchup()
        self.vega.mint(
            self.wallet_name,
            asset="VOTE",
            amount=1e4,
        )
        self.vega.wait_fn(5)
        self.vega.wait_for_total_catchup()

        # Create asset
        self.vega.create_asset(
            self.wallet_name,
            name=self.asset_name,
            symbol=self.asset_name,
            decimals=self.adp,
            max_faucet_amount=5e10,
        )
        self.vega.wait_fn(5)
        self.vega.wait_for_total_catchup()
        # Get asset id
        self.asset_id = self.vega.find_asset_id(symbol=self.asset_name)
        # Top up asset
        self.vega.mint(
            self.wallet_name,
            asset=self.asset_id,
            amount=self.initial_mint,
        )
        self.vega.wait_fn(5)
        self.vega.wait_for_total_catchup()

        self.vega.update_network_parameter(
            self.wallet_name,
            "market.liquidity.minimum.probabilityOfTrading.lpOrders",
            "0.001",
        )

        self.vega.wait_for_total_catchup()
        self.vega.update_network_parameter(
            self.wallet_name,
            "market.liquidity.stakeToCcySiskas",
            "0.001",
        )

        self.vega.wait_for_total_catchup()
        # Set up a future market
        self.vega.create_simple_market(
            market_name=self.market_name,
            proposal_wallet=self.wallet_name,
            settlement_asset_id=self.asset_id,
            termination_wallet=self.terminate_wallet_name,
            market_decimals=self.mdp,
            position_decimals=self.market_position_decimal,
            future_asset=self.asset_name,
<<<<<<< HEAD
            liquidity_commitment=vega.build_new_market_liquidity_commitment(
                asset_id=self.asset_id,
                commitment_amount=self.commitment_amount,
                fee=0.001,
                buy_specs=[("PEGGED_REFERENCE_BEST_BID", 5, 1)],
                sell_specs=[("PEGGED_REFERENCE_BEST_ASK", 5, 1)],
                market_decimals=self.mdp,
            )
            if self.commitment_amount is not None
            else None,
=======
>>>>>>> c8618f3c
        )
        self.vega.wait_fn(5)

        # Get market id
        self.market_id = [
            m.id
            for m in self.vega.all_markets()
            if m.tradable_instrument.instrument.name == self.market_name
        ][0]
        if self.commitment_amount:
            self.vega.submit_liquidity(
                wallet_name=self.wallet_name,
                market_id=self.market_id,
                commitment_amount=self.commitment_amount,
                fee=0.002,
                buy_specs=[("PEGGED_REFERENCE_BEST_BID", 5, 1)],
                sell_specs=[("PEGGED_REFERENCE_BEST_ASK", 5, 1)],
                is_amendment=False,
            )

    def finalise(self):
        if self.settlement_price is not None:
            self.vega.settle_market(
                self.terminate_wallet_name, self.settlement_price, self.market_id
            )


<<<<<<< HEAD
class ShapedMarketMaker(StateAgentWithWallet):
    """Utilises the Ideal market maker formulation from
        Algorithmic and High-Frequency Trading by Cartea, Jaimungal and Penalva.

    Unlike the purer Ideal Market Makers elsewhere in Vega sim,
    here we use the positional depth logic to create a best bid/ask
    for the MM, but behind those the MM will also create a shape
    (by default an exponential curve). This allows this MM to be the sole liquidity
    source in the market but still to maintain an interesting full LOB.
    """

    def __init__(
        self,
        wallet_name: str,
        wallet_pass: str,
        price_process_generator: Iterable[float],
        best_price_offset_fn: Callable[[float, int], Tuple[float, float]],
        shape_fn: Callable[
            [
                float,
                float,
            ],
            Tuple[List[MMOrder], List[MMOrder]],
        ],
        liquidity_commitment_fn: Optional[
            Callable[[Optional[VegaState]], Optional[LiquidityProvision]]
        ],
        initial_asset_mint: float = 1000000,
        market_name: Optional[str] = None,
        asset_name: Optional[str] = None,
        commitment_amount: float = 6000,
        market_decimal_places: int = 5,
        asset_decimal_places: int = 0,
        tag: str = "",
    ):
        super().__init__(wallet_name + str(tag), wallet_pass)
        self.price_process_generator = price_process_generator
        self.commitment_amount = commitment_amount
        self.initial_asset_mint = initial_asset_mint
        self.mdp = market_decimal_places
        self.adp = asset_decimal_places

        self.shape_fn = shape_fn
        self.best_price_offset_fn = best_price_offset_fn
        self.liquidity_commitment_fn = liquidity_commitment_fn

        self.current_step = 0
        self.mid_price = None
        self.prev_price = None

        self.tag = tag

        self.market_name = f"ETH:USD_{self.tag}" if market_name is None else market_name
        self.asset_name = f"tDAI{self.tag}" if asset_name is None else asset_name

    def initialise(self, vega: VegaServiceNull):
        # Initialise wallet for LP/ Settle Party
        super().initialise(vega=vega)

        # Get asset id
        self.asset_id = self.vega.find_asset_id(symbol=self.asset_name)
        # Top up asset
        self.vega.mint(
            self.wallet_name,
            asset=self.asset_id,
            amount=self.initial_asset_mint,
        )
        self.vega.wait_for_total_catchup()

        # Get market id
        self.market_id = [
            m.id
            for m in self.vega.all_markets()
            if m.tradable_instrument.instrument.name == self.market_name
        ][0]

        if (
            initial_liq := self.liquidity_commitment_fn(None)
            if self.liquidity_commitment_fn is not None
            else None
        ) is not None:
            self.vega.submit_liquidity(
                wallet_name=self.wallet_name,
                market_id=self.market_id,
                commitment_amount=initial_liq.amount,
                fee=initial_liq.fee,
                buy_specs=initial_liq.buy_specs,
                sell_specs=initial_liq.sell_specs,
                is_amendment=False,
            )

    def step(self, vega_state: VegaState):
        self.current_step += 1
        self.prev_price = self.mid_price
        self.curr_price = next(self.price_process_generator)

        # Each step, MM posts optimal bid/ask depths
        position = self.vega.positions_by_market(
            wallet_name=self.wallet_name, market_id=self.market_id
        )

        current_position = int(position[0].open_volume) if position else 0
        self.bid_depth, self.ask_depth = self.best_price_offset_fn(
            current_position, self.current_step
        )
        new_buy_shape, new_sell_shape = self.shape_fn(self.bid_depth, self.ask_depth)

        curr_buy_orders, curr_sell_orders = [], []

        for order in (
            vega_state.market_state.get(self.market_id, {})
            .orders.get(self.vega.wallet.public_key(self.wallet_name), {})
            .values()
        ):
            if order.side == vega_protos.SIDE_BUY:
                curr_buy_orders.append(order)
            else:
                curr_sell_orders.append(order)

        # We want to first make the spread wider by moving the side which is in the
        # direction of the move (e.g. if price falls, the bids)
        first_side = (
            (
                vega_protos.SIDE_BUY
                if self.curr_price < self.prev_price
                else vega_protos.SIDE_SELL
            )
            if self.prev_price is not None
            else vega_protos.SIDE_BUY
        )
        if first_side == vega_protos.SIDE_BUY:
            self._move_side(
                vega_protos.SIDE_BUY,
                curr_buy_orders,
                new_buy_shape,
            )
        self._move_side(
            vega_protos.SIDE_SELL,
            curr_sell_orders,
            new_sell_shape,
        )
        if first_side == vega_protos.SIDE_SELL:
            self._move_side(
                vega_protos.SIDE_BUY,
                curr_buy_orders,
                new_buy_shape,
            )

    def _submit_order(
        self, side: Union[str, vega_protos.Side], price: float, size: float
    ) -> None:
        self.vega.submit_order(
            trading_wallet=self.wallet_name,
            market_id=self.market_id,
            order_type="TYPE_LIMIT",
            time_in_force="TIME_IN_FORCE_GTC",
            side=side,
            volume=size,
            price=price,
            wait=False,
        )

    def _move_side(
        self,
        side: vega_protos.Side,
        orders: List[Order],
        new_shape: List[MMOrder],
    ) -> None:
        for i, order in enumerate(new_shape):
            if i < len(orders):
                order_to_amend = orders[i]
                self.vega.amend_order(
                    trading_wallet=self.wallet_name,
                    market_id=self.market_id,
                    order_id=order_to_amend.id,
                    price=order.price,
                    volume_delta=order.size - order_to_amend.remaining,
                )
            else:
                self._submit_order(
                    side,
                    order.price,
                    order.size,
                )
        if len(orders) > len(new_shape):
            for order in orders[len(new_shape) :]:
                self.vega.cancel_order(
                    trading_wallet=self.wallet_name,
                    market_id=self.market_id,
                    order_id=order.id,
                )


class ExponentialShapedMarketMaker(ShapedMarketMaker):
    """Utilises the Ideal market maker formulation from
        Algorithmic and High-Frequency Trading by Cartea, Jaimungal and Penalva.

    Unlike the purer Ideal Market Makers elsewhere in Vega sim,
    here we use the positional depth logic to create a best bid/ask
    for the MM, but behind those the MM will also create a shape
    (by default an exponential curve). This allows this MM to be the sole liquidity
    source in the market but still to maintain an interesting full LOB.
    """

    def __init__(
        self,
        wallet_name: str,
        wallet_pass: str,
        num_steps: int,
        price_process_generator: Iterable[float],
        initial_asset_mint: float = 1000000,
        market_name: str = None,
        asset_name: str = None,
        commitment_amount: float = 6000,
        market_decimal_places: int = 5,
        order_unit_size: float = 10,
        kappa: float = 1,
        num_levels: int = 25,
        tick_spacing: float = 1,
        max_order_size: float = 200,
        inventory_upper_boundary: float = 20,
        inventory_lower_boundary: float = -20,
        terminal_penalty_parameter: float = 10**-4,
        running_penalty_parameter: float = 5 * 10**-6,
        market_order_arrival_rate: float = 5,
        market_kappa: float = 1,
        asset_decimal_places: int = 0,
        tag: str = "",
    ):
        super().__init__(
            wallet_name=wallet_name,
            wallet_pass=wallet_pass,
            price_process_generator=price_process_generator,
            initial_asset_mint=initial_asset_mint,
            market_name=market_name,
            asset_name=asset_name,
            commitment_amount=commitment_amount,
            market_decimal_places=market_decimal_places,
            asset_decimal_places=asset_decimal_places,
            tag=tag,
            shape_fn=self._generate_shape,
            best_price_offset_fn=self._optimal_strategy,
            liquidity_commitment_fn=lambda _: LiquidityProvision(
                amount=commitment_amount,
                fee=0.01,
                buy_specs=[["PEGGED_REFERENCE_BEST_BID", 5, 1]],
                sell_specs=[["PEGGED_REFERENCE_BEST_ASK", 5, 1]],
            ),
        )
        self.kappa = kappa
        self.tick_spacing = tick_spacing
        self.num_levels = num_levels
        self.order_unit_size = order_unit_size
        self.max_order_size = max_order_size

        self.num_steps = num_steps
        self.long_horizon_estimate = num_steps >= 200
        self.q_upper = inventory_upper_boundary
        self.q_lower = inventory_lower_boundary
        self.market_order_arrival_rate = market_order_arrival_rate
        self.market_kappa = market_kappa
        self.alpha = terminal_penalty_parameter
        self.phi = running_penalty_parameter

        if not self.long_horizon_estimate:
            self.optimal_bid, self.optimal_ask, _ = a_s_mm_model(
                T=self.num_steps / 60 / 24 / 365.25,
                dt=1 / 60 / 24 / 365.25,
                length=self.num_steps + 1,
                q_upper=self.q_upper,
                q_lower=self.q_lower,
                mdp=self.mdp,
                kappa=self.market_kappa,
                lmbda=self.market_order_arrival_rate,
                alpha=self.alpha,
                phi=self.phi,
            )
        else:
            self.optimal_bid, self.optimal_ask = GLFT_approx(
                q_upper=self.q_upper,
                q_lower=self.q_lower,
                kappa=self.market_kappa,
                Lambda=self.market_order_arrival_rate,
                alpha=self.alpha,
                phi=self.phi,
            )

    def _optimal_strategy(
        self, current_position: float, current_step: int
    ) -> Tuple[float, float]:
        if current_position >= self.q_upper:
            current_bid_depth = (
                self.optimal_bid[current_step, 0]
                if not self.long_horizon_estimate
                else self.optimal_bid[0]
            )
            current_ask_depth = (
                1 / 10**self.mdp
            )  # Sell for the smallest possible amount above mid
        elif current_position <= self.q_lower:
            current_bid_depth = (
                1 / 10**self.mdp
            )  # Buy for the smallest possible amount below mid
            current_ask_depth = (
                self.optimal_ask[current_step, -1]
                if not self.long_horizon_estimate
                else self.optimal_ask[-1]
            )
        else:
            current_bid_depth = (
                self.optimal_bid[current_step, int(self.q_upper - 1 - current_position)]
                if not self.long_horizon_estimate
                else self.optimal_bid[int(self.q_upper - 1 - current_position)]
            )
            current_ask_depth = (
                self.optimal_ask[current_step, int(self.q_upper - current_position)]
                if not self.long_horizon_estimate
                else self.optimal_ask[int(self.q_upper - current_position)]
            )

        return current_bid_depth, current_ask_depth

    def _generate_shape(
        self, bid_price_depth: float, ask_price_depth: float
    ) -> Tuple[List[MMOrder], List[MMOrder]]:
        bid_orders = self._calculate_price_volume_levels(
            bid_price_depth, vega_protos.Side.SIDE_BUY
        )
        ask_orders = self._calculate_price_volume_levels(
            ask_price_depth, vega_protos.Side.SIDE_SELL
        )
        return bid_orders, ask_orders

    def _calculate_price_volume_levels(
        self,
        price_depth: float,
        side: Union[str, vega_protos.Side],
    ) -> ArrayLike:
        is_buy = side in ["SIDE_BUY", vega_protos.SIDE_BUY]
        mult_factor = -1 if is_buy else 1

        levels = np.arange(0, self.tick_spacing * self.num_levels, self.tick_spacing)
        cumulative_vol = np.exp(self.kappa * levels)
        scaled_vol = (1 / cumulative_vol[0]) * cumulative_vol

        base_price = self.curr_price + mult_factor * price_depth
        level_price = np.arange(
            base_price,
            base_price + mult_factor * self.num_levels * self.tick_spacing,
            mult_factor * self.tick_spacing,
        )
        level_vol = np.concatenate([scaled_vol[:1], np.diff(scaled_vol)]).clip(
            max=self.max_order_size
        )

        return [MMOrder(vol, price) for vol, price in zip(level_vol, level_price)]


class SemiRandomLimitOrderTrader(StateAgentWithWallet):
=======
class LimitOrderTrader(StateAgentWithWallet):
>>>>>>> c8618f3c
    """Agent which randomly submits and cancels limit orders.

    At initialisation; the agent creates a wallet, identifies the market id and
    the asset for that market, and mints itself the specified quantity of the
    required asset.

    At any given step; the agent has an adjustable probability of submitting
    an order and an adjustable probability of cancelling a randomly
    selected order.

    When submitting an order; the agent choses a price following a lognormal
    distribution where the underlying normal distribution can be adjusted.
    """

    def __init__(
        self,
        wallet_name: str,
        wallet_pass: str,
        market_name: str,
        asset_name: str,
        initial_asset_mint: float = 1000000,
        buy_volume: float = 1.0,
        sell_volume: float = 1.0,
        buy_intensity: float = 5,
        sell_intensity: float = 5,
        tag: str = "",
        random_state: Optional[np.random.RandomState] = None,
        submit_bias: float = 0.5,
        cancel_bias: float = 0.5,
        side_opts: Optional[dict] = None,
        time_in_force_opts: Optional[dict] = None,
        duration: Optional[float] = 120,
        price_process: Optional[list] = None,
        spread: Optional[float] = None,
        mean: Optional[float] = 2.0,
        sigma: Optional[float] = 1.0,
    ):
        """Init the object and class attributes.

        Args:
            wallet_name (str):
                Name of the agents wallet.
            wallet_pass (str):
                Passcode used by the agent to login to its wallet.
            market_name (str):
                Name of the market the agent is to place orders in.
            asset_name: (str):
                Name of the asset needed for the market.
            initial_asset_mint (float, optional):
                Quantity of the asset the agent should initially mint.
            buy_volume (float, optional):
                Volume used by agent on buy orders.
            sell_volume (float, optional):
                Volume used by agent on sell orders.
            tag (str, optional):
                String to tag to the market and asset name.
            random_state: (np.random.RandomState, optional):
                Object for creating distributions to randomly sampling from.
            submit_bias (float, optional):
                Probability agent attempts to submit a random order.
            cancel_bias (float, optional):
                Probability agent attempts to cancel a random order.
            side_opts(dict, optional):
                Dictionary of side options and probabilities.
            time_in_force_opts (dict, optional):
                Dictionary of time in force options and probabilities.
            duration (int, optional):
                Duration unfilled GTT orders should remain open in seconds.
            price_process(List[float]):
                Random walk (RW) of asset price.
            spread (int):
                Spread of the agent.
            mean (float, optional):
                Mean of the log-normal distribution.
            sigma (float, optional):
                Standard deviation of the log-normal distribution.
        """

        super().__init__(wallet_name + str(tag), wallet_pass)

        self.current_step = 0

        self.market_name = market_name
        self.asset_name = asset_name
        self.initial_asset_mint = initial_asset_mint
        self.buy_intensity = buy_intensity
        self.sell_intensity = sell_intensity
        self.buy_volume = buy_volume
        self.sell_volume = sell_volume
        self.tag = tag
        self.submit_bias = submit_bias
        self.cancel_bias = cancel_bias
        self.random_state = (
            random_state if random_state is not None else np.random.RandomState()
        )
        self.side_opts = (
            side_opts if side_opts is not None else {"SIDE_BUY": 0.5, "SIDE_SELL": 0.5}
        )
        self.time_in_force_opts = (
            time_in_force_opts
            if time_in_force_opts is not None
            else {
                "TIME_IN_FORCE_GTC": 0.4,
                "TIME_IN_FORCE_GTT": 0.3,
                "TIME_IN_FORCE_IOC": 0.2,
                "TIME_IN_FORCE_FOK": 0.1,
            }
        )
        self.duration = duration
        self.price_process = price_process
        self.spread = spread
        self.mean = mean
        self.sigma = sigma

    def initialise(self, vega: VegaServiceNull):
        """Initialise the agents wallet and mint the required market asset.

        Args:
            vega (VegaServiceNull):
                Object running a locally-hosted Vega service.
        """

        super().initialise(vega=vega)
        self.asset_id = self.vega.find_asset_id(symbol=self.asset_name)
        self.vega.mint(
            self.wallet_name,
            asset=self.asset_id,
            amount=self.initial_asset_mint,
        )
        self.vega.wait_fn(2)

    def step(self, vega_state: VegaState):
        """Randomly submits and cancels limit orders.

        Args:
            vega_state (VegaState):
                Object describing the state of the network and the market.
        """

<<<<<<< HEAD
        if (
            vega_state.market_state[self.market_id].trading_mode
            == markets_protos.Market.TradingMode.TRADING_MODE_CONTINUOUS
        ) and vega_state.market_state[
            self.market_id
        ].state == markets_protos.Market.State.STATE_ACTIVE:
            if self.random_state.rand() <= self.submit_bias:
                self._submit_order()
=======
        self.current_step += 1

        if self.random_state.rand() <= self.submit_bias:
            self._submit_order(vega_state=vega_state)
>>>>>>> c8618f3c

            if self.random_state.rand() <= self.cancel_bias:
                self._cancel_order(vega_state=vega_state)

<<<<<<< HEAD
    def _submit_order(self):
        best_bid_price, best_offer_price = self.vega.best_prices(
            market_id=self.market_id
        )
=======
    def _submit_order(self, vega_state: VegaState):

        # Calculate reference_buy_price and reference_sell_price of price distribution
        if (self.spread is None) or (self.price_process is None):
            # If agent does not have price_process data, offset orders from best bid/ask
            best_bid_price, best_offer_price = self.vega.best_prices(
                market_id=self.market_id
            )
            reference_buy_price = best_bid_price
            reference_sell_price = best_offer_price
        else:
            # If agent does have price_process data, offset orders from market price
            reference_buy_price = (
                self.price_process[self.current_step] - self.spread / 2
            )
            reference_sell_price = (
                self.price_process[self.current_step] + self.spread / 2
            )
>>>>>>> c8618f3c

        side = self.random_state.choice(
            a=list(self.side_opts.keys()),
            p=list(self.side_opts.values()),
        )
        time_in_force = self.random_state.choice(
            a=list(self.time_in_force_opts.keys()),
            p=list(self.time_in_force_opts.values()),
        )

        random_offset = self.random_state.lognormal(
            mean=self.mean,
            sigma=self.sigma,
        )
        ln_mean = exp(self.mean + self.sigma**2 / 2)

        if side == "SIDE_BUY":
            volume = self.buy_volume * self.random_state.poisson(self.buy_intensity)
            price = reference_buy_price + (random_offset - ln_mean)

        elif side == "SIDE_SELL":
            volume = self.sell_volume * self.random_state.poisson(self.sell_intensity)
            price = reference_sell_price - (random_offset - ln_mean)

        expires_at = (self.vega.get_blockchain_time() + self.duration) * 1e9

        self.vega.submit_order(
            trading_wallet=self.wallet_name,
            market_id=self.market_id,
            price=price,
            side=side,
            volume=volume,
            order_type=vega_protos.Order.Type.TYPE_LIMIT,
            wait=False,
            time_in_force=time_in_force,
            expires_at=expires_at,
        )

    def _cancel_order(self, vega_state: VegaState):
        orders = vega_state.market_state.get(self.market_id, {}).orders.get(
            self.vega.wallet.public_key(self.wallet_name), {}
        )

        if len(orders) > 0:
            order_key = self.random_state.choice(list(orders.keys()))
            order = orders[order_key]

            self.vega.cancel_order(
                trading_wallet=self.wallet_name,
                market_id=self.market_id,
                order_id=order.id,
            )


class InformedTrader(StateAgentWithWallet):
    def __init__(
        self,
        wallet_name: str,
        wallet_pass: str,
        price_process: List[float],
        market_name: str = None,
        asset_name: str = None,
        initial_asset_mint: float = 1e8,
        proportion_taken: float = 0.5,
        tag: str = "",
    ):
        super().__init__(wallet_name + str(tag), wallet_pass)
        self.initial_asset_mint = initial_asset_mint
        self.price_process = price_process
        self.current_step = 0
        self.sim_length = len(price_process)
        self.tag = tag
        self.proportion_taken = proportion_taken
        self.market_name = f"ETH:USD_{self.tag}" if market_name is None else market_name
        self.asset_name = f"tDAI_{self.tag}" if asset_name is None else asset_name

    def initialise(self, vega: VegaServiceNull):
        # Initialise wallet
        super().initialise(vega=vega)

        # Get market id
        self.market_id = [
            m.id
            for m in self.vega.all_markets()
            if m.tradable_instrument.instrument.name == self.market_name
        ][0]

        # Get asset id
        tDAI_id = self.vega.find_asset_id(symbol=self.asset_name)
        # Top up asset
        self.vega.mint(
            self.wallet_name,
            asset=tDAI_id,
            amount=self.initial_asset_mint,
        )

        self.pdp = self.vega._market_pos_decimals.get(self.market_id, {})
        self.vega.wait_for_total_catchup()

    def step(self, vega_state: VegaState):
        position = self.vega.positions_by_market(
            wallet_name=self.wallet_name, market_id=self.market_id
        )
        current_position = int(position[0].open_volume) if position else 0
        trade_side = (
            vega_protos.vega.Side.SIDE_BUY
            if current_position < 0
            else vega_protos.vega.Side.SIDE_SELL
        )
        if current_position:
            self.vega.submit_market_order(
                trading_wallet=self.wallet_name,
                market_id=self.market_id,
                side=trade_side,
                volume=current_position,
                wait=True,
                fill_or_kill=False,
            )

        order_book = self.vega.market_depth(market_id=self.market_id)

        price = self.price_process[self.current_step]
        next_price = self.price_process[self.current_step + 1]

        trade_side = (
            vega_protos.SIDE_BUY if price < next_price else vega_protos.SIDE_SELL
        )

        if price < next_price:
            volume = sum(
                [order.volume for order in order_book.sells if order.price < next_price]
            )
        else:
            volume = sum(
                [order.volume for order in order_book.buys if order.price > next_price]
            )

        volume = round(self.proportion_taken * volume, self.pdp)

        if volume:
            self.vega.submit_market_order(
                trading_wallet=self.wallet_name,
                market_id=self.market_id,
                side=trade_side,
                volume=volume,
                wait=False,
                fill_or_kill=False,
            )


class LiquidityProvider(StateAgentWithWallet):
    def __init__(
        self,
        wallet_name: str,
        wallet_pass: str,
        market_name: str,
        asset_name: str,
        initial_asset_mint: float,
        commitment_amount: float = 6000,
        offset: float = 0.01,
        fee: float = 0.001,
        tag: str = "",
    ):
        super().__init__(wallet_name + str(tag), wallet_pass)

        self.market_name = market_name
        self.asset_name = asset_name

        self.initial_asset_mint = initial_asset_mint

        self.offset = offset

        self.fee = fee

        self.commitment_amount = commitment_amount

    def initialise(self, vega: VegaServiceNull):

        super().initialise(vega=vega)

        self.market_id = [
            m.id
            for m in self.vega.all_markets()
            if m.tradable_instrument.instrument.name == self.market_name
        ][0]
        self.asset_id = self.vega.find_asset_id(symbol=self.asset_name)
        self.vega.mint(
            self.wallet_name,
            asset=self.asset_id,
            amount=self.initial_asset_mint,
        )
        self.vega.wait_fn(2)

        self.vega.wait_for_total_catchup()

        self.vega.submit_simple_liquidity(
            wallet_name=self.wallet_name,
            market_id=self.market_id,
            commitment_amount=self.commitment_amount,
            fee=0.001,
            reference_buy="PEGGED_REFERENCE_BEST_BID",
            reference_sell="PEGGED_REFERENCE_BEST_ASK",
            delta_buy=self.offset,
            delta_sell=self.offset,
        )<|MERGE_RESOLUTION|>--- conflicted
+++ resolved
@@ -1,11 +1,5 @@
 from __future__ import annotations
 from dataclasses import dataclass
-<<<<<<< HEAD
-=======
-from multiprocessing.connection import wait
-from random import random
-from time import time
->>>>>>> c8618f3c
 
 import numpy as np
 
@@ -763,12 +757,8 @@
         asset_decimal: int = 5,
         market_decimal: int = 5,
         market_position_decimal: int = 2,
-<<<<<<< HEAD
         initial_mint: Optional[float] = None,
         commitment_amount: Optional[float] = None,
-=======
-        commitment_amount: float = 0,
->>>>>>> c8618f3c
         settlement_price: Optional[float] = None,
         tag: str = "",
     ):
@@ -855,19 +845,6 @@
             market_decimals=self.mdp,
             position_decimals=self.market_position_decimal,
             future_asset=self.asset_name,
-<<<<<<< HEAD
-            liquidity_commitment=vega.build_new_market_liquidity_commitment(
-                asset_id=self.asset_id,
-                commitment_amount=self.commitment_amount,
-                fee=0.001,
-                buy_specs=[("PEGGED_REFERENCE_BEST_BID", 5, 1)],
-                sell_specs=[("PEGGED_REFERENCE_BEST_ASK", 5, 1)],
-                market_decimals=self.mdp,
-            )
-            if self.commitment_amount is not None
-            else None,
-=======
->>>>>>> c8618f3c
         )
         self.vega.wait_fn(5)
 
@@ -895,7 +872,6 @@
             )
 
 
-<<<<<<< HEAD
 class ShapedMarketMaker(StateAgentWithWallet):
     """Utilises the Ideal market maker formulation from
         Algorithmic and High-Frequency Trading by Cartea, Jaimungal and Penalva.
@@ -1254,10 +1230,7 @@
         return [MMOrder(vol, price) for vol, price in zip(level_vol, level_price)]
 
 
-class SemiRandomLimitOrderTrader(StateAgentWithWallet):
-=======
 class LimitOrderTrader(StateAgentWithWallet):
->>>>>>> c8618f3c
     """Agent which randomly submits and cancels limit orders.
 
     At initialisation; the agent creates a wallet, identifies the market id and
@@ -1397,33 +1370,15 @@
                 Object describing the state of the network and the market.
         """
 
-<<<<<<< HEAD
-        if (
-            vega_state.market_state[self.market_id].trading_mode
-            == markets_protos.Market.TradingMode.TRADING_MODE_CONTINUOUS
-        ) and vega_state.market_state[
-            self.market_id
-        ].state == markets_protos.Market.State.STATE_ACTIVE:
-            if self.random_state.rand() <= self.submit_bias:
-                self._submit_order()
-=======
         self.current_step += 1
 
         if self.random_state.rand() <= self.submit_bias:
             self._submit_order(vega_state=vega_state)
->>>>>>> c8618f3c
 
             if self.random_state.rand() <= self.cancel_bias:
                 self._cancel_order(vega_state=vega_state)
 
-<<<<<<< HEAD
-    def _submit_order(self):
-        best_bid_price, best_offer_price = self.vega.best_prices(
-            market_id=self.market_id
-        )
-=======
     def _submit_order(self, vega_state: VegaState):
-
         # Calculate reference_buy_price and reference_sell_price of price distribution
         if (self.spread is None) or (self.price_process is None):
             # If agent does not have price_process data, offset orders from best bid/ask
@@ -1440,7 +1395,6 @@
             reference_sell_price = (
                 self.price_process[self.current_step] + self.spread / 2
             )
->>>>>>> c8618f3c
 
         side = self.random_state.choice(
             a=list(self.side_opts.keys()),
@@ -1618,7 +1572,6 @@
         self.commitment_amount = commitment_amount
 
     def initialise(self, vega: VegaServiceNull):
-
         super().initialise(vega=vega)
 
         self.market_id = [
