--- conflicted
+++ resolved
@@ -1147,13 +1147,9 @@
 
         sell_scaling_factor = (
             self.safety_factor * self.commitment_amount * self.stake_to_ccy_siskas
-<<<<<<< HEAD
-        ) / max([instantaneous_liquidity, 1e-9])
-=======
         ) / self._calculate_liquidity(
             orders=sell_shape,
         )
->>>>>>> 037d460d
 
         # Scale the shapes
         scaled_buy_shape = [
