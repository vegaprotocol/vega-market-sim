--- conflicted
+++ resolved
@@ -35,11 +35,8 @@
 from vega_sim.proto.vega import vega as vega_protos
 from vega_sim.scenario.common.utils.ideal_mm_models import GLFT_approx, a_s_mm_model
 from vega_sim.service import PeggedOrder
-<<<<<<< HEAD
-=======
 
 from vega_sim.api.helpers import get_enum
->>>>>>> 441f5ac9
 
 WalletConfig = namedtuple("WalletConfig", ["name", "passphrase"])
 
@@ -3199,21 +3196,6 @@
         initial_asset_mint: float = 1000000,
         market_name: Optional[str] = None,
         asset_name: Optional[str] = None,
-<<<<<<< HEAD
-        market_decimal_places: int = 5,
-        asset_decimal_places: int = 0,
-        position_decimal_places: int = 0,
-        tag: str = "",
-        wallet_name: str = None,
-        peg_offset=1,
-        max_position=1,
-    ):
-        super().__init__(wallet_name=wallet_name, key_name=key_name, tag=tag)
-        self.initial_asset_mint = initial_asset_mint
-        self.mdp = market_decimal_places
-        self.adp = asset_decimal_places
-        self.pdp = position_decimal_places
-=======
         order_size: float = 1,
         tag: str = "",
         wallet_name: str = None,
@@ -3224,7 +3206,6 @@
     ):
         super().__init__(wallet_name=wallet_name, key_name=key_name, tag=tag)
         self.initial_asset_mint = initial_asset_mint
->>>>>>> 441f5ac9
 
         self.current_step = 0
 
@@ -3232,18 +3213,12 @@
         self.asset_name = asset_name
 
         self.current_position = 0
-<<<<<<< HEAD
-        self.order_size = 10 ** (-position_decimal_places)
-        self.peg_offset = peg_offset
-        self.max_position = max_position 
-=======
         self.order_size = order_size
         self.peg_offset = peg_offset
         self.max_position = max_position
 
         self.buy_peg_reference = buy_peg_reference
         self.sell_peg_reference = sell_peg_reference
->>>>>>> 441f5ac9
 
         self.buy_order_reference = None
         self.sell_order_reference = None
@@ -3304,111 +3279,6 @@
         )
 
         # Check buy_order_reference and sell_order_reference are still live:
-<<<<<<< HEAD
-        buy_seen = False
-        sell_seen = False
-        for order in orders:
-            if order.id == self.buy_order_reference:
-                buy_seen = True
-            if order.id == self.sell_order_reference:
-                sell_seen = True
-        if not buy_seen:
-            self.buy_order_reference = None
-        if not sell_seen:
-            self.sell_order_reference = None
-
-        # If there is position within limits we place both buy and sell
-        if -self.max_position <= self.current_position and  self.current_position <= self.max_position:
-            if self.buy_order_reference is None:
-                self.buy_order_reference = self.vega.submit_order(
-                    trading_wallet=self.wallet_name,
-                    trading_key=self.key_name,
-                    market_id=self.market_id,
-                    order_type="TYPE_LIMIT",
-                    time_in_force="TIME_IN_FORCE_GTC",
-                    side="SIDE_BUY",
-                    volume=self.order_size,
-                    price=None,
-                    expires_at=None,
-                    pegged_order=PeggedOrder(
-                        reference="PEGGED_REFERENCE_MID", offset=self.peg_offset
-                    ),
-                    order_ref=str(uuid.uuid4()),
-                    wait=True,
-                )
-            if self.sell_order_reference is None:
-                self.sell_order_reference = self.vega.submit_order(
-                    trading_wallet=self.wallet_name,
-                    trading_key=self.key_name,
-                    market_id=self.market_id,
-                    order_type="TYPE_LIMIT",
-                    time_in_force="TIME_IN_FORCE_GTC",
-                    side="SIDE_SELL",
-                    volume=self.order_size,
-                    price=None,
-                    expires_at=None,
-                    pegged_order=PeggedOrder(
-                        reference="PEGGED_REFERENCE_MID", offset=self.peg_offset
-                    ),
-                    order_ref=str(uuid.uuid4()),
-                    wait=True,
-                )
-
-        # If we're too long we want to cancel the buy and keep or place the sell
-        elif self.current_position >= self.max_position:
-            if self.buy_order_reference is not None:
-                self.vega.cancel_order(
-                    wallet_name=self.wallet_name,
-                    trading_key=self.key_name,
-                    market_id=self.market_id,
-                    order_id=self.buy_order_reference,
-                )
-
-            if self.sell_order_reference is None:
-                self.sell_order_reference = self.vega.submit_order(
-                    trading_wallet=self.wallet_name,
-                    trading_key=self.key_name,
-                    market_id=self.market_id,
-                    order_type="TYPE_LIMIT",
-                    time_in_force="TIME_IN_FORCE_GTC",
-                    side="SIDE_SELL",
-                    volume=self.order_size,
-                    price=None,
-                    expires_at=None,
-                    pegged_order=PeggedOrder(
-                        reference="PEGGED_REFERENCE_MID", offset=self.peg_offset
-                    ),
-                    order_ref=str(uuid.uuid4()),
-                    wait=True,
-                )
-
-            # If we're too short we want to cancel the sell and keep or place the buy
-            elif self.current_position <= -self.max_position:
-                if self.sell_order_reference is not None:
-                    self.vega.cancel_order(
-                        wallet_name=self.wallet_name,
-                        trading_key=self.key_name,
-                        market_id=self.market_id,
-                        order_id=self.sell_order_reference,
-                    )
-                if self.buy_order_reference is None:
-                    self.buy_order_reference = self.vega.submit_order(
-                        trading_wallet=self.wallet_name,
-                        trading_key=self.key_name,
-                        market_id=self.market_id,
-                        order_type="TYPE_LIMIT",
-                        time_in_force="TIME_IN_FORCE_GTC",
-                        side="SIDE_BUY",
-                        volume=self.order_size,
-                        price=None,
-                        expires_at=None,
-                        pegged_order=PeggedOrder(
-                            reference="PEGGED_REFERENCE_MID", offset=self.peg_offset
-                        ),
-                        order_ref=str(uuid.uuid4()),
-                        wait=True,
-                    )
-=======
         buys = []
         sells = []
         for order in orders:
@@ -3455,5 +3325,4 @@
                 trading_key=self.key_name,
                 market_id=self.market_id,
                 order_id=order.id,
-            )
->>>>>>> 441f5ac9
+            )