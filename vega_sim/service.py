<<<<<<< HEAD
from __future__ import annotations

from typing import Optional, Union
import requests

import vegaapiclient as vac
import vegaapiclient.generated.vega as vega_protos
import vega_sim.api.wallet as wallet
import vega_sim.api.faucet as faucet
import vega_sim.api.governance as gov
import vega_sim.api.trading as trading

=======
from typing import Optional
import requests

import vegaapiclient as vac
import vega_sim.api.wallet as wallet
import vega_sim.api.faucet as faucet
import vega_sim.api.governance as gov
>>>>>>> 99fe554e

from abc import ABC

TIME_FORWARD_URL = "{base_url}/api/v1/forwardtime"


class LoginError(Exception):
    pass


class VegaService(ABC):
    def __init__(self):
        self.login_tokens = {}
        self.pub_keys = {}
        self._trading_data_client = None

    def wallet_url(self) -> str:
        pass

    def data_node_rest_url(self) -> str:
        pass

    def faucet_url(self) -> str:
        pass

    def vega_node_url(self) -> str:
        pass

    def data_node_grpc_url(self) -> str:
        pass

    def trading_data_client(self) -> vac.VegaTradingDataClient:
        if self._trading_data_client is None:
            self._trading_data_client = vac.VegaTradingDataClient(
                self.data_node_grpc_url()
            )
        return self._trading_data_client

    def _check_logged_in(self, wallet_name: str):
        if wallet_name not in self.login_tokens:
            raise LoginError("Wallet not yet logged into")

    def login(self, name: str, passphrase: str) -> str:
        """Logs in to existing wallet in the given vega service.

        Args:
            name:
                str, The name of the wallet
            passphrase:
                str, The login passphrase used when creating the wallet
        Returns:
            str, public key associated to this waller
        """
        self.login_tokens[name] = wallet.login(name, passphrase, self.wallet_url())
        self.pub_keys[name] = wallet.generate_keypair(
            self.login_tokens[name],
            passphrase,
            self.wallet_url(),
            metadata=[{"name": "default_key"}],
        )
        return self.pub_keys[name]

    def create_wallet(self, name: str, passphrase: str) -> str:
        """Logs in to existing wallet in the given vega service.

        Args:
            name:
                str, The name of the wallet
            passphrase:
                str, The login passphrase used when creating the wallet
        Returns:
            str, public key associated to this waller
        """
        token = wallet.create_wallet(name, passphrase, self.wallet_url())
        self.login_tokens[name] = token
        self.pub_keys[name] = wallet.generate_keypair(
            self.login_tokens[name],
            passphrase,
            self.wallet_url(),
            metadata=[{"name": "default_key"}],
        )

    def mint(self, wallet_name: str, asset: str, amount: int) -> None:
        """Mints a given amount of requested asset into the associated wallet

        Args:
            wallet_name:
                str, The name of the wallet
            asset:
                str, The name of the asset to mint
            amount:
                int, the amount of asset to mint
        """
        self._check_logged_in(wallet_name)
        faucet.mint(
            self.pub_keys[wallet_name], asset, amount, faucet_url=self.faucet_url()
        )

    def forward(self, time: str) -> None:
        """Steps chain forward a given amount of time, either with an amount of time or
            until a specified time.

        Args:
            time:
                str, time argument to use when stepping forwards. Either an increment
                (e.g. 1s, 10hr etc) or an ISO datetime (e.g. 2021-11-25T14:14:00Z)
        """
        payload = {"forward": time}

        requests.post(
            TIME_FORWARD_URL.format(base_url=self.vega_node_url()), json=payload
        ).raise_for_status()

    def create_simple_market(
        self,
        market_name: str,
        proposal_wallet: str,
        settlement_asset: str,
        termination_wallet: str,
        future_asset: Optional[str] = None,
        position_decimals: Optional[int] = None,
        market_decimals: Optional[int] = None,
    ) -> None:
        """Creates a simple futures market with a predefined reasonable set of parameters.

        Args:
            market_name:c
                str, name of the market
            proposal_wallet:
                str, the name of the wallet to use for proposing the market
            settlement_asset:
                str, the asset the market will use for settlement
            termination_wallet:
                str, the name of the wallet which will be used to send termination data
            position_decimals:
                int, the decimal place precision to use for positions
                    (e.g. 2 means 2dp, so 200 => 2.00, 3 would mean 200 => 0.2)
           market_decimals:
                int, the decimal place precision to use for market prices
                    (e.g. 2 means 2dp, so 200 => 2.00, 3 would mean 200 => 0.2)

        """
        additional_kwargs = {}
        if future_asset is not None:
            additional_kwargs["future_asset"] = future_asset

        proposal_id = gov.propose_future_market(
            market_name=market_name,
            pub_key=self.pub_keys[proposal_wallet],
            login_token=self.login_tokens[proposal_wallet],
            settlement_asset=settlement_asset,
            data_client=self.trading_data_client(),
            termination_pub_key=self.pub_keys[termination_wallet],
            wallet_server_url=self.wallet_url(),
            position_decimals=position_decimals,
            market_decimals=market_decimals,
<<<<<<< HEAD
            **additional_kwargs,
=======
            **additional_kwargs
>>>>>>> 99fe554e
        )
        gov.accept_market_proposal(
            self.login_tokens[proposal_wallet],
            proposal_id,
            self.pub_keys[proposal_wallet],
            self.wallet_url(),
        )
<<<<<<< HEAD
        self.forward("480s")

    def submit_market_order(
        self,
        trading_wallet: str,
        market_id: str,
        side: Union[vega_protos.vega.Side, str],
        volume: int,
        fill_or_kill: bool = True,
    ) -> str:
        """Places a simple Market order, either as Fill-Or-Kill or Immediate-Or-Cancel.

        Args:
            trading_wallet:
                str, the name of the wallet to use for trading
            market_name:
                str, name of the market
            side:
                vega.Side or str, Side of the order (BUY or SELL)
            volume:
                int, The volume to trade in market position decimal places.

        Returns:
            str, The ID of the order
        """
        return self.submit_order(
            trading_wallet=trading_wallet,
            market_id=market_id,
            time_in_force="TIME_IN_FORCE_FOK" if fill_or_kill else "TIME_IN_FORCE_IOC",
            order_type="TYPE_MARKET",
            side=side,
            volume=volume,
        )

    def submit_order(
        self,
        trading_wallet: str,
        market_id: str,
        order_type: Union[vega_protos.vega.Order.Type, str],
        time_in_force: Union[vega_protos.vega.Order.TimeInForce, str],
        side: Union[vega_protos.vega.Side, str],
        volume: int,
        price: Optional[int] = None,
        expires_at: Optional[int] = None,
        pegged_order: Optional[vega_protos.vega.PeggedOrder] = None,
        wait: bool = True,
    ) -> Optional[str]:
        """
        Submit orders as specified to required pre-existing market.
        Optionally wait for acceptance of order (raises on non-acceptance)

        Args:
            trading_wallet:
                str, the name of the wallet to use for trading
            market_id:
                str, the ID of the required market on vega
            order_type:
                vega.Order.Type or str, The type of order required (market/limit etc).
                    See API documentation for full list of options
            time_in_force:
                vega.Order.TimeInForce or str, The time in force setting for the order
                    (GTC, GTT, Fill Or Kill etc.)
                    See API documentation for full list of options
            side:
                vega.Side or str, Side of the order (BUY or SELL)
            volume:
                int, volume of the order in market position decimals
                    (e.g. if position decimals is 2 then 1.0 should be passed as 100)
            price:
                str, price of the order in market price decimals
                    (e.g. if price decimals is 2 then 10.00 should be passed as 1000)
            expires_at:
                int, Optional timestamp for when the order will expire,
                    in nanoseconds since the epoch,
                    required field only for [`Order.TimeInForce`].
                    Defaults to 2 minutes
            pegged_order:
                vega.PeggedOrder, Used to specify the details for a pegged order
            wait:
                bool, whether to wait for order acceptance.
                    If true, will raise an error if order is not accepted
        Returns:
            Optional[str], If order acceptance is waited for, returns order ID.
                Otherwise None
        """
        return trading.submit_order(
            login_token=self.login_tokens[trading_wallet],
            data_client=self.trading_data_client(),
            wallet_server_url=self.wallet_url(),
            pub_key=self.pub_keys[trading_wallet],
            market_id=market_id,
            order_type=order_type,
            time_in_force=time_in_force,
            side=side,
            volume=volume,
            price=price,
            expires_at=expires_at,
            pegged_order=pegged_order,
            wait=wait,
        )

    def amend_order(
        self,
        trading_wallet: str,
        market_id: str,
        order_id: str,
        price: Optional[int] = None,
        expires_at: Optional[int] = None,
        pegged_offset: Optional[str] = None,
        pegged_reference: Optional[vega_protos.vega.PeggedReference] = None,
        volume_delta: int = 0,
        time_in_force: Optional[Union[vega_protos.vega.Order.TimeInForce, str]] = None,
    ):
        """
        Amend a Limit order by orderID in the specified market

        Args:
            trading_wallet:
                str, the name of the wallet to use for trading
            market_id:
                str, the ID of the required market on vega
            order_type:
                vega.Order.Type or str, The type of order required (market/limit etc).
                    See API documentation for full list of options
            side:
                vega.Side or str, Side of the order (BUY or SELL)
            volume_delta:
                int, change in volume of the order in market position decimals
                    (e.g. if position decimals is 2 then 1.0 should be passed as 100)
            price:
                int, price of the order in market price decimals
                    (e.g. if price decimals is 2 then 10.00 should be passed as 1000)
            time_in_force:
                vega.Order.TimeInForce or str, The time in force setting for the order
                    (Only valid options for market are TIME_IN_FORCE_IOC and
                        TIME_IN_FORCE_FOK)
                    See API documentation for full list of options
                    Defaults to Fill or Kill
        """
        trading.amend_order(
            login_token=self.login_tokens[trading_wallet],
            wallet_server_url=self.wallet_url(),
            pub_key=self.pub_keys[trading_wallet],
            market_id=market_id,
            order_id=order_id,
            price=price,
            expires_at=expires_at,
            pegged_offset=pegged_offset,
            pegged_reference=pegged_reference,
            volume_delta=volume_delta,
            time_in_force=time_in_force,
        )

    def cancel_order(
        self,
        trading_wallet: str,
        market_id: str,
        order_id: str,
    ):
        """
        Cancel Order

        Args:
            trading_wallet:
                str, the name of the wallet to use for trading
            market_id:
                str, the ID of the required market on vega
            order_id:
                str, Identifier of the order to cancel
        """
        trading.cancel_order(
            login_token=self.login_tokens[trading_wallet],
            wallet_server_url=self.wallet_url(),
            pub_key=self.pub_keys[trading_wallet],
            market_id=market_id,
            order_id=order_id,
        )
=======
        self.forward("480s")
>>>>>>> 99fe554e
<|MERGE_RESOLUTION|>--- conflicted
+++ resolved
@@ -1,27 +1,16 @@
-<<<<<<< HEAD
 from __future__ import annotations
 
+from abc import ABC
 from typing import Optional, Union
+
 import requests
-
 import vegaapiclient as vac
 import vegaapiclient.generated.vega as vega_protos
-import vega_sim.api.wallet as wallet
+
 import vega_sim.api.faucet as faucet
 import vega_sim.api.governance as gov
 import vega_sim.api.trading as trading
-
-=======
-from typing import Optional
-import requests
-
-import vegaapiclient as vac
 import vega_sim.api.wallet as wallet
-import vega_sim.api.faucet as faucet
-import vega_sim.api.governance as gov
->>>>>>> 99fe554e
-
-from abc import ABC
 
 TIME_FORWARD_URL = "{base_url}/api/v1/forwardtime"
 
@@ -176,11 +165,7 @@
             wallet_server_url=self.wallet_url(),
             position_decimals=position_decimals,
             market_decimals=market_decimals,
-<<<<<<< HEAD
             **additional_kwargs,
-=======
-            **additional_kwargs
->>>>>>> 99fe554e
         )
         gov.accept_market_proposal(
             self.login_tokens[proposal_wallet],
@@ -188,7 +173,6 @@
             self.pub_keys[proposal_wallet],
             self.wallet_url(),
         )
-<<<<<<< HEAD
         self.forward("480s")
 
     def submit_market_order(
@@ -365,7 +349,4 @@
             pub_key=self.pub_keys[trading_wallet],
             market_id=market_id,
             order_id=order_id,
-        )
-=======
-        self.forward("480s")
->>>>>>> 99fe554e
+        )