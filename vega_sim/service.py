from __future__ import annotations

import datetime
import logging
import threading
import time
import copy
from abc import ABC
from collections import defaultdict
from dataclasses import dataclass
from functools import wraps
from queue import Queue, Empty
from typing import Dict, List, Optional, Tuple, Union, Any, Generator
from itertools import product

import grpc
import vega_sim.api.data as data
import vega_sim.api.data_raw as data_raw
import vega_sim.api.faucet as faucet
import vega_sim.api.governance as gov
import vega_sim.api.market as market
import vega_sim.api.trading as trading
import vega_sim.grpc.client as vac
import vega_sim.proto.vega as vega_protos
import vega_sim.proto.vega.data_source_pb2 as data_source_protos
import vega_sim.proto.data_node.api.v2 as data_node_protos_v2

from vega_sim.api.helpers import (
    forward,
    num_to_padded_int,
    wait_for_core_catchup,
    wait_for_datanode_sync,
)
from vega_sim.proto.vega.commands.v1.commands_pb2 import (
    OrderCancellation,
    OrderAmendment,
    OrderSubmission,
)
from vega_sim.proto.vega.governance_pb2 import (
    UpdateFutureProduct,
    UpdateInstrumentConfiguration,
    UpdateMarketConfiguration,
)
from vega_sim.proto.vega.markets_pb2 import (
    LiquidityMonitoringParameters,
    LogNormalRiskModel,
    PriceMonitoringParameters,
    SimpleModelParams,
)
from vega_sim.wallet.base import Wallet

logger = logging.getLogger(__name__)


@dataclass
class PeggedOrder:
    reference: vega_protos.vega.PeggedReference
    offset: float


class LoginError(Exception):
    pass


class DatanodeBehindError(Exception):
    pass


def _queue_forwarder(source: Generator[Any], sink: Queue[Any]) -> None:
    for elem in source:
        sink.put(elem)


def raw_data(fn):
    @wraps(fn)
    def wrapped_fn(self, *args, **kwargs):
        if self.warn_on_raw_data_access:
            logger.warn(
                f"Using function with raw data from data-node {fn.__qualname__}. Be"
                " wary if prices/positions are not converted from int form"
            )
        return fn(self, *args, **kwargs)

    return wrapped_fn


class DecimalsCache(defaultdict):
    def __missing__(self, key):
        if self.default_factory is None:
            raise KeyError(key)
        else:
            ret = self[key] = self.default_factory(key)
            return ret


class VegaService(ABC):
    def __init__(
        self,
        can_control_time: bool = False,
        warn_on_raw_data_access: bool = True,
        seconds_per_block: int = 1,
    ):
        """A generic service for accessing a set of Vega processes.

        Contains generic methods aimed at working whether the derived class
        is referencing a locally hosted Nullchain version of Vega
        or a fully-fledged remote market.

        Args:
            can_control_time:
                bool, default False, do we have control over the passage of time.
                    Generally this will be True for a nullchain, but False for
                    anything else. When False we sleep when a wait is required,
                    when True we can manually forward instead.
            warn_on_raw_data_access:
                bool, default True, whether to warn on accessing functions containing
                    data straight from a data-node. The main risk here relates to
                    decimal places. On non-raw data functions the 'zero-padded int'
                    version of numbers will be promised to have been converted to a
                    real float version. On raw versions (generally complex objects)
                    they may well be still zero padded integers which must be
                    converted by the user.
                    (e.g. 10.1 with decimal places set to 2 would be 1010)
            seconds_per_block:
                int, default 1, How long each block represents in seconds. For a nullchain
                    service this can be known exactly, for anything else it will be an
                    estimate. Used for waiting/forwarding time and determining how far
                    forwards to place proposals starting/ending.

        """
        self._core_client = None
        self._core_state_client = None
        self._trading_data_client_v2 = None
        self.can_control_time = can_control_time
        self.warn_on_raw_data_access = warn_on_raw_data_access

        self._market_price_decimals = None
        self._market_pos_decimals = None
        self._asset_decimals = None
        self._market_to_asset = None
        self.seconds_per_block = seconds_per_block

<<<<<<< HEAD
        self.order_thread = None
        self.transfer_thread = None
        self.trade_thread = None
        self.ledger_entries_thread = None

=======
>>>>>>> 29ac951b
        self.orders_lock = threading.RLock()
        self.transfers_lock = threading.RLock()
        self.trades_lock = threading.RLock()
        self.ledger_entries_lock = threading.RLock()
        self._order_state_from_feed = {}
        self._transfer_state_from_feed = {}
        self._trades_from_feed: List[data.Trade] = []
        self._ledger_entries_from_feed = []

        self._observation_feeds: List[Queue[Any]] = []
        self._observation_thread = None
        self._aggregated_observation_feed: Queue[Any] = Queue()
        self._kill_thread_sig = threading.Event()

    @property
    def market_price_decimals(self) -> int:
        if self._market_price_decimals is None:
            self._market_price_decimals = DecimalsCache(
                lambda market_id: data.market_price_decimals(
                    market_id=market_id, data_client=self.trading_data_client_v2
                )
            )
        return self._market_price_decimals

    @property
    def market_pos_decimals(self) -> int:
        if self._market_pos_decimals is None:
            self._market_pos_decimals = DecimalsCache(
                lambda market_id: data.market_position_decimals(
                    market_id=market_id, data_client=self.trading_data_client_v2
                )
            )
        return self._market_pos_decimals

    @property
    def asset_decimals(self) -> int:
        if self._asset_decimals is None:
            self._asset_decimals = DecimalsCache(
                lambda asset_id: data.get_asset_decimals(
                    asset_id=asset_id, data_client=self.trading_data_client_v2
                )
            )
        return self._asset_decimals

    @property
    def market_to_asset(self) -> str:
        if self._market_to_asset is None:
            self._market_to_asset = DecimalsCache(
                lambda market_id: data_raw.market_info(
                    market_id=market_id, data_client=self.trading_data_client_v2
                ).tradable_instrument.instrument.future.settlement_asset
            )
        return self._market_to_asset

    @property
    def data_node_rest_url(self) -> str:
        pass

    @property
    def faucet_url(self) -> str:
        pass

    @property
    def vega_node_url(self) -> str:
        pass

    @property
    def vega_node_grpc_url(self) -> str:
        pass

    @property
    def data_node_grpc_url(self) -> str:
        pass

    @property
    def wallet(self) -> Wallet:
        pass

    def wait_fn(self, wait_multiple: float = 1) -> None:
        time.sleep(1 * wait_multiple)

    @property
    def trading_data_client_v2(self) -> vac.VegaTradingDataClientV2:
        if self._trading_data_client_v2 is None:
            channel = grpc.insecure_channel(
                self.data_node_grpc_url, options=(("grpc.enable_http_proxy", 0),)
            )
            grpc.channel_ready_future(channel).result(timeout=30)
            self._trading_data_client_v2 = vac.VegaTradingDataClientV2(
                self.data_node_grpc_url,
                channel=channel,
            )
        return self._trading_data_client_v2

    @property
    def core_state_client(self) -> vac.VegaCoreStateClient:
        if self._core_state_client is None:
            channel = grpc.insecure_channel(self.vega_node_grpc_url)

            grpc.channel_ready_future(channel).result(timeout=10)
            self._core_state_client = vac.VegaCoreStateClient(
                self.vega_node_grpc_url,
                channel=channel,
            )
        return self._core_state_client

    @property
    def core_client(self) -> vac.VegaCoreClient:
        if self._core_client is None:
            channel = grpc.insecure_channel(self.vega_node_grpc_url)

            grpc.channel_ready_future(channel).result(timeout=10)
            self._core_client = vac.VegaCoreClient(
                self.vega_node_grpc_url,
                channel=channel,
            )
        return self._core_client

    def wait_for_datanode_sync(self) -> None:
        wait_for_datanode_sync(self.trading_data_client_v2, self.core_client)

    def wait_for_core_catchup(self) -> None:
        wait_for_core_catchup(self.core_client)

    def wait_for_total_catchup(self) -> None:
        self.wait_for_core_catchup()
        self.wait_for_datanode_sync()

    def stop(self) -> None:
        self._kill_thread_sig.set()

    def login(self, name: str, passphrase: str) -> str:
        """Logs in to existing wallet in the given vega service.

        Args:
            name:
                str, The name of the wallet
            passphrase:
                str, The login passphrase used when creating the wallet
        Returns:
            str, public key associated to this waller
        """
        return self.wallet.login(name=name, passphrase=passphrase)

    def create_wallet(
        self, name: str, passphrase: str, key_name: Optional[str] = None
    ) -> str:
        """Logs in to existing wallet in the given vega service.

        Args:
            name:
                str, The name of the wallet
            passphrase:
                str, The login passphrase used when creating the wallet
             key_name:
                str, optional, Name of key in wallet for agent to use. Defaults
                to value in the environment variable "VEGA_DEFAULT_KEY_NAME".
        Returns:
            str, public key associated to this waller
        """
        return self.wallet.create_wallet(
            name=name, passphrase=passphrase, key_name=key_name
        )

    def mint(
        self,
        wallet_name: str,
        asset: str,
        amount: float,
        key_name: Optional[str] = None,
    ) -> None:
        """Mints a given amount of requested asset into the associated wallet

        Args:
            wallet_name:
                str, The name of the wallet
            asset:
                str, The ID of the asset to mint
            amount:
                float, the amount of asset to mint
            key_name:
                Optional[str], key name stored in metadata. Defaults to None.
        """
        asset_decimals = self.asset_decimals[asset]
        curr_acct = self.party_account(
            wallet_name=wallet_name, asset_id=asset, market_id=None, key_name=key_name
        ).general

        faucet.mint(
            self.wallet.public_key(wallet_name, key_name),
            asset,
            num_to_padded_int(amount, asset_decimals),
            faucet_url=self.faucet_url,
        )

        self.wait_fn(1)
        self.wait_for_core_catchup()
        for i in range(500):
            self.wait_fn(1)
            time.sleep(0.0005 * 1.01**i)
            post_acct = self.party_account(
                wallet_name=wallet_name,
                asset_id=asset,
                market_id=None,
                key_name=key_name,
            ).general
            if post_acct > curr_acct:
                return

        raise Exception(
            f"Failure minting asset {asset} for party {wallet_name}. Funds never"
            " appeared in party account"
        )

    def forward(self, time: str) -> None:
        """Steps chain forward a given amount of time, either with an amount of time or
            until a specified time.

        Args:
            time:
                str, time argument to use when stepping forwards. Either an increment
                (e.g. 1s, 10hr etc) or an ISO datetime (e.g. 2021-11-25T14:14:00Z)
        """
        if not self.can_control_time:
            return
        forward(time=time, vega_node_url=self.vega_node_url)

    def create_asset(
        self,
        wallet_name: str,
        name: str,
        symbol: str,
        decimals: int = 0,
        quantum: int = 1,
        max_faucet_amount: int = 10e9,
        key_name: Optional[str] = None,
    ):
        """Creates a simple asset and automatically approves the proposal (assuming the
         proposing wallet has sufficient governance tokens).

        Args:
            wallet_name:
                str, The name of the wallet proposing the asset
            name:
                str, The name of the asset
            symbol:
                str, The symbol to use for the asset
            decimals:
                int, The number of decimals in which to represent the asset.
                    (e.g with 2 then integer value 101 is really 1.01)
            quantum:
                int, The smallest unit of currency it makes sense to talk about
            max_faucet_amount:
                int, The maximum number of tokens which can be fauceted
                    (in full decimal numbers, rather than asset decimal)
            key_name:
                optionaL, str, name of key in wallet to use
        """
        blockchain_time_seconds = gov.get_blockchain_time(self.trading_data_client_v2)

        proposal_id = gov.propose_asset(
            wallet=self.wallet,
            wallet_name=wallet_name,
            name=name,
            symbol=symbol,
            decimals=decimals,
            max_faucet_amount=max_faucet_amount * 10**decimals,
            quantum=quantum,
            data_client=self.trading_data_client_v2,
            closing_time=blockchain_time_seconds + self.seconds_per_block * 90,
            enactment_time=blockchain_time_seconds + self.seconds_per_block * 100,
            validation_time=blockchain_time_seconds + self.seconds_per_block * 30,
            time_forward_fn=lambda: self.wait_fn(2),
            key_name=key_name,
        )
        self.wait_fn(1)
        gov.approve_proposal(
            proposal_id=proposal_id,
            wallet_name=wallet_name,
            wallet=self.wallet,
            key_name=key_name,
        )
        self.wait_fn(110)

    def create_market_from_config(
        self,
        proposal_wallet_name: str,
        market_config: market.MarketConfig,
        proposal_key_name: Optional[str] = None,
    ):
        blockchain_time_seconds = gov.get_blockchain_time(self.trading_data_client_v2)

        proposal_id = gov.propose_market_from_config(
            wallet=self.wallet,
            data_client=self.trading_data_client_v2,
            proposal_wallet_name=proposal_wallet_name,
            proposal_key_name=proposal_key_name,
            market_config=market_config,
            closing_time=blockchain_time_seconds + self.seconds_per_block * 90,
            enactment_time=blockchain_time_seconds + self.seconds_per_block * 90,
            time_forward_fn=lambda: self.wait_fn(2),
        )

        gov.approve_proposal(
            proposal_id=proposal_id,
            wallet=self.wallet,
            wallet_name=proposal_wallet_name,
            key_name=proposal_key_name,
        )
        self.wait_fn(110)

    def create_simple_market(
        self,
        market_name: str,
        proposal_wallet: str,
        settlement_asset_id: str,
        termination_wallet: str,
        future_asset: Optional[str] = None,
        position_decimals: Optional[int] = None,
        market_decimals: Optional[int] = None,
        risk_aversion: Optional[float] = 1e-6,
        tau: Optional[float] = 1.0 / 365.25 / 24,
        sigma: Optional[float] = 1.0,
        price_monitoring_parameters: Optional[
            vega_protos.markets.PriceMonitoringParameters
        ] = None,
        key_name: Optional[str] = None,
        termination_key: Optional[str] = None,
    ) -> None:
        """Creates a simple futures market with a predefined reasonable set of parameters.

        Args:
            market_name:c
                str, name of the market
            proposal_wallet:
                str, the name of the wallet to use for proposing the market
            settlement_asset_id:
                str, the asset id the market will use for settlement
            termination_wallet:
                str, the name of the wallet which will be used to send termination data
            position_decimals:
                int, the decimal place precision to use for positions
                    (e.g. 2 means 2dp, so 200 => 2.00, 3 would mean 200 => 0.2)
           market_decimals:
                int, the decimal place precision to use for market prices
                    (e.g. 2 means 2dp, so 200 => 2.00, 3 would mean 200 => 0.2)
            price_monitoring_parameters:
                PriceMonitoringParameters, A set of parameters determining when the
                    market will drop into a price auction. If not passed defaults
                    to a very permissive setup
            key_name:
                Optional[str], name of key proposing market. Defaults to None.
            termination_key:
                Optional[str], name of key settling market. Defaults to None.

        """
        additional_kwargs = {}
        if future_asset is not None:
            additional_kwargs["future_asset"] = future_asset

        blockchain_time_seconds = gov.get_blockchain_time(self.trading_data_client_v2)

        risk_model = vega_protos.markets.LogNormalRiskModel(
            risk_aversion_parameter=risk_aversion,
            tau=tau,
            params=vega_protos.markets.LogNormalModelParams(mu=0, r=0.0, sigma=sigma),
        )
        proposal_id = gov.propose_future_market(
            market_name=market_name,
            wallet=self.wallet,
            wallet_name=proposal_wallet,
            key_name=key_name,
            settlement_asset_id=settlement_asset_id,
            data_client=self.trading_data_client_v2,
            termination_pub_key=self.wallet.public_key(
                termination_wallet, termination_key
            ),
            position_decimals=position_decimals,
            market_decimals=market_decimals,
            closing_time=blockchain_time_seconds + self.seconds_per_block * 90,
            enactment_time=blockchain_time_seconds + self.seconds_per_block * 100,
            risk_model=risk_model,
            time_forward_fn=lambda: self.wait_fn(2),
            price_monitoring_parameters=price_monitoring_parameters,
            **additional_kwargs,
        )
        gov.approve_proposal(
            proposal_id=proposal_id,
            wallet=self.wallet,
            wallet_name=proposal_wallet,
            key_name=key_name,
        )
        self.wait_fn(110)

    def submit_market_order(
        self,
        trading_wallet: str,
        market_id: str,
        side: Union[vega_protos.vega.Side, str],
        volume: float,
        fill_or_kill: bool = True,
        wait: bool = True,
        order_ref: Optional[str] = None,
        key_name: Optional[str] = None,
    ) -> str:
        """Places a simple Market order, either as Fill-Or-Kill or Immediate-Or-Cancel.

        Args:
            trading_wallet:
                str, the name of the wallet to use for trading
            market_name:
                str, name of the market
            side:
                vega.Side or str, Side of the order (BUY or SELL)
            volume:
                float, The volume to trade.
            wait:
                bool, whether to wait for order acceptance.
                    If true, will raise an error if order is not accepted
            order_ref:
                optional str, reference for later identification of order
            key_name:
                optional str, name of key in wallet to use

        Returns:
            str, The ID of the order
        """

        return self.submit_order(
            trading_wallet=trading_wallet,
            market_id=market_id,
            time_in_force="TIME_IN_FORCE_FOK" if fill_or_kill else "TIME_IN_FORCE_IOC",
            order_type="TYPE_MARKET",
            side=side,
            volume=volume,
            wait=wait,
            order_ref=order_ref,
            key_name=key_name,
        )

    def submit_order(
        self,
        trading_wallet: str,
        market_id: str,
        order_type: Union[vega_protos.vega.Order.Type, str],
        time_in_force: Union[vega_protos.vega.Order.TimeInForce, str],
        side: Union[vega_protos.vega.Side, str],
        volume: float,
        price: Optional[float] = None,
        expires_at: Optional[float] = None,
        pegged_order: Optional[PeggedOrder] = None,
        wait: bool = True,
        order_ref: Optional[str] = None,
        key_name: Optional[str] = None,
    ) -> Optional[str]:
        """
        Submit orders as specified to required pre-existing market.
        Optionally wait for acceptance of order (raises on non-acceptance)

        Args:
            trading_wallet:
                str, the name of the wallet to use for trading
            market_id:
                str, the ID of the required market on vega
            order_type:
                vega.Order.Type or str, The type of order required (market/limit etc).
                    See API documentation for full list of options
            time_in_force:
                vega.Order.TimeInForce or str, The time in force setting for the order
                    (GTC, GTT, Fill Or Kill etc.)
                    See API documentation for full list of options
            side:
                vega.Side or str, Side of the order (BUY or SELL)
            volume:
                float, volume of the order
            price:
                float, price of the order
            expires_at:
                int, Optional timestamp for when the order will expire,
                    in nanoseconds since the epoch,
                    required field only for [`Order.TimeInForce`].
                    Defaults to 2 minutes
            pegged_order:
                PeggedOrder, Used to specify the details for a pegged order
            wait:
                bool, whether to wait for order acceptance.
                    If true, will raise an error if order is not accepted
            order_ref:
                optional str, reference for later identification of order
            key_name:
                optional str, name of key in wallet to use

        Returns:
            Optional[str], If order acceptance is waited for, returns order ID.
                Otherwise None
        """
        submit_volume = num_to_padded_int(
            volume,
            self.market_pos_decimals[market_id],
        )
        if submit_volume <= 0:
            msg = "Not submitting order as volume is 0 or less."
            if wait:
                raise Exception(msg)
            else:
                logger.debug(msg)
                return

        submit_price = (
            num_to_padded_int(
                price,
                self.market_price_decimals[market_id],
            )
            if price is not None
            else None
        )
        if submit_price is not None and submit_price <= 0:
            msg = "Not submitting order as price is 0 or less."
            if wait:
                raise Exception(msg)
            else:
                logger.debug(msg)
                return

        return trading.submit_order(
            wallet=self.wallet,
            wallet_name=trading_wallet,
            data_client=self.trading_data_client_v2,
            market_id=market_id,
            order_type=order_type,
            time_in_force=time_in_force,
            side=side,
            volume=submit_volume,
            price=str(submit_price) if submit_price is not None else None,
            expires_at=int(expires_at) if expires_at is not None else None,
            pegged_order=vega_protos.vega.PeggedOrder(
                reference=pegged_order.reference,
                offset=str(
                    num_to_padded_int(
                        pegged_order.offset, self.market_price_decimals[market_id]
                    )
                ),
            )
            if pegged_order is not None
            else None,
            wait=wait,
            time_forward_fn=lambda: self.wait_fn(2),
            order_ref=order_ref,
            key_name=key_name,
        )

    def get_blockchain_time(self) -> int:
        """Returns blockchain time in seconds since the epoch"""
        return gov.get_blockchain_time(self.trading_data_client_v2)

    def amend_order(
        self,
        trading_wallet: str,
        market_id: str,
        order_id: str,
        price: Optional[float] = None,
        expires_at: Optional[int] = None,
        pegged_offset: Optional[float] = None,
        pegged_reference: Optional[vega_protos.vega.PeggedReference] = None,
        volume_delta: float = 0,
        time_in_force: Optional[Union[vega_protos.vega.Order.TimeInForce, str]] = None,
        key_name: Optional[str] = None,
    ):
        """
        Amend a Limit order by orderID in the specified market

        Args:
            trading_wallet:
                str, the name of the wallet to use for trading
            market_id:
                str, the ID of the required market on vega
            order_type:
                vega.Order.Type or str, The type of order required (market/limit etc).
                    See API documentation for full list of options
            side:
                vega.Side or str, Side of the order (BUY or SELL)
            volume_delta:
                int, change in volume of the order
            price:
                int, price of the order
            time_in_force:
                vega.Order.TimeInForce or str, The time in force setting for the order
                    (Only valid options for market are TIME_IN_FORCE_IOC and
                        TIME_IN_FORCE_FOK)
                    See API documentation for full list of options
                    Defaults to Fill or Kill
            key_name:
                optional str, name of key in wallet to use
        """
        trading.amend_order(
            wallet=self.wallet,
            wallet_name=trading_wallet,
            market_id=market_id,
            order_id=order_id,
            price=str(
                num_to_padded_int(
                    price,
                    self.market_price_decimals[market_id],
                )
            )
            if price is not None
            else None,
            expires_at=expires_at,
            pegged_offset=str(
                num_to_padded_int(
                    pegged_offset,
                    self.market_price_decimals[market_id],
                )
            )
            if pegged_offset is not None
            else None,
            pegged_reference=pegged_reference,
            volume_delta=num_to_padded_int(
                volume_delta,
                self.market_pos_decimals[market_id],
            ),
            time_in_force=time_in_force,
            key_name=key_name,
        )

    def cancel_order(
        self,
        trading_wallet: str,
        market_id: str,
        order_id: str,
        key_name: Optional[str] = None,
    ):
        """
        Cancel Order

        Args:
            trading_wallet:
                str, the name of the wallet to use for trading
            market_id:
                str, the ID of the required market on vega
            order_id:
                str, Identifier of the order to cancel
        """
        trading.cancel_order(
            wallet=self.wallet,
            wallet_name=trading_wallet,
            market_id=market_id,
            order_id=order_id,
            key_name=key_name,
        )

    def update_network_parameter(
        self, proposal_wallet: str, parameter: str, new_value: str, key_name: str = None
    ):
        """Updates a network parameter by first proposing and then voting to approve
        the change, followed by advancing the network time period forwards.

        If the genesis setup of the market is such that this meets requirements then
        the proposal will be approved. Otherwise others may need to vote too.

        Args:
            proposal_wallet:
                str, the wallet proposing the change
            parameter:
                str, the parameter to change
            new_value:
                str, the new value to set
            key_name:
                str, optional, the wallet key proposing the change
        Returns:
            str, the ID of the proposal
        """
        blockchain_time_seconds = gov.get_blockchain_time(self.trading_data_client_v2)

        proposal_id = gov.propose_network_parameter_change(
            parameter=parameter,
            value=new_value,
            wallet=self.wallet,
            wallet_name=proposal_wallet,
            data_client=self.trading_data_client_v2,
            closing_time=blockchain_time_seconds + self.seconds_per_block * 90,
            enactment_time=blockchain_time_seconds + self.seconds_per_block * 100,
            time_forward_fn=lambda: self.wait_fn(2),
            key_name=key_name,
        )
        gov.approve_proposal(
            proposal_id=proposal_id,
            wallet=self.wallet,
            wallet_name=proposal_wallet,
            key_name=key_name,
        )
        self.wait_fn(110)

    def update_market(
        self,
        proposal_wallet: str,
        market_id: str,
        updated_instrument: Optional[UpdateInstrumentConfiguration] = None,
        updated_metadata: Optional[str] = None,
        updated_price_monitoring_parameters: Optional[PriceMonitoringParameters] = None,
        updated_liquidity_monitoring_parameters: Optional[
            LiquidityMonitoringParameters
        ] = None,
        updated_simple_model_params: Optional[SimpleModelParams] = None,
        updated_log_normal_risk_model: Optional[LogNormalRiskModel] = None,
        updated_lp_price_range: Optional[float] = None,
        key_name: Optional[int] = None,
    ):
        """Updates a market based on proposal parameters. Will attempt to propose
        and then immediately vote on the market change before forwarding time for
        the enactment to also take effect

        Args:
            proposal_wallet:
                str, the wallet proposing the change
            market_id:
                str, the market to change
            new_value:
                str, the new value to set
        Returns:
            str, the ID of the proposal
        """
        if (
            updated_simple_model_params is not None
            and updated_log_normal_risk_model is not None
        ):
            raise Exception(
                "Only one of simple and log normal risk models can be valid on a single"
                " market"
            )

        blockchain_time_seconds = gov.get_blockchain_time(self.trading_data_client_v2)

        current_market = self.market_info(market_id=market_id)

        if updated_instrument is None:
            curr_inst = current_market.tradable_instrument.instrument
            curr_fut = curr_inst.future
            oracle_spec_for_settlement_data = data_source_protos.DataSourceDefinition(
                external=data_source_protos.DataSourceDefinitionExternal(
                    oracle=data_source_protos.DataSourceSpecConfiguration(
                        signers=curr_fut.data_source_spec_for_settlement_data.data.external.oracle.signers,
                        filters=curr_fut.data_source_spec_for_settlement_data.data.external.oracle.filters,
                    )
                )
            )

            oracle_spec_for_trading_termination = data_source_protos.DataSourceDefinition(
                external=data_source_protos.DataSourceDefinitionExternal(
                    oracle=data_source_protos.DataSourceSpecConfiguration(
                        signers=curr_fut.data_source_spec_for_trading_termination.data.external.oracle.signers,
                        filters=curr_fut.data_source_spec_for_trading_termination.data.external.oracle.filters,
                    )
                )
            )
            curr_fut_prod = UpdateFutureProduct(
                quote_name=curr_fut.quote_name,
                data_source_spec_for_settlement_data=oracle_spec_for_settlement_data,
                data_source_spec_for_trading_termination=oracle_spec_for_trading_termination,
                data_source_spec_binding=curr_fut.data_source_spec_binding,
            )
            updated_instrument = UpdateInstrumentConfiguration(
                code=curr_inst.code,
                future=curr_fut_prod,
            )
        if updated_simple_model_params is None:
            curr_simple_model = current_market.tradable_instrument.simple_risk_model
            updated_simple_model_params = (
                curr_simple_model.params if curr_simple_model is not None else None
            )

        if updated_log_normal_risk_model is None:
            updated_log_normal_risk_model = (
                current_market.tradable_instrument.log_normal_risk_model
            )

        update_configuration = UpdateMarketConfiguration(
            instrument=updated_instrument,
            price_monitoring_parameters=updated_price_monitoring_parameters
            if updated_price_monitoring_parameters is not None
            else current_market.price_monitoring_settings.parameters,
            liquidity_monitoring_parameters=updated_liquidity_monitoring_parameters
            if updated_liquidity_monitoring_parameters is not None
            else current_market.liquidity_monitoring_parameters,
            simple=updated_simple_model_params,
            log_normal=updated_log_normal_risk_model,
            metadata=updated_metadata,
            lp_price_range=str(updated_lp_price_range)
            if updated_lp_price_range is not None
            else current_market.lp_price_range,
        )

        proposal_id = gov.propose_market_update(
            market_update=update_configuration,
            market_id=market_id,
            wallet=self.wallet,
            wallet_name=proposal_wallet,
            data_client=self.trading_data_client_v2,
            closing_time=blockchain_time_seconds + self.seconds_per_block * 90,
            enactment_time=blockchain_time_seconds + self.seconds_per_block * 100,
            time_forward_fn=lambda: self.wait_fn(2),
        )
        gov.approve_proposal(
            proposal_id=proposal_id,
            wallet=self.wallet,
            wallet_name=proposal_wallet,
        )
        self.wait_fn(110)

    def settle_market(
        self,
        settlement_wallet: str,
        settlement_price: float,
        market_id: str,
        key_name: Optional[str] = None,
    ):
        future_inst = data_raw.market_info(
            market_id, data_client=self.trading_data_client_v2
        ).tradable_instrument.instrument.future

        filter_key = future_inst.data_source_spec_for_settlement_data.data.external.oracle.filters[
            0
        ].key
        oracle_name = filter_key.name

        logger.info(f"Settling market at price {settlement_price} for {oracle_name}")

        gov.settle_oracle(
            wallet=self.wallet,
            wallet_name=settlement_wallet,
            oracle_name=oracle_name,
            settlement_price=num_to_padded_int(
                settlement_price, decimals=filter_key.number_decimal_places
            ),
            key_name=key_name,
        )

    def party_account(
        self,
        wallet_name: str,
        asset_id: str,
        market_id: str,
        key_name: Optional[str] = None,
    ) -> data.PartyMarketAccount:
        """Output money in general accounts/margin accounts/bond accounts (if exists)
        of a party."""
        return data.party_account(
            self.wallet.public_key(wallet_name, key_name),
            asset_id=asset_id,
            market_id=market_id,
            data_client=self.trading_data_client_v2,
        )

    def list_accounts(
        self,
        wallet_name: Optional[str] = None,
        asset_id: Optional[str] = None,
        market_id: Optional[str] = None,
        key_name: Optional[str] = None,
    ) -> List[data.AccountData]:
        """Return all accounts across markets matching the supplied filter options

        Args:
            wallet_name:
                Optional, default None, Filter down to a specific key from this wallet
            asset_id:
                Optional, default None, Filter down to only accounts on this asset
            market_id:
                Optional, default None, Filter down to only accounts from this market
            key_name:
                Optional, default None, Select non-default key from the selected wallet

        Returns:
            List[AccountData], cleaned account data for each account

        """
        return data.list_accounts(
            data_client=self.trading_data_client_v2,
            pub_key=self.wallet.public_key(wallet_name, key_name)
            if wallet_name is not None
            else None,
            asset_id=asset_id,
            market_id=market_id,
            asset_decimals_map=self.asset_decimals,
        )

    def positions_by_market(
        self,
        wallet_name: str,
        market_id: Optional[str] = None,
        key_name: Optional[str] = None,
    ) -> List[vega_protos.vega.Position]:
        """Output positions of a party."""
        return data.positions_by_market(
            pub_key=self.wallet.public_key(wallet_name, key_name),
            market_id=market_id,
            data_client=self.trading_data_client_v2,
            market_price_decimals_map=self.market_price_decimals,
            market_position_decimals_map=self.market_pos_decimals,
            market_to_asset_map=self.market_to_asset,
            asset_decimals_map=self.asset_decimals,
        )

    @raw_data
    def all_markets(
        self,
    ) -> List[vega_protos.markets.Market]:
        """
        Output market info.
        """
        return data_raw.all_markets(data_client=self.trading_data_client_v2)

    @raw_data
    def market_info(
        self,
        market_id: str,
    ) -> vega_protos.markets.Market:
        """
        Output market info.
        """
        return data_raw.market_info(
            market_id=market_id, data_client=self.trading_data_client_v2
        )

    @raw_data
    def market_data(
        self,
        market_id: str,
    ) -> vega_protos.markets.MarketData:
        """
        Output market info.
        """
        return data_raw.market_data(
            market_id=market_id, data_client=self.trading_data_client_v2
        )

    @raw_data
    def infrastructure_fee_accounts(
        self,
        asset_id: str,
    ) -> List[vega_protos.vega.Account]:
        """
        Output infrastructure fee accounts
        """
        return data_raw.infrastructure_fee_accounts(
            asset_id=asset_id, data_client=self.trading_data_client_v2
        )

    @raw_data
    def market_accounts(
        self,
        asset_id: str,
        market_id: str,
    ) -> data_raw.MarketAccount:
        """
        Output liquidity fee account/ insurance pool in the market
        """
        return data_raw.market_accounts(
            asset_id=asset_id,
            market_id=market_id,
            data_client=self.trading_data_client_v2,
        )

    def market_account(
        self,
        market_id: str,
        account_type: vega_protos.vega.AccountType,
    ) -> float:
        """
        Returns the current asset value in the Market's fee account

        Args:
            market_id:
                str, The ID of the market to check
            account_type:
                vega.AccountType, the account type to check for

        Returns:
            float, the current balance in the market's fee asset
        """
        return data.market_account(
            market_id=market_id,
            account_type=account_type,
            data_client=self.trading_data_client_v2,
        )

    def best_prices(
        self,
        market_id: str,
    ) -> Tuple[int, int]:
        """
        Output the best static bid price and best static ask price in current market.
        """
        return data.best_prices(
            market_id=market_id, data_client=self.trading_data_client_v2
        )

    def price_bounds(
        self,
        market_id: str,
    ) -> Tuple[Optional[float], Optional[float]]:
        """
        Output the tightest price bounds in the current market.
        """
        return data.price_bounds(
            market_id=market_id, data_client=self.trading_data_client_v2
        )

    def order_book_by_market(
        self,
        market_id: str,
    ) -> data.OrderBook:
        return data.order_book_by_market(
            market_id=market_id, data_client=self.trading_data_client_v2
        )

    def market_depth(self, market_id: str, num_levels: int = 5) -> data.MarketDepth:
        return data.market_depth(
            market_id=market_id,
            data_client=self.trading_data_client_v2,
            max_depth=num_levels,
            price_decimals=self.market_price_decimals[market_id],
            position_decimals=self.market_pos_decimals[market_id],
        )

    def open_orders_by_market(
        self,
        market_id: str,
    ) -> data.OrderBook:
        return data.open_orders_by_market(
            market_id=market_id,
            data_client=self.trading_data_client_v2,
            price_decimals=self.market_price_decimals[market_id],
            position_decimals=self.market_pos_decimals[market_id],
        )

    def submit_simple_liquidity(
        self,
        wallet_name: str,
        market_id: str,
        commitment_amount: float,
        fee: float,
        reference_buy: str,
        reference_sell: str,
        delta_buy: float,
        delta_sell: float,
        is_amendment: Optional[bool] = None,
        key_name: Optional[str] = None,
    ):
        """Submit/Amend a simple liquidity commitment (LP) with a single amount on each side.

        Args:
            wallet_name:
                str, The name of the wallet which is placing the order
            market_id:
                str, The ID of the market to place the commitment on
            commitment_amount:
                int, The amount in asset decimals of market asset to commit to
                 liquidity provision
            fee:
                float, The fee level at which to set the LP fee
                 (in %, e.g. 0.01 == 1% and 1 == 100%)
            reference_buy:
                str, the reference point to use for the buy side of LP
            reference_sell:
                str, the reference point to use for the sell side of LP
            delta_buy:
                float, the offset from reference point for the buy side of LP
            delta_sell:
                float, the offset from reference point for the sell side of LP
        """
        asset_id = data_raw.market_info(
            market_id=market_id, data_client=self.trading_data_client_v2
        ).tradable_instrument.instrument.future.settlement_asset

        market_decimals = data.market_price_decimals(
            market_id=market_id, data_client=self.trading_data_client_v2
        )
        is_amendment = (
            is_amendment
            if is_amendment is not None
            else self.has_liquidity_provision(
                market_id=market_id,
                wallet_name=wallet_name,
                key_name=key_name,
            )
        )
        return trading.submit_simple_liquidity(
            market_id=market_id,
            commitment_amount=num_to_padded_int(
                commitment_amount, self.asset_decimals[asset_id]
            ),
            fee=fee,
            reference_buy=reference_buy,
            reference_sell=reference_sell,
            delta_buy=num_to_padded_int(delta_buy, market_decimals),
            delta_sell=num_to_padded_int(delta_sell, market_decimals),
            wallet=self.wallet,
            wallet_name=wallet_name,
            is_amendment=is_amendment,
            key_name=key_name,
        )

    def has_liquidity_provision(
        self,
        wallet_name: str,
        market_id: str,
        key_name: Optional[str] = None,
    ):
        return data.has_liquidity_provision(
            self.trading_data_client_v2,
            market_id,
            party_id=self.wallet.public_key(wallet_name, key_name),
        )

    def submit_liquidity(
        self,
        wallet_name: str,
        market_id: str,
        commitment_amount: float,
        fee: float,
        buy_specs: List[Tuple[str, float, int]],
        sell_specs: List[Tuple[str, float, int]],
        is_amendment: Optional[bool] = None,
        key_name: Optional[str] = None,
    ):
        """Submit/Amend a custom liquidity profile.

        Args:
            wallet_name:
                str, the wallet name performing the action
            wallet:
                Wallet, wallet client
            market_id:
                str, The ID of the market to place the commitment on
            commitment_amount:
                int, The amount in asset decimals of market asset to commit
                to liquidity provision
            fee:
                float, The fee level at which to set the LP fee
                 (in %, e.g. 0.01 == 1% and 1 == 100%)
            buy_specs:
                List[Tuple[str, int, int]], List of tuples, each containing a reference
                point in their first position, a desired offset in their second and
                a proportion in third
            sell_specs:
                List[Tuple[str, int, int]], List of tuples, each containing a reference
                point in their first position, a desired offset in their second and
                a proportion in third
            key_name:
                optional, str name of key in wallet to use
        """
        asset_id = data_raw.market_info(
            market_id=market_id, data_client=self.trading_data_client_v2
        ).tradable_instrument.instrument.future.settlement_asset

        market_decimals = data.market_price_decimals(
            market_id=market_id, data_client=self.trading_data_client_v2
        )

        buy_specs = [
            (s[0], num_to_padded_int(s[1], market_decimals), s[2]) for s in buy_specs
        ]
        sell_specs = [
            (s[0], num_to_padded_int(s[1], market_decimals), s[2]) for s in sell_specs
        ]
        is_amendment = (
            is_amendment
            if is_amendment is not None
            else self.has_liquidity_provision(
                market_id=market_id,
                wallet_name=wallet_name,
                key_name=key_name,
            )
        )

        return trading.submit_liquidity(
            market_id=market_id,
            commitment_amount=num_to_padded_int(
                commitment_amount, self.asset_decimals[asset_id]
            ),
            fee=fee,
            buy_specs=buy_specs,
            sell_specs=sell_specs,
            wallet=self.wallet,
            wallet_name=wallet_name,
            is_amendment=is_amendment,
            key_name=key_name,
        )

    def find_market_id(self, name: str, raise_on_missing: bool = False) -> str:
        """Looks up the Market ID of a given market name

        Args:
            name:
                str, the name of the market to look for
            raise_on_missing:
                bool, whether to raise an Error or silently return if the market does
                not exist

        Returns:
            str, the ID of the market
        """
        return data.find_market_id(
            name=name,
            raise_on_missing=raise_on_missing,
            data_client=self.trading_data_client_v2,
        )

    def find_asset_id(self, symbol: str, raise_on_missing: bool = False) -> str:
        """Looks up the Asset ID of a given asset name

        Args:
            symbol:
                str, The symbol of the asset to look up
            raise_on_missing:
                bool, whether to raise an Error or silently return if the asset
                 does not exist

        Returns:
            str, the ID of the asset
        """
        return data.find_asset_id(
            symbol=symbol,
            raise_on_missing=raise_on_missing,
            data_client=self.trading_data_client_v2,
        )

    @raw_data
    def order_status(
        self, order_id: str, version: int = 0
    ) -> Optional[vega_protos.vega.Order]:
        """Loads information about a specific order identified by the ID.
        Optionally return historic order versions.

        Args:
            order_id:
                str, the order identifier as specified by Vega when originally placed
            version:
                int, Optional, Version of the order:
                    - Set `version` to 0 for most recent version of the order
                    - Set `1` for original version of the order
                    - Set `2` for first amendment, `3` for second amendment, etc
        Returns:
            Optional[vega.Order], the requested Order object or None if nothing found
        """
        return data_raw.order_status(
            order_id=order_id, data_client=self.trading_data_client_v2, version=version
        )

    def order_status_from_feed(
        self, live_only: bool = True
    ) -> Dict[str, Dict[str, Dict[str, data.Order]]]:
        """Returns a copy of current order status based on Order feed if started.
        If order feed has not been started, dict will be empty

        Args:
            live_only:
                bool, default True, whether to filter out dead/cancelled deals
                    from result

        Returns:
            Dictionary mapping market ID -> Party ID -> Order ID -> Order detaails"""
        with self.orders_lock:
            order_dict = {}
            for market_id, party_orders in self._order_state_from_feed.items():
                for party_id, orders in party_orders.items():
                    for order_id, order in orders.items():
                        if not live_only or (
                            order.status == vega_protos.vega.Order.Status.STATUS_ACTIVE
                        ):
                            order_dict.setdefault(market_id, {}).setdefault(
                                party_id, {}
                            )[order_id] = order
        return order_dict

    def orders_for_party_from_feed(
        self,
        wallet_name: str,
        market_id: str,
        live_only: bool = True,
        key_name: Optional[str] = None,
    ) -> Dict[str, data.Order]:
        party_id = self.wallet.public_key(wallet_name, key_name)
        return (
            self.order_status_from_feed(live_only=live_only)
            .get(market_id, {})
            .get(party_id, {})
        )

    def transfer_status_from_feed(self, live_only: bool = True):
        datetime = self.get_blockchain_time()

        with self.transfers_lock:
            transfers_dict = {}
            for party_id, party_transfers in self._transfer_state_from_feed.items():
                for transfer_id, transfer in party_transfers.items():
                    deliver_on = int(transfer.one_off.deliver_on)
                    if not live_only or (deliver_on != 0 and datetime < deliver_on):
                        transfers_dict.setdefault(party_id, {})[transfer_id] = transfer
        return transfers_dict

    @raw_data
    def liquidity_provisions(
        self,
        market_id: Optional[str] = None,
        party_id: Optional[str] = None,
    ) -> Optional[List[vega_protos.vega.LiquidityProvision]]:
        """Loads the current liquidity provision(s) for a given market and/or party.

        Args:
            market_id:
                Optional[str], the ID of the market from which to
                    pull liquidity provisions
            party_id:
                Optional[str], the ID of the party from which to
                    pull liquidity provisions

        Returns:
            List[LiquidityProvision], list of liquidity provisions (if any exist)
        """
        return data_raw.liquidity_provisions(
            self.trading_data_client_v2, market_id=market_id, party_id=party_id
        )

    def party_liquidity_provisions(
        self,
        wallet_name: str,
        market_id: Optional[str] = None,
        key_name: Optional[str] = None,
    ) -> Optional[List[vega_protos.vega.LiquidityProvision]]:
        """Loads the current liquidity provision(s) for a given market and/or party.

        Args:
            market_id:
                Optional[str], the ID of the market from which to
                    pull liquidity provisions
            party_id:
                Optional[str], the ID of the party from which to
                    pull liquidity provisions
            key_name:
                Optional[str], key name stored in metadata. Defaults to None.

        Returns:
            List[LiquidityProvision], list of liquidity provisions (if any exist)
        """
        return self.liquidity_provisions(
            market_id=market_id, party_id=self.wallet.public_key(wallet_name, key_name)
        )

    def start_live_feeds(self):
        self.start_order_monitoring()
        self.start_transfer_monitoring()
        self.start_trade_monitoring()
        self.start_ledger_entries_monitoring()

        self._merge_streams()
        self._observation_thread = threading.Thread(target=self._monitor_stream)
        self._observation_thread.start()

    def start_order_monitoring(
        self,
        market_ids: Optional[List[str]] = None,
        party_ids: Optional[List[str]] = None,
        use_core_client: bool = False,
    ):
        if use_core_client:
            data_client = self.core_client
        else:
            data_client = self.trading_data_client_v2

        order_queue = data.order_subscription(
            data_client,
            self.trading_data_client_v2,
        )

        base_orders = []
        for market_party_tuple in list(
            product(
                (market_ids if market_ids is not None else [None]),
                (party_ids if party_ids is not None else [None]),
            )
        ):
            base_orders.extend(
                data.list_orders(
                    data_client=self.trading_data_client_v2,
                    market_id=market_party_tuple[0],
                    party_id=market_party_tuple[1],
                    live_only=True,
                )
            )

        with self.orders_lock:
            for order in base_orders:
                self._order_state_from_feed.setdefault(order.market_id, {}).setdefault(
                    order.party_id, {}
                )[order.id] = order

        self._observation_feeds.append(order_queue)

    def start_transfer_monitoring(
        self,
    ):
        transfer_queue = data.transfer_subscription(
            self.core_client,
            self.trading_data_client_v2,
        )

        base_transfers = []

        base_transfers.extend(
            data.list_transfers(data_client=self.trading_data_client_v2)
        )

        with self.transfers_lock:
            for t in base_transfers:
                self._transfer_state_from_feed.setdefault(t.party_to, {})[t.id] = t
        self._observation_feeds.append(transfer_queue)

    def start_trade_monitoring(
        self,
    ):
        trade_queue = data.trades_subscription(
            self.core_client,
            self.trading_data_client_v2,
        )

        base_trades = []

        with self.trades_lock:
            self._trades_from_feed = base_trades
        self._observation_feeds.append(trade_queue)

    def _merge_streams(self) -> None:
        self._merge_threads = []
        for feed in self._observation_feeds:
            merger = threading.Thread(
                target=_queue_forwarder,
                args=(feed, self._aggregated_observation_feed),
                daemon=True,
            )
            self._merge_threads.append(merger)
            merger.start()

<<<<<<< HEAD
        self.trade_thread = threading.Thread(
            target=self._monitor_trade_stream,
            args=(self.trade_queue,),
            daemon=True,
        )
        self.trade_thread.start()

    def start_ledger_entries_monitoring(
        self,
    ):

        self.ledger_entries_queue = data.ledger_entries_subscription(
            self.core_client,
            self.trading_data_client_v2,
        )

        self.ledger_entries_thread = threading.Thread(
            target=self._monitor_ledger_entries_stream,
            args=(self.ledger_entries_queue,),
            daemon=True,
        )
        self.ledger_entries_thread.start()

    def _monitor_stream(self, trade_stream: Queue[data.Order]):
        for o in trade_stream:
            with self.orders_lock:
                if o.version >= getattr(
                    self._order_state_from_feed.setdefault(o.market_id, {})
                    .setdefault(o.party_id, {})
                    .get(o.id, None),
                    "version",
                    0,
                ):
                    self._order_state_from_feed[o.market_id][o.party_id][o.id] = o

    def _monitor_transfer_stream(self, transfer_stream: Queue[data.Transfer]):
        for t in transfer_stream:
            with self.transfers_lock:
                self._transfer_state_from_feed.setdefault(t.party_to, {})[t.id] = t

    def _monitor_trade_stream(self, trade_stream: Queue[data.Trade]):
        for t in trade_stream:
            with self.trades_lock:
                self._trades_from_feed.append(t)
=======
    def _monitor_stream(self) -> None:
        while True:
            if self._kill_thread_sig.is_set():
                return
            try:
                update = self._aggregated_observation_feed.get(timeout=1)
            except Empty:
                continue
            else:
                if isinstance(update, data.Order):
                    with self.orders_lock:
                        if update.version >= getattr(
                            self._order_state_from_feed.setdefault(update.market_id, {})
                            .setdefault(update.party_id, {})
                            .get(update.id, None),
                            "version",
                            0,
                        ):
                            self._order_state_from_feed[update.market_id][
                                update.party_id
                            ][update.id] = update

                if isinstance(update, data.Transfer):
                    with self.transfers_lock:
                        self._transfer_state_from_feed.setdefault(update.party_to, {})[
                            update.id
                        ] = update

                elif isinstance(update, data.Trade):
                    with self.trades_lock:
                        self._trades_from_feed.append(update)
>>>>>>> 29ac951b

    def _monitor_ledger_entries_stream(
        self, ledger_entries_stream: Queue[data.LedgerEntry]
    ):
        for l in ledger_entries_stream:
            with self.ledger_entries_lock:
                self._ledger_entries_from_feed.append(l)

    def margin_levels(
        self,
        wallet_name: str,
        market_id: Optional[str] = None,
        key_name: Optional[str] = None,
    ) -> List[data.MarginLevels]:
        return data.margin_levels(
            self.trading_data_client_v2,
            party_id=self.wallet.public_key(wallet_name, key_name),
            market_id=market_id,
        )

    def list_orders(
        self,
        wallet_name: str,
        key_name: str,
        market_id: str,
        reference: Optional[str] = None,
        live_only: Optional[bool] = True,
    ) -> List[data.Order]:
        """Return a list of orders for the specified market and party.

        Args:
            wallet_name (str):
                Name of wallet to return orders for.
            key_name (str):
                Name of key to return orders for.
            market_id (str):
                Id of market to return orders from.
            reference (Optional[str]):
                Reference of matching orders to return.
            live_only (Optional[bool]):
                Whether to return only live orders. Defaults to True.

        Returns:
            List[data.Order]:
                List of orders for the specified market and party.
        """
        return data.list_orders(
            data_client=self.trading_data_client_v2,
            market_id=market_id,
            party_id=self.wallet.public_key(name=wallet_name, key_name=key_name),
            reference=reference,
            live_only=live_only,
        )

    def get_ledger_entries_from_stream(
        self,
        wallet_name_from: Optional[str] = None,
        key_name_from: Optional[str] = None,
        wallet_name_to: Optional[str] = None,
        key_name_to: Optional[str] = None,
        transfer_type: Optional[str] = None,
    ) -> List[data.LedgerEntry]:

        results = []

        for ledger_entry in self._ledger_entries_from_feed:

            if (
                transfer_type is not None
                and transfer_type != ledger_entry.transfer_type
            ):
                continue
            if (
                wallet_name_from is not None
                and self.wallet.public_key(
                    name=wallet_name_from, key_name=key_name_from
                )
                != ledger_entry.from_account.owner
            ):
                continue
            if (
                wallet_name_to is not None
                and self.wallet.public_key(name=wallet_name_to, key_name=key_name_to)
                != ledger_entry.to_account.owner
            ):
                continue

            results.append(copy.copy(ledger_entry))

        return results

    def get_trades_from_stream(
        self,
        market_id: Optional[str] = None,
        wallet_name: Optional[str] = None,
        key_name: Optional[str] = None,
        order_id: Optional[str] = None,
    ) -> List[data.Trade]:
        """Loads executed trades for a given query of party/market/specific order from
        data node. Converts values to proper decimal output.

        Args:
            market_id:
                optional str, Restrict to trades on a specific market
            wallet_name:
                optional str, Restrict to trades for a specific wallet
            key_name:
                optional str, Select a different key to the default within a given wallet
            order_id:
                optional str, Restrict to trades for a specific order

        Returns:
            List[Trade], list of formatted trade objects which match the required
                restrictions.
        """
        party_id = (
            self.wallet.public_key(wallet_name, key_name)
            if key_name is not None
            else None
        )
        with self.trades_lock:
            results = []
            for trade in self._trades_from_feed:
                if party_id is not None and party_id not in (trade.buyer, trade.seller):
                    continue
                if market_id is not None and trade.market_id != market_id:
                    continue
                if order_id is not None and order_id not in (
                    trade.buy_order,
                    trade.sell_order,
                ):
                    continue
                results.append(copy.copy(trade))
        return results

    def get_trades(
        self,
        market_id: str,
        wallet_name: Optional[str] = None,
        key_name: Optional[str] = None,
        order_id: Optional[str] = None,
    ) -> List[data.Trade]:
        """Loads executed trades for a given query of party/market/specific order from
        data node. Converts values to proper decimal output.

        Args:
            market_id:
                str, Restrict to trades on a specific market
            wallet_name:
                optional str, Restrict to trades for a specific wallet
            key_name:
                optional str, Select a different key to the default within a given wallet
            order_id:
                optional str, Restrict to trades for a specific order

        Returns:
            List[Trade], list of formatted trade objects which match the required
                restrictions.
        """
        if market_id is not None:
            self.market_pos_decimals[market_id]
            self.market_price_decimals[market_id]
            asset_dp = self.asset_decimals[self.market_to_asset[market_id]]
        return data.get_trades(
            self.trading_data_client_v2,
            party_id=self.wallet.public_key(wallet_name, key_name)
            if key_name is not None
            else None,
            market_id=market_id,
            order_id=order_id,
            market_asset_decimals_map={market_id: asset_dp}
            if market_id is not None
            else None,
            market_position_decimals_map=self.market_pos_decimals,
            market_price_decimals_map=self.market_price_decimals,
        )

    def create_order_amendment(
        self,
        order_id: str,
        market_id: str,
        price: Optional[float] = None,
        size_delta: Optional[float] = None,
        expires_at: Optional[int] = None,
        time_in_force: Optional[Union[vega_protos.vega.Order.TimeInForce, str]] = None,
        pegged_offset: Optional[float] = None,
        pegged_reference: Optional[Union[vega_protos.vega.PeggedReference, str]] = None,
    ) -> OrderAmendment:
        """Creates a Vega OrderAmendment object.

        Method can be used to create a Vega OrderCancellation object of which multiples
        can be passed in a list to submit batch market instructions.

        Args:
            order_id (str):
                Id of order to amend.
            market_id (str):
                Id of market containing order to amend.
            price (Optional[float], optional):
                New price of order. Defaults to None (no change).
            size_delta (Optional[float]):
                Amount to amend order size by. Defaults to None (no change).
            expires_at (Optional[int]):
                New expiry timestamp for order. Defaults to None (no change).
            time_in_force (Optional[Union[vega_protos.vega.Order.TimeInForce, str]]):
                New time_in_force for order. Defaults to None (no change).
            pegged_offset (Optional[float]):
                New value to offset price by for order. Defaults to None (no change).
            pegged_reference (Optional[Union[vega_protos.vega.PeggedReference, str]]):
                New reference for offset for order. Defaults to None (no change).

        Returns:
            OrderAmendment:
                The created Vega OrderAmendment object
        """

        price = (
            price
            if price is None
            else num_to_padded_int(
                to_convert=price, decimals=self.market_price_decimals[market_id]
            )
        )

        pegged_offset = (
            pegged_offset
            if pegged_offset is None
            else num_to_padded_int(
                to_convert=pegged_offset,
                decimals=self.market_price_decimals[market_id],
            )
        )

        size_delta = (
            size_delta
            if size_delta is None
            else num_to_padded_int(
                to_convert=size_delta, decimals=self.market_pos_decimals[market_id]
            )
        )

        if price is not None and price <= 0:
            msg = "Not submitting order as price is 0 or less."
            logger.debug(msg)
            return

        return trading.order_amendment(
            order_id=order_id,
            market_id=market_id,
            price=str(price) if price is not None else price,
            size_delta=size_delta,
            expires_at=expires_at,
            time_in_force=time_in_force,
            pegged_offset=str(pegged_offset)
            if pegged_offset is not None
            else pegged_offset,
            pegged_reference=pegged_reference,
        )

    def create_order_cancellation(
        self,
        order_id: str,
        market_id: str,
    ) -> OrderCancellation:
        """Returns a Vega OrderCancellation object

        Method can be used to create a Vega OrderCancellation object of which multiples
        can be passed in a list to submit batch market instructions.

        Args:
            order_id (str):
                Id of order to cancel.
            market_id (str):
                Id of market containing order to cancel.

        Returns:
            OrderCancellation:
                The created OrderCancellation object
        """
        return trading.order_cancellation(
            order_id=order_id,
            market_id=market_id,
        )

    def create_order_submission(
        self,
        market_id: str,
        size: float,
        side: Union[vega_protos.vega.Side, str],
        order_type: Optional[Union[vega_protos.vega.Order.Type, str]],
        time_in_force: Optional[Union[vega_protos.vega.Order.TimeInForce, str]],
        price: Optional[float] = None,
        expires_at: Optional[int] = None,
        reference: Optional[str] = None,
        pegged_reference: Optional[str] = None,
        pegged_offset: Optional[float] = None,
    ) -> OrderSubmission:
        """Returns a Vega OrderSubmission object

        Method can be used to create a Vega OrderSubmission object of which multiples
        can be combined in a list to submit batch market instructions.

        Args:
            market_id (str):
                Id of market to place order in.
            size (float):
                Size of order.
            side (Union[vega_protos.vega.Side, str]):
                Side of order, "SIDE_BUY" or "SIDE_SELL".
            order_type (Optional[Union[vega_protos.vega.Order.Type, str]]):
                Type of order, "TYPE_MARKET" or "TYPE_LIMIT".
            time_in_force (Optional[Union[vega_protos.vega.Order.TimeInForce, str]]):
                Time in force of order, determines how long order remains active.
            price (Optional[float]):
                Price of order, not required for "TYPE_LIMIT" orders. Defaults to None.
            expires_at (Optional[int]):
                Determines timestamp at which order expires, only required for orders of
                "TYPE_LIMIT" and "TIME_IN_FORCE_GTT". Defaults to None.
            reference (Optional[str]):
                Reference to assign to order. Defaults to None.
            pegged_reference (Optional[str]):
                Reference for price offset for order. Defaults to None.
            pegged_offset (Optional[float]):
                Value for price offset from reference for order. Defaults to None.

        Returns:
            OrderSubmission:
                The created Vega OrderSubmission object
        """

        price = (
            price
            if price is None
            else (
                num_to_padded_int(
                    to_convert=price, decimals=self.market_price_decimals[market_id]
                )
            )
        )
        pegged_offset = (
            pegged_offset
            if pegged_offset is None
            else (
                num_to_padded_int(
                    to_convert=pegged_offset,
                    decimals=self.market_price_decimals[market_id],
                )
            )
        )
        size = (
            size
            if size is None
            else num_to_padded_int(
                to_convert=size, decimals=self.market_pos_decimals[market_id]
            )
        )
        if (pegged_offset is not None) and (pegged_reference is not None):
            pegged_order = trading.build_pegged_order(
                pegged_offset=pegged_offset,
                pegged_reference=pegged_reference,
            )
        else:
            pegged_order = None

        if price is not None and price <= 0:
            msg = "Not submitting order as price is 0 or less."
            logger.debug(msg)
            return
        if size is not None and size <= 0:
            msg = "Not submitting order as size is 0 or less."
            logger.debug(msg)
            return

        return trading.order_submission(
            data_client=self.trading_data_client_v2,
            market_id=market_id,
            price=str(price) if price is not None else None,
            size=size,
            side=side,
            time_in_force=time_in_force,
            expires_at=expires_at,
            order_type=order_type,
            reference=reference,
            pegged_order=pegged_order,
        )

    def submit_instructions(
        self,
        wallet_name: str,
        key_name: Optional[str] = None,
        cancellations: Optional[List[OrderCancellation]] = None,
        amendments: Optional[List[OrderAmendment]] = None,
        submissions: Optional[List[OrderSubmission]] = None,
    ):
        """Submits a batch of market instructions to be processed sequentially.

        Method allows lists of order cancellations, order amendments, and order
        submissions to be submitted as a batch and processed sequentially in the
        order cancellations, amendments, then submissions.

        If the number of cancellation, amendment, and submission instructions exceed
        the network parameter spam.protection.max.batchSize, the function will submit
        the instructions in multiple batches adhering to the above rules.

        Args:
            wallet_name (str):
                Name of wallet to submit transaction from.
            key_name (Optional[str], optional):
                Name of key to submit transaction from. Defaults to None.
            cancellations (Optional[ List[OrderCancellation] ]):
                List of OrderCancellation objects to submit. Defaults to None.
            amendments (Optional[ List[OrderAmendment] ]):
                List of OrderAmendment objects to submit. Defaults to None.
            submissions (Optional[ List[OrderSubmission] ]):
                List of OrderSubmission objects to submit. Defaults to None.
        """

        max_batch_size = self.get_network_parameter(
            key="spam.protection.max.batchSize", to_type="int"
        )

        instructions = cancellations + amendments + submissions

        batch_size = 0

        batch_of_cancellations = []
        batch_of_amendments = []
        batch_of_submissions = []

        for i, instruction in enumerate(instructions):
            if instruction is None:
                continue
            elif isinstance(instruction, OrderCancellation):
                batch_of_cancellations.append(instruction)
            elif isinstance(instruction, OrderAmendment):
                batch_of_amendments.append(instruction)
            elif isinstance(instruction, OrderSubmission):
                batch_of_submissions.append(instruction)
            else:
                batch_size += -1
                raise ValueError(f"Invalid instruction type {type(instruction)}.")

            batch_size += 1

            if (batch_size >= max_batch_size) or (i == len(instructions) - 1):
                trading.batch_market_instructions(
                    wallet=self.wallet,
                    wallet_name=wallet_name,
                    key_name=key_name,
                    cancellations=batch_of_cancellations,
                    amendments=batch_of_amendments,
                    submissions=batch_of_submissions,
                )

                batch_size = 0

                batch_of_cancellations = []
                batch_of_amendments = []
                batch_of_submissions = []

    def get_network_parameter(
        self, key: str, to_type: Optional[Union[str, int, float]] = None
    ) -> Union[str, int, float]:
        """Returns the value of the specified network parameter.

        Args:
            key (str):
                The key identifying the network parameter.
            to_type (str, float, int, optional):
                Type to convert raw value to. Defaults to type of raw value.

        Returns:
            Any:
                The value of the specified network parameter in the specified type.

        Raises:
            ValueError:
                If an invalid to_type arg is specified (i.e. not str, int, or float).
        """

        raw_val = data_raw.get_network_parameter(
            data_client=self.trading_data_client_v2,
            key=key,
        ).value

        if to_type is None:
            return raw_val
        elif to_type == "str":
            return str(raw_val)
        elif to_type == "int":
            return int(raw_val)
        elif to_type == "float":
            return float(raw_val)
        else:
            raise ValueError(f"Invalid value '{to_type}' specified for 'to_type' arg.")

    def ping_datanode(self, max_time_diff: int = 30):
        """Ping datanode endpoint to check health of connection

        Args:
            max_time_diff (int, optional):
                The maximum allowable deviation between the time reported by datanode
                and the time reported by the system in seconds. Defaults to 30

        """

        # Ping datanode then check if it is behind
        data.ping(data_client=self.trading_data_client_v2)
        if abs(self.get_blockchain_time() - time.time()) > max_time_diff:
            raise DatanodeBehindError

    def one_off_transfer(
        self,
        from_wallet_name: str,
        to_wallet_name: str,
        from_account_type: vega_protos.vega.AccountType,
        to_account_type: vega_protos.vega.AccountType,
        asset: str,
        amount: float,
        reference: Optional[str] = None,
        from_key_name: Optional[str] = None,
        to_key_name: Optional[str] = None,
        delay: Optional[int] = None,
    ):
        """Submit a one off transfer command.

        Args:
            from_wallet_name (str):
                Name of wallet to transfer from.
            to_wallet_name (str):
                Name of wallet to transfer to.
            from_account_type (vega_protos.vega.AccountType):
                Type of Vega account to transfer from.
            to_account_type (vega_protos.vega.AccountType):
                Type of Vega account to transfer to.
            asset (str):
                Id of asset to transfer.
            amount (float):
                Amount of asset to transfer.
            reference (Optional[str], optional):
                Reference to assign to transfer. Defaults to None.
            from_key_name (Optional[str], optional):
                Name of key in wallet to send from. Defaults to None.
            to_key_name (Optional[str], optional):
                Name of key in wallet to send to. Defaults to None.
            delay (Optional[int], optional):
                Delay in seconds to add before transfer is sent. Defaults to None.
        """

        adp = self.asset_decimals[asset]

        one_off = vega_protos.commands.v1.commands.OneOffTransfer()
        if delay is not None:
            setattr(one_off, "deliver_on", self.get_blockchain_time() + delay)

        trading.transfer(
            wallet=self.wallet,
            wallet_name=from_wallet_name,
            key_name=from_key_name,
            from_account_type=from_account_type,
            to=self.wallet.public_key(name=to_wallet_name, key_name=to_key_name),
            to_account_type=to_account_type,
            asset=asset,
            amount=str(num_to_padded_int(amount, adp)),
            reference=reference,
            one_off=one_off,
        )

    def list_transfers(
        self,
        wallet_name: Optional[str] = None,
        key_name: Optional[str] = None,
        direction: Optional[data_node_protos_v2.trading_data.TransferDirection] = None,
    ) -> List[data.Transfer]:
        """Returns a list of processed transfers.

        Args:
            wallet_name (Optional[str], optional):
                Name of wallet to return transfers for. Defaults to None.
            key_name (Optional[str], optional):
                Name of key to return transfers for. Defaults to None.
            direction (Optional[data_node_protos_v2.trading_data.TransferDirection], optional):
                Direction of transfers to return. Defaults to None.

        Returns:
            List[Transfer]:
                A list of processed Transfer objects for the specified party and direction.
        """

        party_id = (
            self.wallet.public_key(name=wallet_name, key_name=key_name)
            if wallet_name is not None
            else None
        )

        return data.list_transfers(
            data_client=self.trading_data_client_v2,
            party_id=party_id,
            direction=direction,
        )

    def get_liquidity_fee_shares(
        self,
        market_id: str,
        wallet_name: Optional[str] = None,
        key_name: Optional[str] = None,
    ) -> Union[Dict, float]:
        """Gets the current liquidity fee share for each party or a specified party.

        Args:
            market_id (str):
                Id of market.
            wallet_name (Optional[str] = None):
                Name of wallet to get public key from.
            key_name (Optional[str], optional):
                Name of specific key in wallet to get public key for. Defaults to None.
        """

        return data.get_liquidity_fee_shares(
            data_client=self.trading_data_client_v2,
            market_id=market_id,
            party_id=(
                self.wallet.public_key(name=wallet_name, key_name=key_name)
                if wallet_name is not None
                else None
            ),
        )

    def list_ledger_entries(
        self,
        close_on_account_filters: bool = False,
        asset_id: Optional[str] = None,
        from_party_ids: Optional[List[str]] = None,
        to_party_ids: Optional[List[str]] = None,
        from_account_types: Optional[list[vega_protos.vega.AccountType]] = None,
        from_market_ids: Optional[List[str]] = None,
        to_market_ids: Optional[List[str]] = None,
        to_account_types: Optional[list[vega_protos.vega.AccountType]] = None,
        transfer_types: Optional[list[vega_protos.vega.TransferType]] = None,
        from_datetime: Optional[datetime.datetime] = None,
        to_datetime: Optional[datetime.datetime] = None,
    ) -> List[data.AggregatedLedgerEntry]:
        """Returns a list of ledger entries matching specific filters as provided.
        These detail every transfer of funds between accounts within the Vega system,
        including fee/rewards payments and transfers between user margin/general/bond
        accounts.

        Note: At least one of the from_*/to_* filters, or asset ID, must be specified.

        Args:
            data_client:
                vac.VegaTradingDataClientV2, An instantiated gRPC trading data client
            close_on_account_filters:
                bool, default False, Whether both 'from' and 'to' filters must both match
                    a given transfer for inclusion. If False, entries matching either
                    'from' or 'to' will also be included.
            asset_id:
                Optional[str], filter to only transfers of specific asset ID
            from_party_ids:
                Optional[List[str]], Only include transfers from specified parties
            from_market_ids:
                Optional[List[str]], Only include transfers from specified markets
            from_account_types:
                Optional[List[str]], Only include transfers from specified account types
            to_party_ids:
                Optional[List[str]], Only include transfers to specified parties
            to_market_ids:
                Optional[List[str]], Only include transfers to specified markets
            to_account_types:
                Optional[List[str]], Only include transfers to specified account types
            transfer_types:
                Optional[List[vega_protos.vega.AccountType]], Only include transfers
                    of specified types
            from_datetime:
                Optional[datetime.datetime], Only include transfers occurring after
                    this time
            to_datetime:
                Optional[datetime.datetime], Only include transfers occurring before
                    this time
        Returns:
            List[data.AggregatedLedgerEntry]
                A list of all transfers matching the requested criteria
        """

        return data.list_ledger_entries(
            data_client=self.trading_data_client_v2,
            asset_id=asset_id,
            close_on_account_filters=close_on_account_filters,
            from_party_ids=from_party_ids,
            from_market_ids=from_market_ids,
            from_account_types=from_account_types,
            to_party_ids=to_party_ids,
            to_market_ids=to_market_ids,
            to_account_types=to_account_types,
            transfer_types=transfer_types,
            from_datetime=from_datetime,
            to_datetime=to_datetime,
            asset_decimals_map=self.asset_decimals,
        )<|MERGE_RESOLUTION|>--- conflicted
+++ resolved
@@ -140,14 +140,10 @@
         self._market_to_asset = None
         self.seconds_per_block = seconds_per_block
 
-<<<<<<< HEAD
         self.order_thread = None
         self.transfer_thread = None
         self.trade_thread = None
-        self.ledger_entries_thread = None
-
-=======
->>>>>>> 29ac951b
+
         self.orders_lock = threading.RLock()
         self.transfers_lock = threading.RLock()
         self.trades_lock = threading.RLock()
@@ -1592,14 +1588,6 @@
             self._merge_threads.append(merger)
             merger.start()
 
-<<<<<<< HEAD
-        self.trade_thread = threading.Thread(
-            target=self._monitor_trade_stream,
-            args=(self.trade_queue,),
-            daemon=True,
-        )
-        self.trade_thread.start()
-
     def start_ledger_entries_monitoring(
         self,
     ):
@@ -1616,28 +1604,6 @@
         )
         self.ledger_entries_thread.start()
 
-    def _monitor_stream(self, trade_stream: Queue[data.Order]):
-        for o in trade_stream:
-            with self.orders_lock:
-                if o.version >= getattr(
-                    self._order_state_from_feed.setdefault(o.market_id, {})
-                    .setdefault(o.party_id, {})
-                    .get(o.id, None),
-                    "version",
-                    0,
-                ):
-                    self._order_state_from_feed[o.market_id][o.party_id][o.id] = o
-
-    def _monitor_transfer_stream(self, transfer_stream: Queue[data.Transfer]):
-        for t in transfer_stream:
-            with self.transfers_lock:
-                self._transfer_state_from_feed.setdefault(t.party_to, {})[t.id] = t
-
-    def _monitor_trade_stream(self, trade_stream: Queue[data.Trade]):
-        for t in trade_stream:
-            with self.trades_lock:
-                self._trades_from_feed.append(t)
-=======
     def _monitor_stream(self) -> None:
         while True:
             if self._kill_thread_sig.is_set():
@@ -1669,7 +1635,6 @@
                 elif isinstance(update, data.Trade):
                     with self.trades_lock:
                         self._trades_from_feed.append(update)
->>>>>>> 29ac951b
 
     def _monitor_ledger_entries_stream(
         self, ledger_entries_stream: Queue[data.LedgerEntry]
