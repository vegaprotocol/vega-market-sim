from __future__ import annotations

import logging
import threading
import time
from abc import ABC
from collections import defaultdict
from curses import keyname
from dataclasses import dataclass
from functools import wraps
from queue import Queue
from typing import Dict, List, Optional, Tuple, Union

import grpc
import vega_sim.api.data as data
import vega_sim.api.data_raw as data_raw
import vega_sim.api.faucet as faucet
import vega_sim.api.governance as gov
import vega_sim.api.market as market
import vega_sim.api.trading as trading
import vega_sim.grpc.client as vac
import vega_sim.proto.vega as vega_protos
import vega_sim.proto.vega.data.v1 as oracles_protos
import vega_sim.proto.vega.data_source_pb2 as data_source_protos
from vega_sim.api.helpers import (
    forward,
    num_to_padded_int,
    wait_for_core_catchup,
    wait_for_datanode_sync,
)
from vega_sim.proto.vega.governance_pb2 import (
    UpdateFutureProduct,
    UpdateInstrumentConfiguration,
    UpdateMarketConfiguration,
)
from vega_sim.proto.vega.markets_pb2 import (
    LiquidityMonitoringParameters,
    LogNormalRiskModel,
    PriceMonitoringParameters,
    SimpleModelParams,
)
from vega_sim.wallet.base import Wallet

logger = logging.getLogger(__name__)


@dataclass
class PeggedOrder:
    reference: vega_protos.vega.PeggedReference
    offset: float


class LoginError(Exception):
    pass


def raw_data(fn):
    @wraps(fn)
    def wrapped_fn(self, *args, **kwargs):
        if self.warn_on_raw_data_access:
            logger.warn(
                f"Using function with raw data from data-node {fn.__qualname__}. Be"
                " wary if prices/positions are not converted from int form"
            )
        return fn(self, *args, **kwargs)

    return wrapped_fn


class DecimalsCache(defaultdict):
    def __missing__(self, key):
        if self.default_factory is None:
            raise KeyError(key)
        else:
            ret = self[key] = self.default_factory(key)
            return ret


class VegaService(ABC):
    def __init__(
        self,
        can_control_time: bool = False,
        warn_on_raw_data_access: bool = True,
        seconds_per_block: int = 1,
    ):
        """A generic service for accessing a set of Vega processes.

        Contains generic methods aimed at working whether the derived class
        is referencing a locally hosted Nullchain version of Vega
        or a fully-fledged remote market.

        Args:
            can_control_time:
                bool, default False, do we have control over the passage of time.
                    Generally this will be True for a nullchain, but False for
                    anything else. When False we sleep when a wait is required,
                    when True we can manually forward instead.
            warn_on_raw_data_access:
                bool, default True, whether to warn on accessing functions containing
                    data straight from a data-node. The main risk here relates to
                    decimal places. On non-raw data functions the 'zero-padded int'
                    version of numbers will be promised to have been converted to a
                    real float version. On raw versions (generally complex objects)
                    they may well be still zero padded integers which must be
                    converted by the user.
                    (e.g. 10.1 with decimal places set to 2 would be 1010)
            seconds_per_block:
                int, default 1, How long each block represents in seconds. For a nullchain
                    service this can be known exactly, for anything else it will be an
                    estimate. Used for waiting/forwarding time and determining how far
                    forwards to place proposals starting/ending.

        """
        self._core_client = None
        self._core_state_client = None
        self._trading_data_client = None
        self._trading_data_client_v2 = None
        self.can_control_time = can_control_time
        self.warn_on_raw_data_access = warn_on_raw_data_access

        self._market_price_decimals = None
        self._market_pos_decimals = None
        self._asset_decimals = None
        self._market_to_asset = None
        self.seconds_per_block = seconds_per_block

        self.order_thread = None
        self.orders_lock = threading.RLock()
        self._order_state_from_feed = {}

    @property
    def market_price_decimals(self) -> int:
        if self._market_price_decimals is None:
            self._market_price_decimals = DecimalsCache(
                lambda market_id: data.market_price_decimals(
                    market_id=market_id, data_client=self.trading_data_client_v2
                )
            )
        return self._market_price_decimals

    @property
    def market_pos_decimals(self) -> int:
        if self._market_pos_decimals is None:
            self._market_pos_decimals = DecimalsCache(
                lambda market_id: data.market_position_decimals(
                    market_id=market_id, data_client=self.trading_data_client_v2
                )
            )
        return self._market_pos_decimals

    @property
    def asset_decimals(self) -> int:
        if self._asset_decimals is None:
            self._asset_decimals = DecimalsCache(
                lambda asset_id: data.asset_decimals(
                    asset_id=asset_id, data_client=self.trading_data_client_v2
                )
            )
        return self._asset_decimals

    @property
    def market_to_asset(self) -> str:
        if self._market_to_asset is None:
            self._market_to_asset = DecimalsCache(
                lambda market_id: data_raw.market_info(
                    market_id=market_id, data_client=self.trading_data_client_v2
                ).tradable_instrument.instrument.future.settlement_asset
            )
        return self._market_to_asset

    @property
    def data_node_rest_url(self) -> str:
        pass

    @property
    def faucet_url(self) -> str:
        pass

    @property
    def vega_node_url(self) -> str:
        pass

    @property
    def vega_node_grpc_url(self) -> str:
        pass

    @property
    def data_node_grpc_url(self) -> str:
        pass

    @property
    def wallet(self) -> Wallet:
        pass

    def wait_fn(self, wait_multiple: float = 1) -> None:
        time.sleep(1 * wait_multiple)

    @property
    def trading_data_client(self) -> vac.VegaTradingDataClient:
        if self._trading_data_client is None:
            channel = grpc.insecure_channel(
                self.data_node_grpc_url, options=(("grpc.enable_http_proxy", 0),)
            )
            grpc.channel_ready_future(channel).result(timeout=30)
            self._trading_data_client = vac.VegaTradingDataClient(
                self.data_node_grpc_url,
                channel=channel,
            )
        return self._trading_data_client

    @property
    def trading_data_client_v2(self) -> vac.VegaTradingDataClientV2:
        if self._trading_data_client_v2 is None:
            channel = grpc.insecure_channel(
                self.data_node_grpc_url, options=(("grpc.enable_http_proxy", 0),)
            )
            grpc.channel_ready_future(channel).result(timeout=30)
            self._trading_data_client_v2 = vac.VegaTradingDataClientV2(
                self.data_node_grpc_url,
                channel=channel,
            )
        return self._trading_data_client_v2

    @property
    def core_state_client(self) -> vac.VegaCoreStateClient:
        if self._core_state_client is None:
            channel = grpc.insecure_channel(self.vega_node_grpc_url)

            grpc.channel_ready_future(channel).result(timeout=10)
            self._core_state_client = vac.VegaCoreStateClient(
                self.vega_node_grpc_url,
                channel=channel,
            )
        return self._core_state_client

    @property
    def core_client(self) -> vac.VegaCoreClient:
        if self._core_client is None:
            channel = grpc.insecure_channel(self.vega_node_grpc_url)

            grpc.channel_ready_future(channel).result(timeout=10)
            self._core_client = vac.VegaCoreClient(
                self.vega_node_grpc_url,
                channel=channel,
            )
        return self._core_client

    def wait_for_datanode_sync(self) -> None:
        wait_for_datanode_sync(self.trading_data_client_v2, self.core_client)

    def wait_for_core_catchup(self) -> None:
        wait_for_core_catchup(self.core_client)

    def wait_for_total_catchup(self) -> None:
        self.wait_for_core_catchup()
        self.wait_for_datanode_sync()

    def stop(self) -> None:
        pass

    def login(self, name: str, passphrase: str) -> str:
        """Logs in to existing wallet in the given vega service.

        Args:
            name:
                str, The name of the wallet
            passphrase:
                str, The login passphrase used when creating the wallet
        Returns:
            str, public key associated to this waller
        """
        return self.wallet.login(name=name, passphrase=passphrase)

    def create_wallet(
        self, name: str, passphrase: str, key_name: Optional[str] = None
    ) -> str:
        """Logs in to existing wallet in the given vega service.

        Args:
            name:
                str, The name of the wallet
            passphrase:
                str, The login passphrase used when creating the wallet
             key_name:
                str, optional, Name of key in wallet for agent to use. Defaults
                to value in the environment variable "VEGA_DEFAULT_KEY_NAME".
        Returns:
            str, public key associated to this waller
        """
        return self.wallet.create_wallet(
            name=name, passphrase=passphrase, key_name=key_name
        )

    def mint(
        self,
        wallet_name: str,
        asset: str,
        amount: float,
        key_name: Optional[str] = None,
    ) -> None:
        """Mints a given amount of requested asset into the associated wallet

        Args:
            wallet_name:
                str, The name of the wallet
            asset:
                str, The ID of the asset to mint
            amount:
                float, the amount of asset to mint
            key_name:
                Optional[str], key name stored in metadata. Defaults to None.
        """
        asset_decimals = self.asset_decimals[asset]
        curr_acct = self.party_account(
            wallet_name=wallet_name, asset_id=asset, market_id=None, key_name=key_name
        ).general

        faucet.mint(
            self.wallet.public_key(wallet_name, key_name),
            asset,
            num_to_padded_int(amount, asset_decimals),
            faucet_url=self.faucet_url,
        )
        self.wait_fn(1)
        self.wait_for_core_catchup()
        for i in range(500):
            self.wait_fn(1)
            time.sleep(0.0005 * 1.01**i)
            post_acct = self.party_account(
                wallet_name=wallet_name,
                asset_id=asset,
                market_id=None,
                key_name=key_name,
            ).general
            if post_acct > curr_acct:
                return

        raise Exception(
            f"Failure minting asset {asset} for party {wallet_name}. Funds never"
            " appeared in party account"
        )

    def forward(self, time: str) -> None:
        """Steps chain forward a given amount of time, either with an amount of time or
            until a specified time.

        Args:
            time:
                str, time argument to use when stepping forwards. Either an increment
                (e.g. 1s, 10hr etc) or an ISO datetime (e.g. 2021-11-25T14:14:00Z)
        """
        if not self.can_control_time:
            return
        forward(time=time, vega_node_url=self.vega_node_url)

    def create_asset(
        self,
        wallet_name: str,
        name: str,
        symbol: str,
        decimals: int = 0,
        quantum: int = 1,
        max_faucet_amount: int = 10e9,
        key_name: Optional[str] = None,
    ):
        """Creates a simple asset and automatically approves the proposal (assuming the
         proposing wallet has sufficient governance tokens).

        Args:
            wallet_name:
                str, The name of the wallet proposing the asset
            name:
                str, The name of the asset
            symbol:
                str, The symbol to use for the asset
            decimals:
                int, The number of decimals in which to represent the asset.
                    (e.g with 2 then integer value 101 is really 1.01)
            quantum:
                int, The smallest unit of currency it makes sense to talk about
            max_faucet_amount:
                int, The maximum number of tokens which can be fauceted
                    (in full decimal numbers, rather than asset decimal)
            key_name:
                optionaL, str, name of key in wallet to use
        """
        blockchain_time_seconds = gov.get_blockchain_time(self.trading_data_client_v2)

        proposal_id = gov.propose_asset(
            wallet=self.wallet,
            wallet_name=wallet_name,
            name=name,
            symbol=symbol,
            decimals=decimals,
            max_faucet_amount=max_faucet_amount * 10**decimals,
            quantum=quantum,
            data_client=self.trading_data_client_v2,
            closing_time=blockchain_time_seconds + self.seconds_per_block * 90,
            enactment_time=blockchain_time_seconds + self.seconds_per_block * 100,
            validation_time=blockchain_time_seconds + self.seconds_per_block * 30,
            time_forward_fn=lambda: self.wait_fn(2),
            key_name=key_name,
        )
        self.wait_fn(1)
        gov.approve_proposal(
            proposal_id=proposal_id,
            wallet_name=wallet_name,
            wallet=self.wallet,
            key_name=key_name,
        )
        self.wait_fn(110)

    def create_market_from_config(
        self,
        proposal_wallet_name: str,
        market_config: market.MarketConfig,
        proposal_key_name: Optional[str] = None,
    ):
<<<<<<< HEAD
        blockchain_time_seconds = gov.get_blockchain_time(self.trading_data_client)
=======

        blockchain_time_seconds = gov.get_blockchain_time(self.trading_data_client_v2)
>>>>>>> 9bad98bf

        proposal_id = gov.propose_market_from_config(
            wallet=self.wallet,
            data_client=self.trading_data_client_v2,
            proposal_wallet_name=proposal_wallet_name,
            proposal_key_name=proposal_key_name,
            market_config=market_config,
            closing_time=blockchain_time_seconds + self.seconds_per_block * 90,
            enactment_time=blockchain_time_seconds + self.seconds_per_block * 90,
            time_forward_fn=lambda: self.wait_fn(2),
        )

        gov.approve_proposal(
            proposal_id=proposal_id,
            wallet=self.wallet,
            wallet_name=proposal_wallet_name,
            key_name=proposal_key_name,
        )
        self.wait_fn(110)

    def create_simple_market(
        self,
        market_name: str,
        proposal_wallet: str,
        settlement_asset_id: str,
        termination_wallet: str,
        future_asset: Optional[str] = None,
        position_decimals: Optional[int] = None,
        market_decimals: Optional[int] = None,
        risk_aversion: Optional[float] = 1e-6,
        tau: Optional[float] = 1.0 / 365.25 / 24,
        sigma: Optional[float] = 1.0,
        price_monitoring_parameters: Optional[
            vega_protos.markets.PriceMonitoringParameters
        ] = None,
        key_name: Optional[str] = None,
        termination_key: Optional[str] = None,
    ) -> None:
        """Creates a simple futures market with a predefined reasonable set of parameters.

        Args:
            market_name:c
                str, name of the market
            proposal_wallet:
                str, the name of the wallet to use for proposing the market
            settlement_asset_id:
                str, the asset id the market will use for settlement
            termination_wallet:
                str, the name of the wallet which will be used to send termination data
            position_decimals:
                int, the decimal place precision to use for positions
                    (e.g. 2 means 2dp, so 200 => 2.00, 3 would mean 200 => 0.2)
           market_decimals:
                int, the decimal place precision to use for market prices
                    (e.g. 2 means 2dp, so 200 => 2.00, 3 would mean 200 => 0.2)
            price_monitoring_parameters:
                PriceMonitoringParameters, A set of parameters determining when the
                    market will drop into a price auction. If not passed defaults
                    to a very permissive setup
            key_name:
                Optional[str], name of key proposing market. Defaults to None.
            termination_key:
                Optional[str], name of key settling market. Defaults to None.

        """
        additional_kwargs = {}
        if future_asset is not None:
            additional_kwargs["future_asset"] = future_asset

        blockchain_time_seconds = gov.get_blockchain_time(self.trading_data_client_v2)

        risk_model = vega_protos.markets.LogNormalRiskModel(
            risk_aversion_parameter=risk_aversion,
            tau=tau,
            params=vega_protos.markets.LogNormalModelParams(mu=0, r=0.0, sigma=sigma),
        )
        proposal_id = gov.propose_future_market(
            market_name=market_name,
            wallet=self.wallet,
            wallet_name=proposal_wallet,
            key_name=key_name,
            settlement_asset_id=settlement_asset_id,
            data_client=self.trading_data_client_v2,
            termination_pub_key=self.wallet.public_key(
                termination_wallet, termination_key
            ),
            position_decimals=position_decimals,
            market_decimals=market_decimals,
            closing_time=blockchain_time_seconds + self.seconds_per_block * 90,
            enactment_time=blockchain_time_seconds + self.seconds_per_block * 100,
            risk_model=risk_model,
            time_forward_fn=lambda: self.wait_fn(2),
            price_monitoring_parameters=price_monitoring_parameters,
            **additional_kwargs,
        )
        gov.approve_proposal(
            proposal_id=proposal_id,
            wallet=self.wallet,
            wallet_name=proposal_wallet,
            key_name=key_name,
        )
        self.wait_fn(110)

    def submit_market_order(
        self,
        trading_wallet: str,
        market_id: str,
        side: Union[vega_protos.vega.Side, str],
        volume: float,
        fill_or_kill: bool = True,
        wait: bool = True,
        order_ref: Optional[str] = None,
        key_name: Optional[str] = None,
    ) -> str:
        """Places a simple Market order, either as Fill-Or-Kill or Immediate-Or-Cancel.

        Args:
            trading_wallet:
                str, the name of the wallet to use for trading
            market_name:
                str, name of the market
            side:
                vega.Side or str, Side of the order (BUY or SELL)
            volume:
                float, The volume to trade.
            wait:
                bool, whether to wait for order acceptance.
                    If true, will raise an error if order is not accepted
            order_ref:
                optional str, reference for later identification of order
            key_name:
                optional str, name of key in wallet to use

        Returns:
            str, The ID of the order
        """

        return self.submit_order(
            trading_wallet=trading_wallet,
            market_id=market_id,
            time_in_force="TIME_IN_FORCE_FOK" if fill_or_kill else "TIME_IN_FORCE_IOC",
            order_type="TYPE_MARKET",
            side=side,
            volume=volume,
            wait=wait,
            order_ref=order_ref,
            key_name=key_name,
        )

    def submit_order(
        self,
        trading_wallet: str,
        market_id: str,
        order_type: Union[vega_protos.vega.Order.Type, str],
        time_in_force: Union[vega_protos.vega.Order.TimeInForce, str],
        side: Union[vega_protos.vega.Side, str],
        volume: float,
        price: Optional[float] = None,
        expires_at: Optional[float] = None,
        pegged_order: Optional[PeggedOrder] = None,
        wait: bool = True,
        order_ref: Optional[str] = None,
        key_name: Optional[str] = None,
    ) -> Optional[str]:
        """
        Submit orders as specified to required pre-existing market.
        Optionally wait for acceptance of order (raises on non-acceptance)

        Args:
            trading_wallet:
                str, the name of the wallet to use for trading
            market_id:
                str, the ID of the required market on vega
            order_type:
                vega.Order.Type or str, The type of order required (market/limit etc).
                    See API documentation for full list of options
            time_in_force:
                vega.Order.TimeInForce or str, The time in force setting for the order
                    (GTC, GTT, Fill Or Kill etc.)
                    See API documentation for full list of options
            side:
                vega.Side or str, Side of the order (BUY or SELL)
            volume:
                float, volume of the order
            price:
                float, price of the order
            expires_at:
                int, Optional timestamp for when the order will expire,
                    in nanoseconds since the epoch,
                    required field only for [`Order.TimeInForce`].
                    Defaults to 2 minutes
            pegged_order:
                PeggedOrder, Used to specify the details for a pegged order
            wait:
                bool, whether to wait for order acceptance.
                    If true, will raise an error if order is not accepted
            order_ref:
                optional str, reference for later identification of order
            key_name:
                optional str, name of key in wallet to use

        Returns:
            Optional[str], If order acceptance is waited for, returns order ID.
                Otherwise None
        """
        submit_volume = num_to_padded_int(
            volume,
            self.market_pos_decimals[market_id],
        )
        if submit_volume == 0:
            msg = "Not submitting order as volume is 0"
            if wait:
                raise Exception(msg)
            else:
                logger.debug(msg)
                return
        return trading.submit_order(
            wallet=self.wallet,
            wallet_name=trading_wallet,
            data_client=self.trading_data_client_v2,
            market_id=market_id,
            order_type=order_type,
            time_in_force=time_in_force,
            side=side,
            volume=submit_volume,
            price=num_to_padded_int(
                price,
                self.market_price_decimals[market_id],
            )
            if price is not None
            else None,
            expires_at=expires_at,
            pegged_order=vega_protos.vega.PeggedOrder(
                reference=pegged_order.reference,
                offset=str(
                    num_to_padded_int(
                        pegged_order.offset, self.market_price_decimals[market_id]
                    )
                ),
            )
            if pegged_order is not None
            else None,
            wait=wait,
            time_forward_fn=lambda: self.wait_fn(2),
            order_ref=order_ref,
            key_name=key_name,
        )

    def get_blockchain_time(self) -> int:
        """Returns blockchain time in seconds since the epoch"""
        return gov.get_blockchain_time(self.trading_data_client_v2)

    def amend_order(
        self,
        trading_wallet: str,
        market_id: str,
        order_id: str,
        price: Optional[float] = None,
        expires_at: Optional[int] = None,
        pegged_offset: Optional[float] = None,
        pegged_reference: Optional[vega_protos.vega.PeggedReference] = None,
        volume_delta: float = 0,
        time_in_force: Optional[Union[vega_protos.vega.Order.TimeInForce, str]] = None,
        key_name: Optional[str] = None,
    ):
        """
        Amend a Limit order by orderID in the specified market

        Args:
            trading_wallet:
                str, the name of the wallet to use for trading
            market_id:
                str, the ID of the required market on vega
            order_type:
                vega.Order.Type or str, The type of order required (market/limit etc).
                    See API documentation for full list of options
            side:
                vega.Side or str, Side of the order (BUY or SELL)
            volume_delta:
                int, change in volume of the order
            price:
                int, price of the order
            time_in_force:
                vega.Order.TimeInForce or str, The time in force setting for the order
                    (Only valid options for market are TIME_IN_FORCE_IOC and
                        TIME_IN_FORCE_FOK)
                    See API documentation for full list of options
                    Defaults to Fill or Kill
            key_name:
                optional str, name of key in wallet to use
        """
        trading.amend_order(
            wallet=self.wallet,
            wallet_name=trading_wallet,
            market_id=market_id,
            order_id=order_id,
            price=num_to_padded_int(
                price,
                self.market_price_decimals[market_id],
            )
            if price is not None
            else None,
            expires_at=expires_at,
            pegged_offset=str(
                num_to_padded_int(
                    pegged_offset,
                    self.market_price_decimals[market_id],
                )
            )
            if pegged_offset is not None
            else None,
            pegged_reference=pegged_reference,
            volume_delta=num_to_padded_int(
                volume_delta,
                self.market_pos_decimals[market_id],
            ),
            time_in_force=time_in_force,
            key_name=key_name,
        )

    def cancel_order(
        self,
        trading_wallet: str,
        market_id: str,
        order_id: str,
        key_name: Optional[str] = None,
    ):
        """
        Cancel Order

        Args:
            trading_wallet:
                str, the name of the wallet to use for trading
            market_id:
                str, the ID of the required market on vega
            order_id:
                str, Identifier of the order to cancel
        """
        trading.cancel_order(
            wallet=self.wallet,
            wallet_name=trading_wallet,
            market_id=market_id,
            order_id=order_id,
            key_name=key_name,
        )

    def update_network_parameter(
        self, proposal_wallet: str, parameter: str, new_value: str, key_name: str = None
    ):
        """Updates a network parameter by first proposing and then voting to approve
        the change, followed by advancing the network time period forwards.

        If the genesis setup of the market is such that this meets requirements then
        the proposal will be approved. Otherwise others may need to vote too.

        Args:
            proposal_wallet:
                str, the wallet proposing the change
            parameter:
                str, the parameter to change
            new_value:
                str, the new value to set
            key_name:
                str, optional, the wallet key proposing the change
        Returns:
            str, the ID of the proposal
        """
        blockchain_time_seconds = gov.get_blockchain_time(self.trading_data_client_v2)

        proposal_id = gov.propose_network_parameter_change(
            parameter=parameter,
            value=new_value,
            wallet=self.wallet,
            wallet_name=proposal_wallet,
            data_client=self.trading_data_client_v2,
            closing_time=blockchain_time_seconds + self.seconds_per_block * 90,
            enactment_time=blockchain_time_seconds + self.seconds_per_block * 100,
            time_forward_fn=lambda: self.wait_fn(2),
            key_name=key_name,
        )
        gov.approve_proposal(
            proposal_id=proposal_id,
            wallet=self.wallet,
            wallet_name=proposal_wallet,
            key_name=key_name,
        )
        self.wait_fn(110)

    def update_market(
        self,
        proposal_wallet: str,
        market_id: str,
        updated_instrument: Optional[UpdateInstrumentConfiguration] = None,
        updated_metadata: Optional[str] = None,
        updated_price_monitoring_parameters: Optional[PriceMonitoringParameters] = None,
        updated_liquidity_monitoring_parameters: Optional[
            LiquidityMonitoringParameters
        ] = None,
        updated_simple_model_params: Optional[SimpleModelParams] = None,
        updated_log_normal_risk_model: Optional[LogNormalRiskModel] = None,
        key_name: Optional[int] = None,
    ):
        """Updates a market based on proposal parameters. Will attempt to propose
        and then immediately vote on the market change before forwarding time for
        the enactment to also take effect

        Args:
            proposal_wallet:
                str, the wallet proposing the change
            market_id:
                str, the market to change
            new_value:
                str, the new value to set
        Returns:
            str, the ID of the proposal
        """
        if (
            updated_simple_model_params is not None
            and updated_log_normal_risk_model is not None
        ):
            raise Exception(
                "Only one of simple and log normal risk models can be valid on a single"
                " market"
            )

        blockchain_time_seconds = gov.get_blockchain_time(self.trading_data_client_v2)

        current_market = self.market_info(market_id=market_id)

        if updated_instrument is None:
            curr_inst = current_market.tradable_instrument.instrument
            curr_fut = curr_inst.future
            oracle_spec_for_settlement_data = data_source_protos.DataSourceDefinition(
                external=data_source_protos.DataSourceDefinitionExternal(
                    oracle=data_source_protos.DataSourceSpecConfiguration(
                        signers=curr_fut.data_source_spec_for_settlement_data.data.external.oracle.signers,
                        filters=curr_fut.data_source_spec_for_settlement_data.data.external.oracle.filters,
                    )
                )
            )

            oracle_spec_for_trading_termination = data_source_protos.DataSourceDefinition(
                external=data_source_protos.DataSourceDefinitionExternal(
                    oracle=data_source_protos.DataSourceSpecConfiguration(
                        signers=curr_fut.data_source_spec_for_trading_termination.data.external.oracle.signers,
                        filters=curr_fut.data_source_spec_for_trading_termination.data.external.oracle.filters,
                    )
                )
            )
            curr_fut_prod = UpdateFutureProduct(
                quote_name=curr_fut.quote_name,
                data_source_spec_for_settlement_data=oracle_spec_for_settlement_data,
                data_source_spec_for_trading_termination=oracle_spec_for_trading_termination,
                data_source_spec_binding=curr_fut.data_source_spec_binding,
                settlement_data_decimals=curr_fut.settlement_data_decimals,
            )
            updated_instrument = UpdateInstrumentConfiguration(
                code=curr_inst.code,
                future=curr_fut_prod,
            )
        if updated_simple_model_params is None:
            curr_simple_model = current_market.tradable_instrument.simple_risk_model
            updated_simple_model_params = (
                curr_simple_model.params if curr_simple_model is not None else None
            )

        if updated_log_normal_risk_model is None:
            updated_log_normal_risk_model = (
                current_market.tradable_instrument.log_normal_risk_model
            )

        update_configuration = UpdateMarketConfiguration(
            instrument=updated_instrument,
            price_monitoring_parameters=updated_price_monitoring_parameters
            if updated_price_monitoring_parameters is not None
            else current_market.price_monitoring_settings.parameters,
            liquidity_monitoring_parameters=updated_liquidity_monitoring_parameters
            if updated_liquidity_monitoring_parameters is not None
            else current_market.liquidity_monitoring_parameters,
            simple=updated_simple_model_params,
            log_normal=updated_log_normal_risk_model,
            metadata=updated_metadata,
        )

        proposal_id = gov.propose_market_update(
            market_update=update_configuration,
            market_id=market_id,
            wallet=self.wallet,
            wallet_name=proposal_wallet,
            data_client=self.trading_data_client_v2,
            closing_time=blockchain_time_seconds + self.seconds_per_block * 90,
            enactment_time=blockchain_time_seconds + self.seconds_per_block * 100,
            time_forward_fn=lambda: self.wait_fn(2),
        )
        gov.approve_proposal(
            proposal_id=proposal_id,
            wallet=self.wallet,
            wallet_name=proposal_wallet,
        )
        self.wait_fn(110)

    def settle_market(
        self,
        settlement_wallet: str,
        settlement_price: float,
        market_id: str,
        key_name: Optional[str] = None,
    ):
        future_inst = data_raw.market_info(
            market_id, data_client=self.trading_data_client_v2
        ).tradable_instrument.instrument.future
        oracle_name = future_inst.data_source_spec_for_settlement_data.data.external.oracle.filters[
            0
        ].key.name

        logger.info(f"Settling market at price {settlement_price} for {oracle_name}")

        gov.settle_oracle(
            wallet=self.wallet,
            wallet_name=settlement_wallet,
            oracle_name=oracle_name,
            settlement_price=num_to_padded_int(
                settlement_price, decimals=future_inst.settlement_data_decimals
            ),
            key_name=key_name,
        )

    def party_account(
        self,
        wallet_name: str,
        asset_id: str,
        market_id: str,
        key_name: Optional[str] = None,
    ) -> data.AccountData:
        """Output money in general accounts/margin accounts/bond accounts (if exists)
        of a party."""
        return data.party_account(
            self.wallet.public_key(wallet_name, key_name),
            asset_id=asset_id,
            market_id=market_id,
            data_client=self.trading_data_client_v2,
        )

    def positions_by_market(
        self, wallet_name: str, market_id: str, key_name: Optional[str] = None
    ) -> List[vega_protos.vega.Position]:
        """Output positions of a party."""
        return data.positions_by_market(
            self.wallet.public_key(wallet_name, key_name),
            market_id=market_id,
            data_client=self.trading_data_client_v2,
            asset_decimals=self.asset_decimals[self.market_to_asset[market_id]],
            price_decimals=self.market_price_decimals[market_id],
            position_decimals=self.market_pos_decimals[market_id],
        )

    @raw_data
    def all_markets(
        self,
    ) -> List[vega_protos.markets.Market]:
        """
        Output market info.
        """
        return data_raw.all_markets(data_client=self.trading_data_client_v2)

    @raw_data
    def market_info(
        self,
        market_id: str,
    ) -> vega_protos.markets.Market:
        """
        Output market info.
        """
        return data_raw.market_info(
            market_id=market_id, data_client=self.trading_data_client_v2
        )

    @raw_data
    def market_data(
        self,
        market_id: str,
    ) -> vega_protos.markets.MarketData:
        """
        Output market info.
        """
        return data_raw.market_data(
            market_id=market_id, data_client=self.trading_data_client_v2
        )

    @raw_data
    def infrastructure_fee_accounts(
        self,
        asset_id: str,
    ) -> List[vega_protos.vega.Account]:
        """
        Output infrastructure fee accounts
        """
        return data_raw.infrastructure_fee_accounts(
            asset_id=asset_id, data_client=self.trading_data_client_v2
        )

    @raw_data
    def market_accounts(
        self,
        asset_id: str,
        market_id: str,
    ) -> data_raw.MarketAccount:
        """
        Output liquidity fee account/ insurance pool in the market
        """
        return data_raw.market_accounts(
            asset_id=asset_id,
            market_id=market_id,
            data_client=self.trading_data_client_v2,
        )

    def market_account(
        self,
        market_id: str,
        account_type: vega_protos.vega.AccountType,
    ) -> float:
        """
        Returns the current asset value in the Market's fee account

        Args:
            market_id:
                str, The ID of the market to check
            account_type:
                vega.AccountType, the account type to check for

        Returns:
            float, the current balance in the market's fee asset
        """
        return data.market_account(
            market_id=market_id,
            account_type=account_type,
            data_client=self.trading_data_client_v2,
        )

    def best_prices(
        self,
        market_id: str,
    ) -> Tuple[int, int]:
        """
        Output the best static bid price and best static ask price in current market.
        """
        return data.best_prices(
            market_id=market_id, data_client=self.trading_data_client_v2
        )

    def order_book_by_market(
        self,
        market_id: str,
    ) -> data.OrderBook:
        return data.order_book_by_market(
            market_id=market_id, data_client=self.trading_data_client_v2
        )

    def market_depth(self, market_id: str, num_levels: int = 5) -> data.MarketDepth:
        return data.market_depth(
            market_id=market_id,
            data_client=self.trading_data_client_v2,
            max_depth=num_levels,
            price_decimals=self.market_price_decimals[market_id],
            position_decimals=self.market_pos_decimals[market_id],
        )

    def open_orders_by_market(
        self,
        market_id: str,
    ) -> data.OrderBook:
        return data.open_orders_by_market(
            market_id=market_id,
            data_client=self.trading_data_client_v2,
            price_decimals=self.market_price_decimals[market_id],
            position_decimals=self.market_pos_decimals[market_id],
        )

    def submit_simple_liquidity(
        self,
        wallet_name: str,
        market_id: str,
        commitment_amount: float,
        fee: float,
        reference_buy: str,
        reference_sell: str,
        delta_buy: float,
        delta_sell: float,
        is_amendment: Optional[bool] = None,
        key_name: Optional[str] = None,
    ):
        """Submit/Amend a simple liquidity commitment (LP) with a single amount on each side.

        Args:
            wallet_name:
                str, The name of the wallet which is placing the order
            market_id:
                str, The ID of the market to place the commitment on
            commitment_amount:
                int, The amount in asset decimals of market asset to commit to
                 liquidity provision
            fee:
                float, The fee level at which to set the LP fee
                 (in %, e.g. 0.01 == 1% and 1 == 100%)
            reference_buy:
                str, the reference point to use for the buy side of LP
            reference_sell:
                str, the reference point to use for the sell side of LP
            delta_buy:
                float, the offset from reference point for the buy side of LP
            delta_sell:
                float, the offset from reference point for the sell side of LP
        """
        asset_id = data_raw.market_info(
            market_id=market_id, data_client=self.trading_data_client_v2
        ).tradable_instrument.instrument.future.settlement_asset

        market_decimals = data.market_price_decimals(
            market_id=market_id, data_client=self.trading_data_client_v2
        )
        is_amendment = (
            is_amendment
            if is_amendment is not None
            else self.has_liquidity_provision(
                market_id=market_id,
                wallet_name=wallet_name,
                key_name=key_name,
            )
        )
        return trading.submit_simple_liquidity(
            market_id=market_id,
            commitment_amount=num_to_padded_int(
                commitment_amount, self.asset_decimals[asset_id]
            ),
            fee=fee,
            reference_buy=reference_buy,
            reference_sell=reference_sell,
            delta_buy=num_to_padded_int(delta_buy, market_decimals),
            delta_sell=num_to_padded_int(delta_sell, market_decimals),
            wallet=self.wallet,
            wallet_name=wallet_name,
            is_amendment=is_amendment,
            key_name=key_name,
        )

    def has_liquidity_provision(
        self,
        wallet_name: str,
        market_id: str,
        key_name: Optional[str] = None,
    ):
        return data.has_liquidity_provision(
            self.trading_data_client_v2,
            market_id,
            party_id=self.wallet.public_key(wallet_name, key_name),
        )

    def submit_liquidity(
        self,
        wallet_name: str,
        market_id: str,
        commitment_amount: float,
        fee: float,
        buy_specs: List[Tuple[str, float, int]],
        sell_specs: List[Tuple[str, float, int]],
        is_amendment: Optional[bool] = None,
        key_name: Optional[str] = None,
    ):
        """Submit/Amend a custom liquidity profile.

        Args:
            wallet_name:
                str, the wallet name performing the action
            wallet:
                Wallet, wallet client
            market_id:
                str, The ID of the market to place the commitment on
            commitment_amount:
                int, The amount in asset decimals of market asset to commit
                to liquidity provision
            fee:
                float, The fee level at which to set the LP fee
                 (in %, e.g. 0.01 == 1% and 1 == 100%)
            buy_specs:
                List[Tuple[str, int, int]], List of tuples, each containing a reference
                point in their first position, a desired offset in their second and
                a proportion in third
            sell_specs:
                List[Tuple[str, int, int]], List of tuples, each containing a reference
                point in their first position, a desired offset in their second and
                a proportion in third
            key_name:
                optional, str name of key in wallet to use
        """
        asset_id = data_raw.market_info(
            market_id=market_id, data_client=self.trading_data_client_v2
        ).tradable_instrument.instrument.future.settlement_asset

        market_decimals = data.market_price_decimals(
            market_id=market_id, data_client=self.trading_data_client_v2
        )

        buy_specs = [
            (s[0], num_to_padded_int(s[1], market_decimals), s[2]) for s in buy_specs
        ]
        sell_specs = [
            (s[0], num_to_padded_int(s[1], market_decimals), s[2]) for s in sell_specs
        ]
        is_amendment = (
            is_amendment
            if is_amendment is not None
            else self.has_liquidity_provision(
                market_id=market_id,
                wallet_name=wallet_name,
                key_name=key_name,
            )
        )

        return trading.submit_liquidity(
            market_id=market_id,
            commitment_amount=num_to_padded_int(
                commitment_amount, self.asset_decimals[asset_id]
            ),
            fee=fee,
            buy_specs=buy_specs,
            sell_specs=sell_specs,
            wallet=self.wallet,
            wallet_name=wallet_name,
            is_amendment=is_amendment,
            key_name=key_name,
        )

    def find_market_id(self, name: str, raise_on_missing: bool = False) -> str:
        """Looks up the Market ID of a given market name

        Args:
            name:
                str, the name of the market to look for
            raise_on_missing:
                bool, whether to raise an Error or silently return if the market does
                not exist

        Returns:
            str, the ID of the market
        """
        return data.find_market_id(
            name=name,
            raise_on_missing=raise_on_missing,
            data_client=self.trading_data_client_v2,
        )

    def find_asset_id(self, symbol: str, raise_on_missing: bool = False) -> str:
        """Looks up the Asset ID of a given asset name

        Args:
            symbol:
                str, The symbol of the asset to look up
            raise_on_missing:
                bool, whether to raise an Error or silently return if the asset
                 does not exist

        Returns:
            str, the ID of the asset
        """
        return data.find_asset_id(
            symbol=symbol,
            raise_on_missing=raise_on_missing,
            data_client=self.trading_data_client_v2,
        )

    @raw_data
    def order_status(
        self, order_id: str, version: int = 0
    ) -> Optional[vega_protos.vega.Order]:
        """Loads information about a specific order identified by the ID.
        Optionally return historic order versions.

        Args:
            order_id:
                str, the order identifier as specified by Vega when originally placed
            version:
                int, Optional, Version of the order:
                    - Set `version` to 0 for most recent version of the order
                    - Set `1` for original version of the order
                    - Set `2` for first amendment, `3` for second amendment, etc
        Returns:
            Optional[vega.Order], the requested Order object or None if nothing found
        """
        return data_raw.order_status(
            order_id=order_id, data_client=self.trading_data_client_v2, version=version
        )

    def order_status_from_feed(
        self, live_only: bool = True
    ) -> Dict[str, Dict[str, Dict[str, data.Order]]]:
        """Returns a copy of current order status based on Order feed if started.
        If order feed has not been started, dict will be empty

        Args:
            live_only:
                bool, default True, whether to filter out dead/cancelled deals
                    from result

        Returns:
            Dictionary mapping market ID -> Party ID -> Order ID -> Order detaails"""
        with self.orders_lock:
            order_dict = {}
            for market_id, party_orders in self._order_state_from_feed.items():
                for party_id, orders in party_orders.items():
                    for order_id, order in orders.items():
                        if not live_only or (
                            order.status == vega_protos.vega.Order.Status.STATUS_ACTIVE
                        ):
                            order_dict.setdefault(market_id, {}).setdefault(
                                party_id, {}
                            )[order_id] = order
        return order_dict

    def orders_for_party_from_feed(
        self,
        wallet_name: str,
        market_id: str,
        live_only: bool = True,
        key_name: Optional[str] = None,
    ) -> List[data.Order]:
        party_id = self.wallet.public_key(wallet_name, key_name)
        return (
            self.order_status_from_feed(live_only=live_only)
            .get(market_id, {})
            .get(party_id, {})
        )

    @raw_data
    def liquidity_provisions(
        self,
        market_id: Optional[str] = None,
        party_id: Optional[str] = None,
    ) -> Optional[List[vega_protos.vega.LiquidityProvision]]:
        """Loads the current liquidity provision(s) for a given market and/or party.

        Args:
            market_id:
                Optional[str], the ID of the market from which to
                    pull liquidity provisions
            party_id:
                Optional[str], the ID of the party from which to
                    pull liquidity provisions

        Returns:
            List[LiquidityProvision], list of liquidity provisions (if any exist)
        """
        return data_raw.liquidity_provisions(
            self.trading_data_client_v2, market_id=market_id, party_id=party_id
        )

    def party_liquidity_provisions(
        self,
        wallet_name: str,
        market_id: Optional[str] = None,
        key_name: Optional[str] = None,
    ) -> Optional[List[vega_protos.vega.LiquidityProvision]]:
        """Loads the current liquidity provision(s) for a given market and/or party.

        Args:
            market_id:
                Optional[str], the ID of the market from which to
                    pull liquidity provisions
            party_id:
                Optional[str], the ID of the party from which to
                    pull liquidity provisions
            key_name:
                Optional[str], key name stored in metadata. Defaults to None.

        Returns:
            List[LiquidityProvision], list of liquidity provisions (if any exist)
        """
        return self.liquidity_provisions(
            market_id=market_id, party_id=self.wallet.public_key(wallet_name, key_name)
        )

    def start_order_monitoring(
        self,
        market_id: Optional[str] = None,
        party_id: Optional[str] = None,
    ):
        self.order_queue = data.order_subscription(
            self.core_client,
            self.trading_data_client_v2,
            market_id=market_id,
            party_id=party_id,
        )
        base_orders = []

        for m_id in (
            [market_id] if market_id is not None else [m.id for m in self.all_markets()]
        ):
            base_orders.extend(
                data.all_orders(market_id=m_id, data_client=self.trading_data_client_v2)
            )

        with self.orders_lock:
            for order in base_orders:
                if party_id is not None and order.party_id != party_id:
                    continue
                self._order_state_from_feed.setdefault(order.market_id, {}).setdefault(
                    order.party_id, {}
                )[order.id] = order

        self.order_thread = threading.Thread(
            target=self._monitor_stream, args=(self.order_queue,), daemon=True
        )
        self.order_thread.start()

    def _monitor_stream(self, trade_stream: Queue[data.Order]):
        for o in trade_stream:
            with self.orders_lock:
                if o.version >= getattr(
                    self._order_state_from_feed.setdefault(o.market_id, {})
                    .setdefault(o.party_id, {})
                    .get(o.id, None),
                    "version",
                    0,
                ):
                    self._order_state_from_feed[o.market_id][o.party_id][o.id] = o

    def margin_levels(
        self,
        wallet_name: str,
        market_id: Optional[str] = None,
        key_name: Optional[str] = None,
    ) -> List[data.MarginLevels]:
        return data.margin_levels(
            self.trading_data_client_v2,
            party_id=self.wallet.public_key(wallet_name, key_name),
            market_id=market_id,
        )

    def list_orders(
        self,
        wallet_name: str,
        key_name: str,
        market_id: str,
        reference: Optional[str] = None,
        live_only: Optional[bool] = True,
    ) -> List[data.Order]:
        """Return a list of orders for the specified market and party.

        Args:
            wallet_name (str):
                Name of wallet to return orders for.
            key_name (str):
                Name of key to return orders for.
            market_id (str):
                Id of market to return orders from.
            reference (Optional[str]):
                Reference of matching orders to return.
            live_only (Optional[bool]):
                Whether to return only live orders. Defaults to True.

        Returns:
            List[data.Order]:
                List of orders for the specified market and party.
        """
        return data.list_orders(
            data_client=self.trading_data_client_v2,
            market_id=market_id,
            party_id=self.wallet.public_key(name=wallet_name, key_name=key_name),
            reference=reference,
            live_only=live_only,
        )

    def get_trades(
        self,
        market_id: str,
        wallet_name: Optional[str] = None,
        key_name: Optional[str] = None,
        order_id: Optional[str] = None,
    ) -> List[data.Trade]:
        """Loads executed trades for a given query of party/market/specific order from
        data node. Converts values to proper decimal output.

        Args:
            market_id:
                str, Restrict to trades on a specific market
            wallet_name:
                optional str, Restrict to trades for a specific wallet
            key_name:
                optional str, Select a different key to the default within a given wallet
            order_id:
                optional str, Restrict to trades for a specific order

        Returns:
            List[Trade], list of formatted trade objects which match the required
                restrictions.
        """
        if market_id is not None:
            self.market_pos_decimals[market_id]
            self.market_price_decimals[market_id]
            asset_dp = self.asset_decimals[self.market_to_asset[market_id]]
        return data.get_trades(
            self.trading_data_client_v2,
            data_client_v1=self.trading_data_client_v2,
            party_id=self.wallet.public_key(wallet_name, key_name),
            market_id=market_id,
            order_id=order_id,
            market_asset_decimals_map={market_id: asset_dp}
            if market_id is not None
            else None,
            market_position_decimals_map=self.market_pos_decimals,
            market_price_decimals_map=self.market_price_decimals,
        )<|MERGE_RESOLUTION|>--- conflicted
+++ resolved
@@ -416,12 +416,7 @@
         market_config: market.MarketConfig,
         proposal_key_name: Optional[str] = None,
     ):
-<<<<<<< HEAD
-        blockchain_time_seconds = gov.get_blockchain_time(self.trading_data_client)
-=======
-
         blockchain_time_seconds = gov.get_blockchain_time(self.trading_data_client_v2)
->>>>>>> 9bad98bf
 
         proposal_id = gov.propose_market_from_config(
             wallet=self.wallet,
