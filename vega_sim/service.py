--- conflicted
+++ resolved
@@ -3553,7 +3553,6 @@
 
         self.wait_for_thread_catchup()
 
-<<<<<<< HEAD
     def update_margin_mode(
         self,
         key_name: str,
@@ -3569,7 +3568,8 @@
             margin_mode=margin_mode,
             wallet_name=wallet_name,
             margin_factor=str(margin_factor),
-=======
+        )
+
     def check_balances_equal_deposits(self):
         for attempts in range(100):
             asset_balance_map = defaultdict(lambda: 0)
@@ -3604,5 +3604,4 @@
             asset=asset,
             total_balance_amount=total_balance_amount,
             total_deposit_amount=total_deposit_amount,
->>>>>>> 2c5573bb
         )