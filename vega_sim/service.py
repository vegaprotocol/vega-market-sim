from __future__ import annotations

import logging
import threading
import time
from abc import ABC
from collections import defaultdict
from curses import keyname
from dataclasses import dataclass
from functools import wraps
from queue import Queue
from typing import Dict, List, Optional, Tuple, Union, Any
from itertools import product

import grpc
import vega_sim.api.data as data
import vega_sim.api.data_raw as data_raw
import vega_sim.api.faucet as faucet
import vega_sim.api.governance as gov
import vega_sim.api.market as market
import vega_sim.api.trading as trading
import vega_sim.grpc.client as vac
import vega_sim.proto.vega as vega_protos
<<<<<<< HEAD
import vega_sim.proto.vega.oracles.v1 as oracles_protos
=======
import vega_sim.proto.vega.data.v1 as oracles_protos
import vega_sim.proto.vega.events.v1 as events_protos
import vega_sim.proto.vega.data_source_pb2 as data_source_protos
import vega_sim.proto.data_node.api.v2 as data_node_protos_v2

>>>>>>> 49a835f8
from vega_sim.api.helpers import (
    forward,
    num_to_padded_int,
    wait_for_core_catchup,
    wait_for_datanode_sync,
)
from vega_sim.proto.vega.commands.v1.commands_pb2 import (
    OrderCancellation,
    OrderAmendment,
    OrderSubmission,
)
from vega_sim.proto.vega.governance_pb2 import (
    UpdateFutureProduct,
    UpdateInstrumentConfiguration,
    UpdateMarketConfiguration,
)
from vega_sim.proto.vega.markets_pb2 import (
    LiquidityMonitoringParameters,
    LogNormalRiskModel,
    PriceMonitoringParameters,
    SimpleModelParams,
)
from vega_sim.wallet.base import Wallet

logger = logging.getLogger(__name__)


@dataclass
class PeggedOrder:
    reference: vega_protos.vega.PeggedReference
    offset: float


class LoginError(Exception):
    pass


class DatanodeBehindError(Exception):
    pass


def raw_data(fn):
    @wraps(fn)
    def wrapped_fn(self, *args, **kwargs):
        if self.warn_on_raw_data_access:
            logger.warn(
                f"Using function with raw data from data-node {fn.__qualname__}. Be"
                " wary if prices/positions are not converted from int form"
            )
        return fn(self, *args, **kwargs)

    return wrapped_fn


class DecimalsCache(defaultdict):
    def __missing__(self, key):
        if self.default_factory is None:
            raise KeyError(key)
        else:
            ret = self[key] = self.default_factory(key)
            return ret


class VegaService(ABC):
    def __init__(
        self,
        can_control_time: bool = False,
        warn_on_raw_data_access: bool = True,
        seconds_per_block: int = 1,
    ):
        """A generic service for accessing a set of Vega processes.

        Contains generic methods aimed at working whether the derived class
        is referencing a locally hosted Nullchain version of Vega
        or a fully-fledged remote market.

        Args:
            can_control_time:
                bool, default False, do we have control over the passage of time.
                    Generally this will be True for a nullchain, but False for
                    anything else. When False we sleep when a wait is required,
                    when True we can manually forward instead.
            warn_on_raw_data_access:
                bool, default True, whether to warn on accessing functions containing
                    data straight from a data-node. The main risk here relates to
                    decimal places. On non-raw data functions the 'zero-padded int'
                    version of numbers will be promised to have been converted to a
                    real float version. On raw versions (generally complex objects)
                    they may well be still zero padded integers which must be
                    converted by the user.
                    (e.g. 10.1 with decimal places set to 2 would be 1010)
            seconds_per_block:
                int, default 1, How long each block represents in seconds. For a nullchain
                    service this can be known exactly, for anything else it will be an
                    estimate. Used for waiting/forwarding time and determining how far
                    forwards to place proposals starting/ending.

        """
        self._core_client = None
        self._core_state_client = None
        self._trading_data_client_v2 = None
        self.can_control_time = can_control_time
        self.warn_on_raw_data_access = warn_on_raw_data_access

        self._market_price_decimals = None
        self._market_pos_decimals = None
        self._asset_decimals = None
        self._market_to_asset = None
        self.seconds_per_block = seconds_per_block

        self.order_thread = None
        self.orders_lock = threading.RLock()
        self.transfers_lock = threading.RLock()
        self._order_state_from_feed = {}
        self._transfer_state_from_feed = {}

    @property
    def market_price_decimals(self) -> int:
        if self._market_price_decimals is None:
            self._market_price_decimals = DecimalsCache(
                lambda market_id: data.market_price_decimals(
                    market_id=market_id, data_client=self.trading_data_client_v2
                )
            )
        return self._market_price_decimals

    @property
    def market_pos_decimals(self) -> int:
        if self._market_pos_decimals is None:
            self._market_pos_decimals = DecimalsCache(
                lambda market_id: data.market_position_decimals(
                    market_id=market_id, data_client=self.trading_data_client_v2
                )
            )
        return self._market_pos_decimals

    @property
    def asset_decimals(self) -> int:
        if self._asset_decimals is None:
            self._asset_decimals = DecimalsCache(
                lambda asset_id: data.asset_decimals(
                    asset_id=asset_id, data_client=self.trading_data_client_v2
                )
            )
        return self._asset_decimals

    @property
    def market_to_asset(self) -> str:
        if self._market_to_asset is None:
            self._market_to_asset = DecimalsCache(
                lambda market_id: data_raw.market_info(
                    market_id=market_id, data_client=self.trading_data_client_v2
                ).tradable_instrument.instrument.future.settlement_asset
            )
        return self._market_to_asset

    @property
    def data_node_rest_url(self) -> str:
        pass

    @property
    def faucet_url(self) -> str:
        pass

    @property
    def vega_node_url(self) -> str:
        pass

    @property
    def vega_node_grpc_url(self) -> str:
        pass

    @property
    def data_node_grpc_url(self) -> str:
        pass

    @property
    def wallet(self) -> Wallet:
        pass

    def wait_fn(self, wait_multiple: float = 1) -> None:
        time.sleep(1 * wait_multiple)

    @property
    def trading_data_client_v2(self) -> vac.VegaTradingDataClientV2:
        if self._trading_data_client_v2 is None:
            channel = grpc.insecure_channel(
                self.data_node_grpc_url, options=(("grpc.enable_http_proxy", 0),)
            )
            grpc.channel_ready_future(channel).result(timeout=30)
            self._trading_data_client_v2 = vac.VegaTradingDataClientV2(
                self.data_node_grpc_url,
                channel=channel,
            )
        return self._trading_data_client_v2

    @property
    def core_state_client(self) -> vac.VegaCoreStateClient:
        if self._core_state_client is None:
            channel = grpc.insecure_channel(self.vega_node_grpc_url)

            grpc.channel_ready_future(channel).result(timeout=10)
            self._core_state_client = vac.VegaCoreStateClient(
                self.vega_node_grpc_url,
                channel=channel,
            )
        return self._core_state_client

    @property
    def core_client(self) -> vac.VegaCoreClient:
        if self._core_client is None:
            channel = grpc.insecure_channel(self.vega_node_grpc_url)

            grpc.channel_ready_future(channel).result(timeout=10)
            self._core_client = vac.VegaCoreClient(
                self.vega_node_grpc_url,
                channel=channel,
            )
        return self._core_client

    def wait_for_datanode_sync(self) -> None:
        wait_for_datanode_sync(self.trading_data_client_v2, self.core_client)

    def wait_for_core_catchup(self) -> None:
        wait_for_core_catchup(self.core_client)

    def wait_for_total_catchup(self) -> None:
        self.wait_for_core_catchup()
        self.wait_for_datanode_sync()

    def stop(self) -> None:
        pass

    def login(self, name: str, passphrase: str) -> str:
        """Logs in to existing wallet in the given vega service.

        Args:
            name:
                str, The name of the wallet
            passphrase:
                str, The login passphrase used when creating the wallet
        Returns:
            str, public key associated to this waller
        """
        return self.wallet.login(name=name, passphrase=passphrase)

    def create_wallet(
        self, name: str, passphrase: str, key_name: Optional[str] = None
    ) -> str:
        """Logs in to existing wallet in the given vega service.

        Args:
            name:
                str, The name of the wallet
            passphrase:
                str, The login passphrase used when creating the wallet
             key_name:
                str, optional, Name of key in wallet for agent to use. Defaults
                to value in the environment variable "VEGA_DEFAULT_KEY_NAME".
        Returns:
            str, public key associated to this waller
        """
        return self.wallet.create_wallet(
            name=name, passphrase=passphrase, key_name=key_name
        )

    def mint(
        self,
        wallet_name: str,
        asset: str,
        amount: float,
        key_name: Optional[str] = None,
    ) -> None:
        """Mints a given amount of requested asset into the associated wallet

        Args:
            wallet_name:
                str, The name of the wallet
            asset:
                str, The ID of the asset to mint
            amount:
                float, the amount of asset to mint
            key_name:
                Optional[str], key name stored in metadata. Defaults to None.
        """
        asset_decimals = self.asset_decimals[asset]
        curr_acct = self.party_account(
            wallet_name=wallet_name, asset_id=asset, market_id=None, key_name=key_name
        ).general

        faucet.mint(
            self.wallet.public_key(wallet_name, key_name),
            asset,
            num_to_padded_int(amount, asset_decimals),
            faucet_url=self.faucet_url,
        )

        self.wait_fn(1)
        self.wait_for_core_catchup()
        for i in range(500):
            self.wait_fn(1)
            time.sleep(0.0005 * 1.01**i)
            post_acct = self.party_account(
                wallet_name=wallet_name,
                asset_id=asset,
                market_id=None,
                key_name=key_name,
            ).general
            if post_acct > curr_acct:
                return

        raise Exception(
            f"Failure minting asset {asset} for party {wallet_name}. Funds never"
            " appeared in party account"
        )

    def forward(self, time: str) -> None:
        """Steps chain forward a given amount of time, either with an amount of time or
            until a specified time.

        Args:
            time:
                str, time argument to use when stepping forwards. Either an increment
                (e.g. 1s, 10hr etc) or an ISO datetime (e.g. 2021-11-25T14:14:00Z)
        """
        if not self.can_control_time:
            return
        forward(time=time, vega_node_url=self.vega_node_url)

    def create_asset(
        self,
        wallet_name: str,
        name: str,
        symbol: str,
        decimals: int = 0,
        quantum: int = 1,
        max_faucet_amount: int = 10e9,
        key_name: Optional[str] = None,
    ):
        """Creates a simple asset and automatically approves the proposal (assuming the
         proposing wallet has sufficient governance tokens).

        Args:
            wallet_name:
                str, The name of the wallet proposing the asset
            name:
                str, The name of the asset
            symbol:
                str, The symbol to use for the asset
            decimals:
                int, The number of decimals in which to represent the asset.
                    (e.g with 2 then integer value 101 is really 1.01)
            quantum:
                int, The smallest unit of currency it makes sense to talk about
            max_faucet_amount:
                int, The maximum number of tokens which can be fauceted
                    (in full decimal numbers, rather than asset decimal)
            key_name:
                optionaL, str, name of key in wallet to use
        """
        blockchain_time_seconds = gov.get_blockchain_time(self.trading_data_client_v2)

        proposal_id = gov.propose_asset(
            wallet=self.wallet,
            wallet_name=wallet_name,
            name=name,
            symbol=symbol,
            decimals=decimals,
            max_faucet_amount=max_faucet_amount * 10**decimals,
            quantum=quantum,
            data_client=self.trading_data_client_v2,
            closing_time=blockchain_time_seconds + self.seconds_per_block * 90,
            enactment_time=blockchain_time_seconds + self.seconds_per_block * 100,
            validation_time=blockchain_time_seconds + self.seconds_per_block * 30,
            time_forward_fn=lambda: self.wait_fn(2),
            key_name=key_name,
        )
        self.wait_fn(1)
        gov.approve_proposal(
            proposal_id=proposal_id,
            wallet_name=wallet_name,
            wallet=self.wallet,
            key_name=key_name,
        )
        self.wait_fn(110)

    def create_market_from_config(
        self,
        proposal_wallet_name: str,
        market_config: market.MarketConfig,
        proposal_key_name: Optional[str] = None,
    ):
        blockchain_time_seconds = gov.get_blockchain_time(self.trading_data_client_v2)

        proposal_id = gov.propose_market_from_config(
            wallet=self.wallet,
            data_client=self.trading_data_client_v2,
            proposal_wallet_name=proposal_wallet_name,
            proposal_key_name=proposal_key_name,
            market_config=market_config,
            closing_time=blockchain_time_seconds + self.seconds_per_block * 90,
            enactment_time=blockchain_time_seconds + self.seconds_per_block * 90,
            time_forward_fn=lambda: self.wait_fn(2),
        )

        gov.approve_proposal(
            proposal_id=proposal_id,
            wallet=self.wallet,
            wallet_name=proposal_wallet_name,
            key_name=proposal_key_name,
        )
        self.wait_fn(110)

    def create_simple_market(
        self,
        market_name: str,
        proposal_wallet: str,
        settlement_asset_id: str,
        termination_wallet: str,
        future_asset: Optional[str] = None,
        position_decimals: Optional[int] = None,
        market_decimals: Optional[int] = None,
        risk_aversion: Optional[float] = 1e-6,
        tau: Optional[float] = 1.0 / 365.25 / 24,
        sigma: Optional[float] = 1.0,
        price_monitoring_parameters: Optional[
            vega_protos.markets.PriceMonitoringParameters
        ] = None,
<<<<<<< HEAD
        oracle_spec_for_settlement_price: Optional[
            oracles_protos.spec.OracleSpecConfiguration
        ] = None,
        oracle_spec_for_trading_termination: Optional[
            oracles_protos.spec.OracleSpecConfiguration
        ] = None,
        settlement_price_decimals: Optional[int] = 2,
=======
        key_name: Optional[str] = None,
        termination_key: Optional[str] = None,
>>>>>>> 49a835f8
    ) -> None:
        """Creates a simple futures market with a predefined reasonable set of parameters.

        Args:
            market_name:c
                str, name of the market
            proposal_wallet:
                str, the name of the wallet to use for proposing the market
            settlement_asset_id:
                str, the asset id the market will use for settlement
            termination_wallet:
                str, the name of the wallet which will be used to send termination data
            position_decimals:
                int, the decimal place precision to use for positions
                    (e.g. 2 means 2dp, so 200 => 2.00, 3 would mean 200 => 0.2)
           market_decimals:
                int, the decimal place precision to use for market prices
                    (e.g. 2 means 2dp, so 200 => 2.00, 3 would mean 200 => 0.2)
            price_monitoring_parameters:
                PriceMonitoringParameters, A set of parameters determining when the
                    market will drop into a price auction. If not passed defaults
                    to a very permissive setup
<<<<<<< HEAD
            oracle_spec_for_settlement_price:
                Optional[OracleSpecConfiguration], Spec configuration for oracle used to
                    determine settlement price.
            oracle_spec_for_trading_termination:
                Optional[OracleSpecConfiguration], Spec configuration for oracle used to
                    close market termination
            settlement_price_decimals:
                int, The number of decimals to which the incoming
                    settlement price will be padded
=======
            key_name:
                Optional[str], name of key proposing market. Defaults to None.
            termination_key:
                Optional[str], name of key settling market. Defaults to None.
>>>>>>> 49a835f8

        """
        additional_kwargs = {}
        if future_asset is not None:
            additional_kwargs["future_asset"] = future_asset

        blockchain_time_seconds = gov.get_blockchain_time(self.trading_data_client_v2)

        risk_model = vega_protos.markets.LogNormalRiskModel(
            risk_aversion_parameter=risk_aversion,
            tau=tau,
            params=vega_protos.markets.LogNormalModelParams(mu=0, r=0.0, sigma=sigma),
        )
        proposal_id = gov.propose_future_market(
            market_name=market_name,
            wallet=self.wallet,
            wallet_name=proposal_wallet,
            key_name=key_name,
            settlement_asset_id=settlement_asset_id,
            data_client=self.trading_data_client_v2,
            termination_pub_key=self.wallet.public_key(
                termination_wallet, termination_key
            ),
            position_decimals=position_decimals,
            market_decimals=market_decimals,
            closing_time=blockchain_time_seconds + self.seconds_per_block * 90,
            enactment_time=blockchain_time_seconds + self.seconds_per_block * 100,
            risk_model=risk_model,
            time_forward_fn=lambda: self.wait_fn(2),
            price_monitoring_parameters=price_monitoring_parameters,
            oracle_spec_for_settlement_price=oracle_spec_for_settlement_price,
            oracle_spec_for_trading_termination=oracle_spec_for_trading_termination,
            settlement_price_decimals=settlement_price_decimals,
            **additional_kwargs,
        )
        gov.approve_proposal(
            proposal_id=proposal_id,
            wallet=self.wallet,
            wallet_name=proposal_wallet,
            key_name=key_name,
        )
        self.wait_fn(110)

    def submit_market_order(
        self,
        trading_wallet: str,
        market_id: str,
        side: Union[vega_protos.vega.Side, str],
        volume: float,
        fill_or_kill: bool = True,
        wait: bool = True,
        order_ref: Optional[str] = None,
        key_name: Optional[str] = None,
    ) -> str:
        """Places a simple Market order, either as Fill-Or-Kill or Immediate-Or-Cancel.

        Args:
            trading_wallet:
                str, the name of the wallet to use for trading
            market_name:
                str, name of the market
            side:
                vega.Side or str, Side of the order (BUY or SELL)
            volume:
                float, The volume to trade.
            wait:
                bool, whether to wait for order acceptance.
                    If true, will raise an error if order is not accepted
            order_ref:
                optional str, reference for later identification of order
            key_name:
                optional str, name of key in wallet to use

        Returns:
            str, The ID of the order
        """

        return self.submit_order(
            trading_wallet=trading_wallet,
            market_id=market_id,
            time_in_force="TIME_IN_FORCE_FOK" if fill_or_kill else "TIME_IN_FORCE_IOC",
            order_type="TYPE_MARKET",
            side=side,
            volume=volume,
            wait=wait,
            order_ref=order_ref,
            key_name=key_name,
        )

    def submit_order(
        self,
        trading_wallet: str,
        market_id: str,
        order_type: Union[vega_protos.vega.Order.Type, str],
        time_in_force: Union[vega_protos.vega.Order.TimeInForce, str],
        side: Union[vega_protos.vega.Side, str],
        volume: float,
        price: Optional[float] = None,
        expires_at: Optional[float] = None,
        pegged_order: Optional[PeggedOrder] = None,
        wait: bool = True,
        order_ref: Optional[str] = None,
        key_name: Optional[str] = None,
    ) -> Optional[str]:
        """
        Submit orders as specified to required pre-existing market.
        Optionally wait for acceptance of order (raises on non-acceptance)

        Args:
            trading_wallet:
                str, the name of the wallet to use for trading
            market_id:
                str, the ID of the required market on vega
            order_type:
                vega.Order.Type or str, The type of order required (market/limit etc).
                    See API documentation for full list of options
            time_in_force:
                vega.Order.TimeInForce or str, The time in force setting for the order
                    (GTC, GTT, Fill Or Kill etc.)
                    See API documentation for full list of options
            side:
                vega.Side or str, Side of the order (BUY or SELL)
            volume:
                float, volume of the order
            price:
                float, price of the order
            expires_at:
                int, Optional timestamp for when the order will expire,
                    in nanoseconds since the epoch,
                    required field only for [`Order.TimeInForce`].
                    Defaults to 2 minutes
            pegged_order:
                PeggedOrder, Used to specify the details for a pegged order
            wait:
                bool, whether to wait for order acceptance.
                    If true, will raise an error if order is not accepted
            order_ref:
                optional str, reference for later identification of order
            key_name:
                optional str, name of key in wallet to use

        Returns:
            Optional[str], If order acceptance is waited for, returns order ID.
                Otherwise None
        """
        submit_volume = num_to_padded_int(
            volume,
            self.market_pos_decimals[market_id],
        )
        if submit_volume <= 0:
            msg = "Not submitting order as volume is 0 or less."
            if wait:
                raise Exception(msg)
            else:
                logger.debug(msg)
                return

        submit_price = (
            num_to_padded_int(
                price,
                self.market_price_decimals[market_id],
            )
            if price is not None
            else None
        )
        if submit_price is not None and submit_price <= 0:
            msg = "Not submitting order as price is 0 or less."
            if wait:
                raise Exception(msg)
            else:
                logger.debug(msg)
                return

        return trading.submit_order(
            wallet=self.wallet,
            wallet_name=trading_wallet,
            data_client=self.trading_data_client_v2,
            market_id=market_id,
            order_type=order_type,
            time_in_force=time_in_force,
            side=side,
            volume=submit_volume,
            price=str(submit_price) if submit_price is not None else None,
            expires_at=int(expires_at) if expires_at is not None else None,
            pegged_order=vega_protos.vega.PeggedOrder(
                reference=pegged_order.reference,
                offset=str(
                    num_to_padded_int(
                        pegged_order.offset, self.market_price_decimals[market_id]
                    )
                ),
            )
            if pegged_order is not None
            else None,
            wait=wait,
            time_forward_fn=lambda: self.wait_fn(2),
            order_ref=order_ref,
            key_name=key_name,
        )

    def get_blockchain_time(self) -> int:
        """Returns blockchain time in seconds since the epoch"""
        return gov.get_blockchain_time(self.trading_data_client_v2)

    def amend_order(
        self,
        trading_wallet: str,
        market_id: str,
        order_id: str,
        price: Optional[float] = None,
        expires_at: Optional[int] = None,
        pegged_offset: Optional[float] = None,
        pegged_reference: Optional[vega_protos.vega.PeggedReference] = None,
        volume_delta: float = 0,
        time_in_force: Optional[Union[vega_protos.vega.Order.TimeInForce, str]] = None,
        key_name: Optional[str] = None,
    ):
        """
        Amend a Limit order by orderID in the specified market

        Args:
            trading_wallet:
                str, the name of the wallet to use for trading
            market_id:
                str, the ID of the required market on vega
            order_type:
                vega.Order.Type or str, The type of order required (market/limit etc).
                    See API documentation for full list of options
            side:
                vega.Side or str, Side of the order (BUY or SELL)
            volume_delta:
                int, change in volume of the order
            price:
                int, price of the order
            time_in_force:
                vega.Order.TimeInForce or str, The time in force setting for the order
                    (Only valid options for market are TIME_IN_FORCE_IOC and
                        TIME_IN_FORCE_FOK)
                    See API documentation for full list of options
                    Defaults to Fill or Kill
            key_name:
                optional str, name of key in wallet to use
        """
        trading.amend_order(
            wallet=self.wallet,
            wallet_name=trading_wallet,
            market_id=market_id,
            order_id=order_id,
            price=str(
                num_to_padded_int(
                    price,
                    self.market_price_decimals[market_id],
                )
            )
            if price is not None
            else None,
            expires_at=expires_at,
            pegged_offset=str(
                num_to_padded_int(
                    pegged_offset,
                    self.market_price_decimals[market_id],
                )
            )
            if pegged_offset is not None
            else None,
            pegged_reference=pegged_reference,
            volume_delta=num_to_padded_int(
                volume_delta,
                self.market_pos_decimals[market_id],
            ),
            time_in_force=time_in_force,
            key_name=key_name,
        )

    def cancel_order(
        self,
        trading_wallet: str,
        market_id: str,
        order_id: str,
        key_name: Optional[str] = None,
    ):
        """
        Cancel Order

        Args:
            trading_wallet:
                str, the name of the wallet to use for trading
            market_id:
                str, the ID of the required market on vega
            order_id:
                str, Identifier of the order to cancel
        """
        trading.cancel_order(
            wallet=self.wallet,
            wallet_name=trading_wallet,
            market_id=market_id,
            order_id=order_id,
            key_name=key_name,
        )

    def update_network_parameter(
        self, proposal_wallet: str, parameter: str, new_value: str, key_name: str = None
    ):
        """Updates a network parameter by first proposing and then voting to approve
        the change, followed by advancing the network time period forwards.

        If the genesis setup of the market is such that this meets requirements then
        the proposal will be approved. Otherwise others may need to vote too.

        Args:
            proposal_wallet:
                str, the wallet proposing the change
            parameter:
                str, the parameter to change
            new_value:
                str, the new value to set
            key_name:
                str, optional, the wallet key proposing the change
        Returns:
            str, the ID of the proposal
        """
        blockchain_time_seconds = gov.get_blockchain_time(self.trading_data_client_v2)

        proposal_id = gov.propose_network_parameter_change(
            parameter=parameter,
            value=new_value,
            wallet=self.wallet,
            wallet_name=proposal_wallet,
            data_client=self.trading_data_client_v2,
            closing_time=blockchain_time_seconds + self.seconds_per_block * 90,
            enactment_time=blockchain_time_seconds + self.seconds_per_block * 100,
            time_forward_fn=lambda: self.wait_fn(2),
            key_name=key_name,
        )
        gov.approve_proposal(
            proposal_id=proposal_id,
            wallet=self.wallet,
            wallet_name=proposal_wallet,
            key_name=key_name,
        )
        self.wait_fn(110)

    def update_market(
        self,
        proposal_wallet: str,
        market_id: str,
        updated_instrument: Optional[UpdateInstrumentConfiguration] = None,
        updated_metadata: Optional[str] = None,
        updated_price_monitoring_parameters: Optional[PriceMonitoringParameters] = None,
        updated_liquidity_monitoring_parameters: Optional[
            LiquidityMonitoringParameters
        ] = None,
        updated_simple_model_params: Optional[SimpleModelParams] = None,
        updated_log_normal_risk_model: Optional[LogNormalRiskModel] = None,
        updated_lp_price_range: Optional[float] = None,
        key_name: Optional[int] = None,
    ):
        """Updates a market based on proposal parameters. Will attempt to propose
        and then immediately vote on the market change before forwarding time for
        the enactment to also take effect

        Args:
            proposal_wallet:
                str, the wallet proposing the change
            market_id:
                str, the market to change
            new_value:
                str, the new value to set
        Returns:
            str, the ID of the proposal
        """
        if (
            updated_simple_model_params is not None
            and updated_log_normal_risk_model is not None
        ):
            raise Exception(
                "Only one of simple and log normal risk models can be valid on a single"
                " market"
            )

        blockchain_time_seconds = gov.get_blockchain_time(self.trading_data_client_v2)

        current_market = self.market_info(market_id=market_id)

        if updated_instrument is None:
            curr_inst = current_market.tradable_instrument.instrument
            curr_fut = curr_inst.future
            oracle_spec_for_settlement_data = data_source_protos.DataSourceDefinition(
                external=data_source_protos.DataSourceDefinitionExternal(
                    oracle=data_source_protos.DataSourceSpecConfiguration(
                        signers=curr_fut.data_source_spec_for_settlement_data.data.external.oracle.signers,
                        filters=curr_fut.data_source_spec_for_settlement_data.data.external.oracle.filters,
                    )
                )
            )

            oracle_spec_for_trading_termination = data_source_protos.DataSourceDefinition(
                external=data_source_protos.DataSourceDefinitionExternal(
                    oracle=data_source_protos.DataSourceSpecConfiguration(
                        signers=curr_fut.data_source_spec_for_trading_termination.data.external.oracle.signers,
                        filters=curr_fut.data_source_spec_for_trading_termination.data.external.oracle.filters,
                    )
                )
            )
            curr_fut_prod = UpdateFutureProduct(
                quote_name=curr_fut.quote_name,
                data_source_spec_for_settlement_data=oracle_spec_for_settlement_data,
                data_source_spec_for_trading_termination=oracle_spec_for_trading_termination,
                data_source_spec_binding=curr_fut.data_source_spec_binding,
            )
            updated_instrument = UpdateInstrumentConfiguration(
                code=curr_inst.code,
                future=curr_fut_prod,
            )
        if updated_simple_model_params is None:
            curr_simple_model = current_market.tradable_instrument.simple_risk_model
            updated_simple_model_params = (
                curr_simple_model.params if curr_simple_model is not None else None
            )

        if updated_log_normal_risk_model is None:
            updated_log_normal_risk_model = (
                current_market.tradable_instrument.log_normal_risk_model
            )

        update_configuration = UpdateMarketConfiguration(
            instrument=updated_instrument,
            price_monitoring_parameters=updated_price_monitoring_parameters
            if updated_price_monitoring_parameters is not None
            else current_market.price_monitoring_settings.parameters,
            liquidity_monitoring_parameters=updated_liquidity_monitoring_parameters
            if updated_liquidity_monitoring_parameters is not None
            else current_market.liquidity_monitoring_parameters,
            simple=updated_simple_model_params,
            log_normal=updated_log_normal_risk_model,
            metadata=updated_metadata,
            lp_price_range=str(updated_lp_price_range)
            if updated_lp_price_range is not None
            else current_market.lp_price_range,
        )

        proposal_id = gov.propose_market_update(
            market_update=update_configuration,
            market_id=market_id,
            wallet=self.wallet,
            wallet_name=proposal_wallet,
            data_client=self.trading_data_client_v2,
            closing_time=blockchain_time_seconds + self.seconds_per_block * 90,
            enactment_time=blockchain_time_seconds + self.seconds_per_block * 100,
            time_forward_fn=lambda: self.wait_fn(2),
        )
        gov.approve_proposal(
            proposal_id=proposal_id,
            wallet=self.wallet,
            wallet_name=proposal_wallet,
        )
        self.wait_fn(110)

    def settle_market(
        self,
        settlement_wallet: str,
        settlement_price: float,
        market_id: str,
        key_name: Optional[str] = None,
    ):
        future_inst = data_raw.market_info(
            market_id, data_client=self.trading_data_client_v2
        ).tradable_instrument.instrument.future

        filter_key = future_inst.data_source_spec_for_settlement_data.data.external.oracle.filters[
            0
        ].key
        oracle_name = filter_key.name

        logger.info(f"Settling market at price {settlement_price} for {oracle_name}")

        gov.settle_oracle(
            wallet=self.wallet,
            wallet_name=settlement_wallet,
            oracle_name=oracle_name,
            settlement_price=num_to_padded_int(
                settlement_price, decimals=filter_key.number_decimal_places
            ),
            key_name=key_name,
        )

    def settle_market_openoracle(
        self,
        settlement_wallet: str,
        openoracle_data: str,
    ):
        gov.settle_oracle_openoracle(
            wallet_name=settlement_wallet,
            wallet=self.wallet,
            payload=openoracle_data.encode(),
        )

    def party_account(
        self,
        wallet_name: str,
        asset_id: str,
        market_id: str,
        key_name: Optional[str] = None,
    ) -> data.PartyMarketAccount:
        """Output money in general accounts/margin accounts/bond accounts (if exists)
        of a party."""
        return data.party_account(
            self.wallet.public_key(wallet_name, key_name),
            asset_id=asset_id,
            market_id=market_id,
            data_client=self.trading_data_client_v2,
        )

    def list_accounts(
        self,
        wallet_name: Optional[str] = None,
        asset_id: Optional[str] = None,
        market_id: Optional[str] = None,
        key_name: Optional[str] = None,
    ) -> List[data.AccountData]:
        """Return all accounts across markets matching the supplied filter options

        Args:
            wallet_name:
                Optional, default None, Filter down to a specific key from this wallet
            asset_id:
                Optional, default None, Filter down to only accounts on this asset
            market_id:
                Optional, default None, Filter down to only accounts from this market
            key_name:
                Optional, default None, Select non-default key from the selected wallet

        Returns:
            List[AccountData], cleaned account data for each account

        """
        return data.list_accounts(
            data_client=self.trading_data_client_v2,
            pub_key=self.wallet.public_key(wallet_name, key_name)
            if wallet_name is not None
            else None,
            asset_id=asset_id,
            market_id=market_id,
            asset_decimals_map=self.asset_decimals,
        )

    def positions_by_market(
        self, wallet_name: str, market_id: str, key_name: Optional[str] = None
    ) -> List[vega_protos.vega.Position]:
        """Output positions of a party."""
        return data.positions_by_market(
            self.wallet.public_key(wallet_name, key_name),
            market_id=market_id,
            data_client=self.trading_data_client_v2,
            asset_decimals=self.asset_decimals[self.market_to_asset[market_id]],
            price_decimals=self.market_price_decimals[market_id],
            position_decimals=self.market_pos_decimals[market_id],
        )

    @raw_data
    def all_markets(
        self,
    ) -> List[vega_protos.markets.Market]:
        """
        Output market info.
        """
        return data_raw.all_markets(data_client=self.trading_data_client_v2)

    @raw_data
    def market_info(
        self,
        market_id: str,
    ) -> vega_protos.markets.Market:
        """
        Output market info.
        """
        return data_raw.market_info(
            market_id=market_id, data_client=self.trading_data_client_v2
        )

    @raw_data
    def market_data(
        self,
        market_id: str,
    ) -> vega_protos.markets.MarketData:
        """
        Output market info.
        """
        return data_raw.market_data(
            market_id=market_id, data_client=self.trading_data_client_v2
        )

    @raw_data
    def infrastructure_fee_accounts(
        self,
        asset_id: str,
    ) -> List[vega_protos.vega.Account]:
        """
        Output infrastructure fee accounts
        """
        return data_raw.infrastructure_fee_accounts(
            asset_id=asset_id, data_client=self.trading_data_client_v2
        )

    @raw_data
    def market_accounts(
        self,
        asset_id: str,
        market_id: str,
    ) -> data_raw.MarketAccount:
        """
        Output liquidity fee account/ insurance pool in the market
        """
        return data_raw.market_accounts(
            asset_id=asset_id,
            market_id=market_id,
            data_client=self.trading_data_client_v2,
        )

    def market_account(
        self,
        market_id: str,
        account_type: vega_protos.vega.AccountType,
    ) -> float:
        """
        Returns the current asset value in the Market's fee account

        Args:
            market_id:
                str, The ID of the market to check
            account_type:
                vega.AccountType, the account type to check for

        Returns:
            float, the current balance in the market's fee asset
        """
        return data.market_account(
            market_id=market_id,
            account_type=account_type,
            data_client=self.trading_data_client_v2,
        )

    def best_prices(
        self,
        market_id: str,
    ) -> Tuple[int, int]:
        """
        Output the best static bid price and best static ask price in current market.
        """
        return data.best_prices(
            market_id=market_id, data_client=self.trading_data_client_v2
        )

    def price_bounds(
        self,
        market_id: str,
    ) -> Tuple[Optional[float], Optional[float]]:
        """
        Output the tightest price bounds in the current market.
        """
        return data.price_bounds(
            market_id=market_id, data_client=self.trading_data_client_v2
        )

    def order_book_by_market(
        self,
        market_id: str,
    ) -> data.OrderBook:
        return data.order_book_by_market(
            market_id=market_id, data_client=self.trading_data_client_v2
        )

    def market_depth(self, market_id: str, num_levels: int = 5) -> data.MarketDepth:
        return data.market_depth(
            market_id=market_id,
            data_client=self.trading_data_client_v2,
            max_depth=num_levels,
            price_decimals=self.market_price_decimals[market_id],
            position_decimals=self.market_pos_decimals[market_id],
        )

    def open_orders_by_market(
        self,
        market_id: str,
    ) -> data.OrderBook:
        return data.open_orders_by_market(
            market_id=market_id,
            data_client=self.trading_data_client_v2,
            price_decimals=self.market_price_decimals[market_id],
            position_decimals=self.market_pos_decimals[market_id],
        )

    def submit_simple_liquidity(
        self,
        wallet_name: str,
        market_id: str,
        commitment_amount: float,
        fee: float,
        reference_buy: str,
        reference_sell: str,
        delta_buy: float,
        delta_sell: float,
        is_amendment: Optional[bool] = None,
        key_name: Optional[str] = None,
    ):
        """Submit/Amend a simple liquidity commitment (LP) with a single amount on each side.

        Args:
            wallet_name:
                str, The name of the wallet which is placing the order
            market_id:
                str, The ID of the market to place the commitment on
            commitment_amount:
                int, The amount in asset decimals of market asset to commit to
                 liquidity provision
            fee:
                float, The fee level at which to set the LP fee
                 (in %, e.g. 0.01 == 1% and 1 == 100%)
            reference_buy:
                str, the reference point to use for the buy side of LP
            reference_sell:
                str, the reference point to use for the sell side of LP
            delta_buy:
                float, the offset from reference point for the buy side of LP
            delta_sell:
                float, the offset from reference point for the sell side of LP
        """
        asset_id = data_raw.market_info(
            market_id=market_id, data_client=self.trading_data_client_v2
        ).tradable_instrument.instrument.future.settlement_asset

        market_decimals = data.market_price_decimals(
            market_id=market_id, data_client=self.trading_data_client_v2
        )
        is_amendment = (
            is_amendment
            if is_amendment is not None
            else self.has_liquidity_provision(
                market_id=market_id,
                wallet_name=wallet_name,
                key_name=key_name,
            )
        )
        return trading.submit_simple_liquidity(
            market_id=market_id,
            commitment_amount=num_to_padded_int(
                commitment_amount, self.asset_decimals[asset_id]
            ),
            fee=fee,
            reference_buy=reference_buy,
            reference_sell=reference_sell,
            delta_buy=num_to_padded_int(delta_buy, market_decimals),
            delta_sell=num_to_padded_int(delta_sell, market_decimals),
            wallet=self.wallet,
            wallet_name=wallet_name,
            is_amendment=is_amendment,
            key_name=key_name,
        )

    def has_liquidity_provision(
        self,
        wallet_name: str,
        market_id: str,
        key_name: Optional[str] = None,
    ):
        return data.has_liquidity_provision(
            self.trading_data_client_v2,
            market_id,
            party_id=self.wallet.public_key(wallet_name, key_name),
        )

    def submit_liquidity(
        self,
        wallet_name: str,
        market_id: str,
        commitment_amount: float,
        fee: float,
        buy_specs: List[Tuple[str, float, int]],
        sell_specs: List[Tuple[str, float, int]],
        is_amendment: Optional[bool] = None,
        key_name: Optional[str] = None,
    ):
        """Submit/Amend a custom liquidity profile.

        Args:
            wallet_name:
                str, the wallet name performing the action
            wallet:
                Wallet, wallet client
            market_id:
                str, The ID of the market to place the commitment on
            commitment_amount:
                int, The amount in asset decimals of market asset to commit
                to liquidity provision
            fee:
                float, The fee level at which to set the LP fee
                 (in %, e.g. 0.01 == 1% and 1 == 100%)
            buy_specs:
                List[Tuple[str, int, int]], List of tuples, each containing a reference
                point in their first position, a desired offset in their second and
                a proportion in third
            sell_specs:
                List[Tuple[str, int, int]], List of tuples, each containing a reference
                point in their first position, a desired offset in their second and
                a proportion in third
            key_name:
                optional, str name of key in wallet to use
        """
        asset_id = data_raw.market_info(
            market_id=market_id, data_client=self.trading_data_client_v2
        ).tradable_instrument.instrument.future.settlement_asset

        market_decimals = data.market_price_decimals(
            market_id=market_id, data_client=self.trading_data_client_v2
        )

        buy_specs = [
            (s[0], num_to_padded_int(s[1], market_decimals), s[2]) for s in buy_specs
        ]
        sell_specs = [
            (s[0], num_to_padded_int(s[1], market_decimals), s[2]) for s in sell_specs
        ]
        is_amendment = (
            is_amendment
            if is_amendment is not None
            else self.has_liquidity_provision(
                market_id=market_id,
                wallet_name=wallet_name,
                key_name=key_name,
            )
        )

        return trading.submit_liquidity(
            market_id=market_id,
            commitment_amount=num_to_padded_int(
                commitment_amount, self.asset_decimals[asset_id]
            ),
            fee=fee,
            buy_specs=buy_specs,
            sell_specs=sell_specs,
            wallet=self.wallet,
            wallet_name=wallet_name,
            is_amendment=is_amendment,
            key_name=key_name,
        )

    def find_market_id(self, name: str, raise_on_missing: bool = False) -> str:
        """Looks up the Market ID of a given market name

        Args:
            name:
                str, the name of the market to look for
            raise_on_missing:
                bool, whether to raise an Error or silently return if the market does
                not exist

        Returns:
            str, the ID of the market
        """
        return data.find_market_id(
            name=name,
            raise_on_missing=raise_on_missing,
            data_client=self.trading_data_client_v2,
        )

    def find_asset_id(self, symbol: str, raise_on_missing: bool = False) -> str:
        """Looks up the Asset ID of a given asset name

        Args:
            symbol:
                str, The symbol of the asset to look up
            raise_on_missing:
                bool, whether to raise an Error or silently return if the asset
                 does not exist

        Returns:
            str, the ID of the asset
        """
        return data.find_asset_id(
            symbol=symbol,
            raise_on_missing=raise_on_missing,
            data_client=self.trading_data_client_v2,
        )

    @raw_data
    def order_status(
        self, order_id: str, version: int = 0
    ) -> Optional[vega_protos.vega.Order]:
        """Loads information about a specific order identified by the ID.
        Optionally return historic order versions.

        Args:
            order_id:
                str, the order identifier as specified by Vega when originally placed
            version:
                int, Optional, Version of the order:
                    - Set `version` to 0 for most recent version of the order
                    - Set `1` for original version of the order
                    - Set `2` for first amendment, `3` for second amendment, etc
        Returns:
            Optional[vega.Order], the requested Order object or None if nothing found
        """
        return data_raw.order_status(
            order_id=order_id, data_client=self.trading_data_client_v2, version=version
        )

    def order_status_from_feed(
        self, live_only: bool = True
    ) -> Dict[str, Dict[str, Dict[str, data.Order]]]:
        """Returns a copy of current order status based on Order feed if started.
        If order feed has not been started, dict will be empty

        Args:
            live_only:
                bool, default True, whether to filter out dead/cancelled deals
                    from result

        Returns:
            Dictionary mapping market ID -> Party ID -> Order ID -> Order detaails"""
        with self.orders_lock:
            order_dict = {}
            for market_id, party_orders in self._order_state_from_feed.items():
                for party_id, orders in party_orders.items():
                    for order_id, order in orders.items():
                        if not live_only or (
                            order.status == vega_protos.vega.Order.Status.STATUS_ACTIVE
                        ):
                            order_dict.setdefault(market_id, {}).setdefault(
                                party_id, {}
                            )[order_id] = order
        return order_dict

    def orders_for_party_from_feed(
        self,
        wallet_name: str,
        market_id: str,
        live_only: bool = True,
        key_name: Optional[str] = None,
    ) -> List[data.Order]:
        party_id = self.wallet.public_key(wallet_name, key_name)
        return (
            self.order_status_from_feed(live_only=live_only)
            .get(market_id, {})
            .get(party_id, {})
        )

    def transfer_status_from_feed(self, live_only: bool = True):
        datetime = self.get_blockchain_time()

        with self.transfers_lock:
            transfers_dict = {}
            for party_id, party_transfers in self._transfer_state_from_feed.items():
                for transfer_id, transfer in party_transfers.items():
                    deliver_on = int(transfer.one_off.deliver_on)
                    if not live_only or (deliver_on != 0 and datetime < deliver_on):
                        transfers_dict.setdefault(party_id, {})[transfer_id] = transfer
        return transfers_dict

    @raw_data
    def liquidity_provisions(
        self,
        market_id: Optional[str] = None,
        party_id: Optional[str] = None,
    ) -> Optional[List[vega_protos.vega.LiquidityProvision]]:
        """Loads the current liquidity provision(s) for a given market and/or party.

        Args:
            market_id:
                Optional[str], the ID of the market from which to
                    pull liquidity provisions
            party_id:
                Optional[str], the ID of the party from which to
                    pull liquidity provisions

        Returns:
            List[LiquidityProvision], list of liquidity provisions (if any exist)
        """
        return data_raw.liquidity_provisions(
            self.trading_data_client_v2, market_id=market_id, party_id=party_id
        )

    def party_liquidity_provisions(
        self,
        wallet_name: str,
        market_id: Optional[str] = None,
        key_name: Optional[str] = None,
    ) -> Optional[List[vega_protos.vega.LiquidityProvision]]:
        """Loads the current liquidity provision(s) for a given market and/or party.

        Args:
            market_id:
                Optional[str], the ID of the market from which to
                    pull liquidity provisions
            party_id:
                Optional[str], the ID of the party from which to
                    pull liquidity provisions
            key_name:
                Optional[str], key name stored in metadata. Defaults to None.

        Returns:
            List[LiquidityProvision], list of liquidity provisions (if any exist)
        """
        return self.liquidity_provisions(
            market_id=market_id, party_id=self.wallet.public_key(wallet_name, key_name)
        )

    def start_order_monitoring(
        self,
        market_ids: Optional[List[str]] = None,
        party_ids: Optional[List[str]] = None,
        use_core_client: bool = False,
    ):

        if use_core_client:
            data_client = self.core_client
        else:
            data_client = self.trading_data_client_v2

        self.order_queue = data.order_subscription(
            data_client,
            self.trading_data_client_v2,
        )

        base_orders = []
        for market_party_tuple in list(
            product(
                (market_ids if market_ids is not None else [None]),
                (party_ids if party_ids is not None else [None]),
            )
        ):
            base_orders.extend(
                data.list_orders(
                    data_client=self.trading_data_client_v2,
                    market_id=market_party_tuple[0],
                    party_id=market_party_tuple[1],
                    live_only=True,
                )
            )

        with self.orders_lock:
            for order in base_orders:
                self._order_state_from_feed.setdefault(order.market_id, {}).setdefault(
                    order.party_id, {}
                )[order.id] = order

        self.order_thread = threading.Thread(
            target=self._monitor_stream, args=(self.order_queue,), daemon=True
        )
        self.order_thread.start()

    def start_transfer_monitoring(
        self,
    ):
        self.transfer_queue = data.transfer_subscription(
            self.core_client,
            self.trading_data_client_v2,
        )

        base_transfers = []

        base_transfers.extend(
            data.list_transfers(data_client=self.trading_data_client_v2)
        )

        with self.transfers_lock:
            for t in base_transfers:
                self._transfer_state_from_feed.setdefault(t.party_to, {})[t.id] = t

        self.transfer_thread = threading.Thread(
            target=self._monitor_transfer_stream,
            args=(self.transfer_queue,),
            daemon=True,
        )
        self.transfer_thread.start()

    def _monitor_stream(self, trade_stream: Queue[data.Order]):
        for o in trade_stream:
            with self.orders_lock:
                if o.version >= getattr(
                    self._order_state_from_feed.setdefault(o.market_id, {})
                    .setdefault(o.party_id, {})
                    .get(o.id, None),
                    "version",
                    0,
                ):
                    self._order_state_from_feed[o.market_id][o.party_id][o.id] = o

    def _monitor_transfer_stream(self, transfer_stream: Queue[data.Transfer]):
        for t in transfer_stream:
            with self.transfers_lock:
                self._transfer_state_from_feed.setdefault(t.party_to, {})[t.id] = t

    def margin_levels(
        self,
        wallet_name: str,
        market_id: Optional[str] = None,
        key_name: Optional[str] = None,
    ) -> List[data.MarginLevels]:
        return data.margin_levels(
            self.trading_data_client_v2,
            party_id=self.wallet.public_key(wallet_name, key_name),
            market_id=market_id,
        )

    def list_orders(
        self,
        wallet_name: str,
        key_name: str,
        market_id: str,
        reference: Optional[str] = None,
        live_only: Optional[bool] = True,
    ) -> List[data.Order]:
        """Return a list of orders for the specified market and party.

        Args:
            wallet_name (str):
                Name of wallet to return orders for.
            key_name (str):
                Name of key to return orders for.
            market_id (str):
                Id of market to return orders from.
            reference (Optional[str]):
                Reference of matching orders to return.
            live_only (Optional[bool]):
                Whether to return only live orders. Defaults to True.

        Returns:
            List[data.Order]:
                List of orders for the specified market and party.
        """
        return data.list_orders(
            data_client=self.trading_data_client_v2,
            market_id=market_id,
            party_id=self.wallet.public_key(name=wallet_name, key_name=key_name),
            reference=reference,
            live_only=live_only,
        )

    def get_trades(
        self,
        market_id: str,
        wallet_name: Optional[str] = None,
        key_name: Optional[str] = None,
        order_id: Optional[str] = None,
    ) -> List[data.Trade]:
        """Loads executed trades for a given query of party/market/specific order from
        data node. Converts values to proper decimal output.

        Args:
            market_id:
                str, Restrict to trades on a specific market
            wallet_name:
                optional str, Restrict to trades for a specific wallet
            key_name:
                optional str, Select a different key to the default within a given wallet
            order_id:
                optional str, Restrict to trades for a specific order

        Returns:
            List[Trade], list of formatted trade objects which match the required
                restrictions.
        """
        if market_id is not None:
            self.market_pos_decimals[market_id]
            self.market_price_decimals[market_id]
            asset_dp = self.asset_decimals[self.market_to_asset[market_id]]
        return data.get_trades(
            self.trading_data_client_v2,
            data_client_v1=self.trading_data_client_v2,
            party_id=self.wallet.public_key(wallet_name, key_name),
            market_id=market_id,
            order_id=order_id,
            market_asset_decimals_map={market_id: asset_dp}
            if market_id is not None
            else None,
            market_position_decimals_map=self.market_pos_decimals,
            market_price_decimals_map=self.market_price_decimals,
        )

    def create_order_amendment(
        self,
        order_id: str,
        market_id: str,
        price: Optional[float] = None,
        size_delta: Optional[float] = None,
        expires_at: Optional[int] = None,
        time_in_force: Optional[Union[vega_protos.vega.Order.TimeInForce, str]] = None,
        pegged_offset: Optional[float] = None,
        pegged_reference: Optional[Union[vega_protos.vega.PeggedReference, str]] = None,
    ) -> OrderAmendment:
        """Creates a Vega OrderAmendment object.

        Method can be used to create a Vega OrderCancellation object of which multiples
        can be passed in a list to submit batch market instructions.

        Args:
            order_id (str):
                Id of order to amend.
            market_id (str):
                Id of market containing order to amend.
            price (Optional[float], optional):
                New price of order. Defaults to None (no change).
            size_delta (Optional[float]):
                Amount to amend order size by. Defaults to None (no change).
            expires_at (Optional[int]):
                New expiry timestamp for order. Defaults to None (no change).
            time_in_force (Optional[Union[vega_protos.vega.Order.TimeInForce, str]]):
                New time_in_force for order. Defaults to None (no change).
            pegged_offset (Optional[float]):
                New value to offset price by for order. Defaults to None (no change).
            pegged_reference (Optional[Union[vega_protos.vega.PeggedReference, str]]):
                New reference for offset for order. Defaults to None (no change).

        Returns:
            OrderAmendment:
                The created Vega OrderAmendment object
        """

        price = (
            price
            if price is None
            else num_to_padded_int(
                to_convert=price, decimals=self.market_price_decimals[market_id]
            )
        )

        pegged_offset = (
            pegged_offset
            if pegged_offset is None
            else num_to_padded_int(
                to_convert=pegged_offset,
                decimals=self.market_price_decimals[market_id],
            )
        )

        size_delta = (
            size_delta
            if size_delta is None
            else num_to_padded_int(
                to_convert=size_delta, decimals=self.market_pos_decimals[market_id]
            )
        )

        if price is not None and price <= 0:
            msg = "Not submitting order as price is 0 or less."
            logger.debug(msg)
            return

        return trading.order_amendment(
            order_id=order_id,
            market_id=market_id,
            price=str(price) if price is not None else price,
            size_delta=size_delta,
            expires_at=expires_at,
            time_in_force=time_in_force,
            pegged_offset=str(pegged_offset)
            if pegged_offset is not None
            else pegged_offset,
            pegged_reference=pegged_reference,
        )

    def create_order_cancellation(
        self,
        order_id: str,
        market_id: str,
    ) -> OrderCancellation:
        """Returns a Vega OrderCancellation object

        Method can be used to create a Vega OrderCancellation object of which multiples
        can be passed in a list to submit batch market instructions.

        Args:
            order_id (str):
                Id of order to cancel.
            market_id (str):
                Id of market containing order to cancel.

        Returns:
            OrderCancellation:
                The created OrderCancellation object
        """
        return trading.order_cancellation(
            order_id=order_id,
            market_id=market_id,
        )

    def create_order_submission(
        self,
        market_id: str,
        size: float,
        side: Union[vega_protos.vega.Side, str],
        order_type: Optional[Union[vega_protos.vega.Order.Type, str]],
        time_in_force: Optional[Union[vega_protos.vega.Order.TimeInForce, str]],
        price: Optional[float] = None,
        expires_at: Optional[int] = None,
        reference: Optional[str] = None,
        pegged_reference: Optional[str] = None,
        pegged_offset: Optional[float] = None,
    ) -> OrderSubmission:
        """Returns a Vega OrderSubmission object

        Method can be used to create a Vega OrderSubmission object of which multiples
        can be combined in a list to submit batch market instructions.

        Args:
            market_id (str):
                Id of market to place order in.
            size (float):
                Size of order.
            side (Union[vega_protos.vega.Side, str]):
                Side of order, "SIDE_BUY" or "SIDE_SELL".
            order_type (Optional[Union[vega_protos.vega.Order.Type, str]]):
                Type of order, "TYPE_MARKET" or "TYPE_LIMIT".
            time_in_force (Optional[Union[vega_protos.vega.Order.TimeInForce, str]]):
                Time in force of order, determines how long order remains active.
            price (Optional[float]):
                Price of order, not required for "TYPE_LIMIT" orders. Defaults to None.
            expires_at (Optional[int]):
                Determines timestamp at which order expires, only required for orders of
                "TYPE_LIMIT" and "TIME_IN_FORCE_GTT". Defaults to None.
            reference (Optional[str]):
                Reference to assign to order. Defaults to None.
            pegged_reference (Optional[str]):
                Reference for price offset for order. Defaults to None.
            pegged_offset (Optional[float]):
                Value for price offset from reference for order. Defaults to None.

        Returns:
            OrderSubmission:
                The created Vega OrderSubmission object
        """

        price = (
            price
            if price is None
            else (
                num_to_padded_int(
                    to_convert=price, decimals=self.market_price_decimals[market_id]
                )
            )
        )
        pegged_offset = (
            pegged_offset
            if pegged_offset is None
            else (
                num_to_padded_int(
                    to_convert=pegged_offset,
                    decimals=self.market_price_decimals[market_id],
                )
            )
        )
        size = (
            size
            if size is None
            else num_to_padded_int(
                to_convert=size, decimals=self.market_pos_decimals[market_id]
            )
        )
        if (pegged_offset is not None) and (pegged_reference is not None):
            pegged_order = trading.build_pegged_order(
                pegged_offset=pegged_offset,
                pegged_reference=pegged_reference,
            )
        else:
            pegged_order = None

        if price is not None and price <= 0:
            msg = "Not submitting order as price is 0 or less."
            logger.debug(msg)
            return
        if size is not None and size <= 0:
            msg = "Not submitting order as size is 0 or less."
            logger.debug(msg)
            return

        return trading.order_submission(
            data_client=self.trading_data_client_v2,
            market_id=market_id,
            price=str(price) if price is not None else None,
            size=size,
            side=side,
            time_in_force=time_in_force,
            expires_at=expires_at,
            order_type=order_type,
            reference=reference,
            pegged_order=pegged_order,
        )

    def submit_instructions(
        self,
        wallet_name: str,
        key_name: Optional[str] = None,
        cancellations: Optional[List[OrderCancellation]] = None,
        amendments: Optional[List[OrderAmendment]] = None,
        submissions: Optional[List[OrderSubmission]] = None,
    ):
        """Submits a batch of market instructions to be processed sequentially.

        Method allows lists of order cancellations, order amendments, and order
        submissions to be submitted as a batch and processed sequentially in the
        order cancellations, amendments, then submissions.

        If the number of cancellation, amendment, and submission instructions exceed
        the network parameter spam.protection.max.batchSize, the function will submit
        the instructions in multiple batches adhering to the above rules.

        Args:
            wallet_name (str):
                Name of wallet to submit transaction from.
            key_name (Optional[str], optional):
                Name of key to submit transaction from. Defaults to None.
            cancellations (Optional[ List[OrderCancellation] ]):
                List of OrderCancellation objects to submit. Defaults to None.
            amendments (Optional[ List[OrderAmendment] ]):
                List of OrderAmendment objects to submit. Defaults to None.
            submissions (Optional[ List[OrderSubmission] ]):
                List of OrderSubmission objects to submit. Defaults to None.
        """

        max_batch_size = self.get_network_parameter(
            key="spam.protection.max.batchSize", to_type="int"
        )

        instructions = cancellations + amendments + submissions

        batch_size = 0

        batch_of_cancellations = []
        batch_of_amendments = []
        batch_of_submissions = []

        for i, instruction in enumerate(instructions):
            if instruction is None:
                continue
            elif isinstance(instruction, OrderCancellation):
                batch_of_cancellations.append(instruction)
            elif isinstance(instruction, OrderAmendment):
                batch_of_amendments.append(instruction)
            elif isinstance(instruction, OrderSubmission):
                batch_of_submissions.append(instruction)
            else:
                batch_size += -1
                raise ValueError(f"Invalid instruction type {type(instruction)}.")

            batch_size += 1

            if (batch_size >= max_batch_size) or (i == len(instructions) - 1):
                trading.batch_market_instructions(
                    wallet=self.wallet,
                    wallet_name=wallet_name,
                    key_name=key_name,
                    cancellations=batch_of_cancellations,
                    amendments=batch_of_amendments,
                    submissions=batch_of_submissions,
                )

                batch_size = 0

                batch_of_cancellations = []
                batch_of_amendments = []
                batch_of_submissions = []

    def get_network_parameter(
        self, key: str, to_type: Optional[Union[str, int, float]] = None
    ) -> Union[str, int, float]:
        """Returns the value of the specified network parameter.

        Args:
            key (str):
                The key identifying the network parameter.
            to_type (str, float, int, optional):
                Type to convert raw value to. Defaults to type of raw value.

        Returns:
            Any:
                The value of the specified network parameter in the specified type.

        Raises:
            ValueError:
                If an invalid to_type arg is specified (i.e. not str, int, or float).
        """

        raw_val = data_raw.get_network_parameter(
            data_client=self.trading_data_client_v2,
            key=key,
        ).value

        if to_type is None:
            return raw_val
        elif to_type == "str":
            return str(raw_val)
        elif to_type == "int":
            return int(raw_val)
        elif to_type == "float":
            return float(raw_val)
        else:
            raise ValueError(f"Invalid value '{to_type}' specified for 'to_type' arg.")

    def ping_datanode(self, max_time_diff: int = 30):
        """Ping datanode endpoint to check health of connection

        Args:
            max_time_diff (int, optional):
                The maximum allowable deviation between the time reported by datanode
                and the time reported by the system in seconds. Defaults to 30

        """

        # Ping datanode then check if it is behind
        data.ping(data_client=self.trading_data_client_v2)
        if abs(self.get_blockchain_time() - time.time()) > max_time_diff:
            raise DatanodeBehindError

    def one_off_transfer(
        self,
        from_wallet_name: str,
        to_wallet_name: str,
        from_account_type: vega_protos.vega.AccountType,
        to_account_type: vega_protos.vega.AccountType,
        asset: str,
        amount: float,
        reference: Optional[str] = None,
        from_key_name: Optional[str] = None,
        to_key_name: Optional[str] = None,
        delay: Optional[int] = None,
    ):
        """Submit a one off transfer command.

        Args:
            from_wallet_name (str):
                Name of wallet to transfer from.
            to_wallet_name (str):
                Name of wallet to transfer to.
            from_account_type (vega_protos.vega.AccountType):
                Type of Vega account to transfer from.
            to_account_type (vega_protos.vega.AccountType):
                Type of Vega account to transfer to.
            asset (str):
                Id of asset to transfer.
            amount (float):
                Amount of asset to transfer.
            reference (Optional[str], optional):
                Reference to assign to transfer. Defaults to None.
            from_key_name (Optional[str], optional):
                Name of key in wallet to send from. Defaults to None.
            to_key_name (Optional[str], optional):
                Name of key in wallet to send to. Defaults to None.
            delay (Optional[int], optional):
                Delay in seconds to add before transfer is sent. Defaults to None.
        """

        adp = self.asset_decimals[asset]

        one_off = vega_protos.commands.v1.commands.OneOffTransfer()
        if delay is not None:
            setattr(one_off, "deliver_on", self.get_blockchain_time() + delay)

        trading.transfer(
            wallet=self.wallet,
            wallet_name=from_wallet_name,
            key_name=from_key_name,
            from_account_type=from_account_type,
            to=self.wallet.public_key(name=to_wallet_name, key_name=to_key_name),
            to_account_type=to_account_type,
            asset=asset,
            amount=str(num_to_padded_int(amount, adp)),
            reference=reference,
            one_off=one_off,
        )

    def list_transfers(
        self,
        wallet_name: Optional[str] = None,
        key_name: Optional[str] = None,
        direction: Optional[data_node_protos_v2.trading_data.TransferDirection] = None,
    ) -> List[data.Transfer]:
        """Returns a list of processed transfers.

        Args:
            wallet_name (Optional[str], optional):
                Name of wallet to return transfers for. Defaults to None.
            key_name (Optional[str], optional):
                Name of key to return transfers for. Defaults to None.
            direction (Optional[data_node_protos_v2.trading_data.TransferDirection], optional):
                Direction of transfers to return. Defaults to None.

        Returns:
            List[Transfer]:
                A list of processed Transfer objects for the specified party and direction.
        """

        party_id = (
            self.wallet.public_key(name=wallet_name, key_name=key_name)
            if wallet_name is not None
            else None
        )

        return data.list_transfers(
            data_client=self.trading_data_client_v2,
            party_id=party_id,
            direction=direction,
        )

    def get_liquidity_fee_shares(
        self,
        market_id: str,
        wallet_name: Optional[str] = None,
        key_name: Optional[str] = None,
    ) -> Union[Dict, float]:
        """Gets the current liquidity fee share for each party or a specified party.

        Args:
            market_id (str):
                Id of market.
            wallet_name (Optional[str] = None):
                Name of wallet to get public key from.
            key_name (Optional[str], optional):
                Name of specific key in wallet to get public key for. Defaults to None.
        """

        return data.get_liquidity_fee_shares(
            data_client=self.trading_data_client_v2,
            market_id=market_id,
            party_id=(
                self.wallet.public_key(name=wallet_name, key_name=key_name)
                if wallet_name is not None
                else None
            ),
        )<|MERGE_RESOLUTION|>--- conflicted
+++ resolved
@@ -21,15 +21,11 @@
 import vega_sim.api.trading as trading
 import vega_sim.grpc.client as vac
 import vega_sim.proto.vega as vega_protos
-<<<<<<< HEAD
-import vega_sim.proto.vega.oracles.v1 as oracles_protos
-=======
 import vega_sim.proto.vega.data.v1 as oracles_protos
 import vega_sim.proto.vega.events.v1 as events_protos
 import vega_sim.proto.vega.data_source_pb2 as data_source_protos
 import vega_sim.proto.data_node.api.v2 as data_node_protos_v2
 
->>>>>>> 49a835f8
 from vega_sim.api.helpers import (
     forward,
     num_to_padded_int,
@@ -458,7 +454,6 @@
         price_monitoring_parameters: Optional[
             vega_protos.markets.PriceMonitoringParameters
         ] = None,
-<<<<<<< HEAD
         oracle_spec_for_settlement_price: Optional[
             oracles_protos.spec.OracleSpecConfiguration
         ] = None,
@@ -466,48 +461,46 @@
             oracles_protos.spec.OracleSpecConfiguration
         ] = None,
         settlement_price_decimals: Optional[int] = 2,
-=======
         key_name: Optional[str] = None,
         termination_key: Optional[str] = None,
->>>>>>> 49a835f8
     ) -> None:
         """Creates a simple futures market with a predefined reasonable set of parameters.
 
-        Args:
-            market_name:c
-                str, name of the market
-            proposal_wallet:
-                str, the name of the wallet to use for proposing the market
-            settlement_asset_id:
-                str, the asset id the market will use for settlement
-            termination_wallet:
-                str, the name of the wallet which will be used to send termination data
-            position_decimals:
-                int, the decimal place precision to use for positions
-                    (e.g. 2 means 2dp, so 200 => 2.00, 3 would mean 200 => 0.2)
-           market_decimals:
-                int, the decimal place precision to use for market prices
-                    (e.g. 2 means 2dp, so 200 => 2.00, 3 would mean 200 => 0.2)
-            price_monitoring_parameters:
-                PriceMonitoringParameters, A set of parameters determining when the
-                    market will drop into a price auction. If not passed defaults
-                    to a very permissive setup
-<<<<<<< HEAD
-            oracle_spec_for_settlement_price:
-                Optional[OracleSpecConfiguration], Spec configuration for oracle used to
-                    determine settlement price.
-            oracle_spec_for_trading_termination:
-                Optional[OracleSpecConfiguration], Spec configuration for oracle used to
-                    close market termination
-            settlement_price_decimals:
-                int, The number of decimals to which the incoming
-                    settlement price will be padded
-=======
-            key_name:
-                Optional[str], name of key proposing market. Defaults to None.
-            termination_key:
-                Optional[str], name of key settling market. Defaults to None.
->>>>>>> 49a835f8
+                Args:
+                    market_name:c
+                        str, name of the market
+                    proposal_wallet:
+                        str, the name of the wallet to use for proposing the market
+                    settlement_asset_id:
+                        str, the asset id the market will use for settlement
+                    termination_wallet:
+                        str, the name of the wallet which will be used to send termination data
+                    position_decimals:
+                        int, the decimal place precision to use for positions
+                            (e.g. 2 means 2dp, so 200 => 2.00, 3 would mean 200 => 0.2)
+                   market_decimals:
+                        int, the decimal place precision to use for market prices
+                            (e.g. 2 means 2dp, so 200 => 2.00, 3 would mean 200 => 0.2)
+                    price_monitoring_parameters:
+                        PriceMonitoringParameters, A set of parameters determining when the
+                            market will drop into a price auction. If not passed defaults
+                            to a very permissive setup
+        <<<<<<< HEAD
+                    oracle_spec_for_settlement_price:
+                        Optional[OracleSpecConfiguration], Spec configuration for oracle used to
+                            determine settlement price.
+                    oracle_spec_for_trading_termination:
+                        Optional[OracleSpecConfiguration], Spec configuration for oracle used to
+                            close market termination
+                    settlement_price_decimals:
+                        int, The number of decimals to which the incoming
+                            settlement price will be padded
+        =======
+                    key_name:
+                        Optional[str], name of key proposing market. Defaults to None.
+                    termination_key:
+                        Optional[str], name of key settling market. Defaults to None.
+        >>>>>>> origin/develop
 
         """
         additional_kwargs = {}
@@ -1520,7 +1513,6 @@
         party_ids: Optional[List[str]] = None,
         use_core_client: bool = False,
     ):
-
         if use_core_client:
             data_client = self.core_client
         else:
