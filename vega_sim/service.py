from __future__ import annotations

import copy
import datetime
import logging
import threading
import time
from abc import ABC
from collections import defaultdict
from dataclasses import dataclass
from functools import wraps
<<<<<<< HEAD
=======
from queue import Queue, Empty
from typing import Dict, List, Optional, Tuple, Union, Any, Generator
>>>>>>> 9ed3a537
from itertools import product
from queue import Queue
from typing import Any, Dict, Generator, List, Optional, Set, Tuple, Union

import grpc

import vega_sim.api.data as data
import vega_sim.api.data_raw as data_raw
import vega_sim.api.faucet as faucet
import vega_sim.api.governance as gov
import vega_sim.api.market as market
import vega_sim.api.trading as trading
import vega_sim.grpc.client as vac
import vega_sim.proto.data_node.api.v2 as data_node_protos_v2
import vega_sim.proto.vega as vega_protos
import vega_sim.proto.vega.data_source_pb2 as data_source_protos
from vega_sim.api.helpers import (
    forward,
    num_to_padded_int,
    wait_for_core_catchup,
    wait_for_datanode_sync,
)
from vega_sim.proto.vega.commands.v1.commands_pb2 import (
    OrderAmendment,
    OrderCancellation,
    OrderSubmission,
)
from vega_sim.proto.vega.governance_pb2 import (
    UpdateFutureProduct,
    UpdateInstrumentConfiguration,
    UpdateMarketConfiguration,
)
from vega_sim.proto.vega.markets_pb2 import (
    LiquidityMonitoringParameters,
    LogNormalRiskModel,
    PriceMonitoringParameters,
    SimpleModelParams,
)
from vega_sim.wallet.base import Wallet

logger = logging.getLogger(__name__)


@dataclass
class PeggedOrder:
    reference: vega_protos.vega.PeggedReference
    offset: float


class LoginError(Exception):
    pass


class DatanodeBehindError(Exception):
    pass


def _queue_forwarder(source: Generator[Any], sink: Queue[Any]) -> None:
<<<<<<< HEAD
    while True:
        for elem in source:
            sink.put(elem)
=======
    for elem in source:
        sink.put(elem)
>>>>>>> 9ed3a537


def raw_data(fn):
    @wraps(fn)
    def wrapped_fn(self, *args, **kwargs):
        if self.warn_on_raw_data_access:
            logger.warn(
                f"Using function with raw data from data-node {fn.__qualname__}. Be"
                " wary if prices/positions are not converted from int form"
            )
        return fn(self, *args, **kwargs)

    return wrapped_fn


class DecimalsCache(defaultdict):
    def __missing__(self, key):
        if self.default_factory is None:
            raise KeyError(key)
        else:
            ret = self[key] = self.default_factory(key)
            return ret


class VegaService(ABC):
    def __init__(
        self,
        can_control_time: bool = False,
        warn_on_raw_data_access: bool = True,
        seconds_per_block: int = 1,
    ):
        """A generic service for accessing a set of Vega processes.

        Contains generic methods aimed at working whether the derived class
        is referencing a locally hosted Nullchain version of Vega
        or a fully-fledged remote market.

        Args:
            can_control_time:
                bool, default False, do we have control over the passage of time.
                    Generally this will be True for a nullchain, but False for
                    anything else. When False we sleep when a wait is required,
                    when True we can manually forward instead.
            warn_on_raw_data_access:
                bool, default True, whether to warn on accessing functions containing
                    data straight from a data-node. The main risk here relates to
                    decimal places. On non-raw data functions the 'zero-padded int'
                    version of numbers will be promised to have been converted to a
                    real float version. On raw versions (generally complex objects)
                    they may well be still zero padded integers which must be
                    converted by the user.
                    (e.g. 10.1 with decimal places set to 2 would be 1010)
            seconds_per_block:
                int, default 1, How long each block represents in seconds. For a nullchain
                    service this can be known exactly, for anything else it will be an
                    estimate. Used for waiting/forwarding time and determining how far
                    forwards to place proposals starting/ending.

        """
        self._core_client = None
        self._core_state_client = None
        self._trading_data_client_v2 = None
        self.can_control_time = can_control_time
        self.warn_on_raw_data_access = warn_on_raw_data_access

        self._market_price_decimals = None
        self._market_pos_decimals = None
        self._asset_decimals = None
        self._market_to_asset = None
        self.seconds_per_block = seconds_per_block

        self.orders_lock = threading.RLock()
        self.transfers_lock = threading.RLock()
        self.market_data_lock = threading.RLock()
        self.trades_lock = threading.RLock()
<<<<<<< HEAD
        self._live_order_state_from_feed = {}
        self._dead_order_state_from_feed = {}
        self.market_data_from_feed_store = {}
=======
        self.ledger_entries_lock = threading.RLock()
        self._order_state_from_feed = {}
>>>>>>> 9ed3a537
        self._transfer_state_from_feed = {}
        self._trades_from_feed: List[data.Trade] = []
        self._ledger_entries_from_feed: List[data.LedgerEntry] = []

        self._observation_feeds: List[Queue[Any]] = []
        self._observation_thread = None
        self._aggregated_observation_feed: Queue[Any] = Queue()
        self._kill_thread_sig = threading.Event()

        self._observation_feeds: List[Queue[Any]] = []
        self._aggregated_observation_feed: Queue[Any] = Queue()

    @property
    def market_price_decimals(self) -> int:
        if self._market_price_decimals is None:
            self._market_price_decimals = DecimalsCache(
                lambda market_id: data.market_price_decimals(
                    market_id=market_id, data_client=self.trading_data_client_v2
                )
            )
        return self._market_price_decimals

    @property
    def market_pos_decimals(self) -> int:
        if self._market_pos_decimals is None:
            self._market_pos_decimals = DecimalsCache(
                lambda market_id: data.market_position_decimals(
                    market_id=market_id, data_client=self.trading_data_client_v2
                )
            )
        return self._market_pos_decimals

    @property
    def asset_decimals(self) -> int:
        if self._asset_decimals is None:
            self._asset_decimals = DecimalsCache(
                lambda asset_id: data.get_asset_decimals(
                    asset_id=asset_id, data_client=self.trading_data_client_v2
                )
            )
        return self._asset_decimals

    @property
    def market_to_asset(self) -> str:
        if self._market_to_asset is None:
            self._market_to_asset = DecimalsCache(
                lambda market_id: data_raw.market_info(
                    market_id=market_id, data_client=self.trading_data_client_v2
                ).tradable_instrument.instrument.future.settlement_asset
            )
        return self._market_to_asset

    @property
    def data_node_rest_url(self) -> str:
        pass

    @property
    def faucet_url(self) -> str:
        pass

    @property
    def vega_node_url(self) -> str:
        pass

    @property
    def vega_node_grpc_url(self) -> str:
        pass

    @property
    def data_node_grpc_url(self) -> str:
        pass

    @property
    def wallet(self) -> Wallet:
        pass

    def wait_fn(self, wait_multiple: float = 1) -> None:
        time.sleep(1 * wait_multiple)

    @property
    def trading_data_client_v2(self) -> vac.VegaTradingDataClientV2:
        if self._trading_data_client_v2 is None:
            channel = grpc.insecure_channel(
                self.data_node_grpc_url, options=(("grpc.enable_http_proxy", 0),)
            )
            grpc.channel_ready_future(channel).result(timeout=30)
            self._trading_data_client_v2 = vac.VegaTradingDataClientV2(
                self.data_node_grpc_url,
                channel=channel,
            )
        return self._trading_data_client_v2

    @property
    def core_state_client(self) -> vac.VegaCoreStateClient:
        if self._core_state_client is None:
            channel = grpc.insecure_channel(self.vega_node_grpc_url)

            grpc.channel_ready_future(channel).result(timeout=10)
            self._core_state_client = vac.VegaCoreStateClient(
                self.vega_node_grpc_url,
                channel=channel,
            )
        return self._core_state_client

    @property
    def core_client(self) -> vac.VegaCoreClient:
        if self._core_client is None:
            channel = grpc.insecure_channel(self.vega_node_grpc_url)

            grpc.channel_ready_future(channel).result(timeout=10)
            self._core_client = vac.VegaCoreClient(
                self.vega_node_grpc_url,
                channel=channel,
            )
        return self._core_client

    def wait_for_datanode_sync(self) -> None:
        wait_for_datanode_sync(self.trading_data_client_v2, self.core_client)

    def wait_for_core_catchup(self) -> None:
        wait_for_core_catchup(self.core_client)

    def wait_for_total_catchup(self) -> None:
        self.wait_for_core_catchup()
        self.wait_for_datanode_sync()

    def stop(self) -> None:
        self._kill_thread_sig.set()

    def login(self, name: str, passphrase: str) -> str:
        """Logs in to existing wallet in the given vega service.

        Args:
            name:
                str, The name of the wallet
            passphrase:
                str, The login passphrase used when creating the wallet
        Returns:
            str, public key associated to this waller
        """
        return self.wallet.login(name=name, passphrase=passphrase)

    def create_wallet(
        self, name: str, passphrase: str, key_name: Optional[str] = None
    ) -> str:
        """Logs in to existing wallet in the given vega service.

        Args:
            name:
                str, The name of the wallet
            passphrase:
                str, The login passphrase used when creating the wallet
             key_name:
                str, optional, Name of key in wallet for agent to use. Defaults
                to value in the environment variable "VEGA_DEFAULT_KEY_NAME".
        Returns:
            str, public key associated to this waller
        """
        return self.wallet.create_wallet(
            name=name, passphrase=passphrase, key_name=key_name
        )

    def mint(
        self,
        wallet_name: str,
        asset: str,
        amount: float,
        key_name: Optional[str] = None,
    ) -> None:
        """Mints a given amount of requested asset into the associated wallet

        Args:
            wallet_name:
                str, The name of the wallet
            asset:
                str, The ID of the asset to mint
            amount:
                float, the amount of asset to mint
            key_name:
                Optional[str], key name stored in metadata. Defaults to None.
        """
        asset_decimals = self.asset_decimals[asset]
        curr_acct = self.party_account(
            wallet_name=wallet_name, asset_id=asset, market_id=None, key_name=key_name
        ).general

        faucet.mint(
            self.wallet.public_key(wallet_name, key_name),
            asset,
            num_to_padded_int(amount, asset_decimals),
            faucet_url=self.faucet_url,
        )

        self.wait_fn(1)
        self.wait_for_core_catchup()
        for i in range(500):
            self.wait_fn(1)
            time.sleep(0.0005 * 1.01**i)
            post_acct = self.party_account(
                wallet_name=wallet_name,
                asset_id=asset,
                market_id=None,
                key_name=key_name,
            ).general
            if post_acct > curr_acct:
                return

        raise Exception(
            f"Failure minting asset {asset} for party {wallet_name}. Funds never"
            " appeared in party account"
        )

    def forward(self, time: str) -> None:
        """Steps chain forward a given amount of time, either with an amount of time or
            until a specified time.

        Args:
            time:
                str, time argument to use when stepping forwards. Either an increment
                (e.g. 1s, 10hr etc) or an ISO datetime (e.g. 2021-11-25T14:14:00Z)
        """
        if not self.can_control_time:
            return
        forward(time=time, vega_node_url=self.vega_node_url)

    def create_asset(
        self,
        wallet_name: str,
        name: str,
        symbol: str,
        decimals: int = 0,
        quantum: int = 1,
        max_faucet_amount: int = 10e9,
        key_name: Optional[str] = None,
    ):
        """Creates a simple asset and automatically approves the proposal (assuming the
         proposing wallet has sufficient governance tokens).

        Args:
            wallet_name:
                str, The name of the wallet proposing the asset
            name:
                str, The name of the asset
            symbol:
                str, The symbol to use for the asset
            decimals:
                int, The number of decimals in which to represent the asset.
                    (e.g with 2 then integer value 101 is really 1.01)
            quantum:
                int, The smallest unit of currency it makes sense to talk about
            max_faucet_amount:
                int, The maximum number of tokens which can be fauceted
                    (in full decimal numbers, rather than asset decimal)
            key_name:
                optionaL, str, name of key in wallet to use
        """
        blockchain_time_seconds = gov.get_blockchain_time(self.trading_data_client_v2)

        proposal_id = gov.propose_asset(
            wallet=self.wallet,
            wallet_name=wallet_name,
            name=name,
            symbol=symbol,
            decimals=decimals,
            max_faucet_amount=max_faucet_amount * 10**decimals,
            quantum=quantum,
            data_client=self.trading_data_client_v2,
            closing_time=blockchain_time_seconds + self.seconds_per_block * 90,
            enactment_time=blockchain_time_seconds + self.seconds_per_block * 100,
            validation_time=blockchain_time_seconds + self.seconds_per_block * 30,
            time_forward_fn=lambda: self.wait_fn(2),
            key_name=key_name,
        )
        self.wait_fn(1)
        gov.approve_proposal(
            proposal_id=proposal_id,
            wallet_name=wallet_name,
            wallet=self.wallet,
            key_name=key_name,
        )
        self.wait_fn(110)

    def create_market_from_config(
        self,
        proposal_wallet_name: str,
        market_config: market.MarketConfig,
        proposal_key_name: Optional[str] = None,
    ):
        blockchain_time_seconds = gov.get_blockchain_time(self.trading_data_client_v2)

        proposal_id = gov.propose_market_from_config(
            wallet=self.wallet,
            data_client=self.trading_data_client_v2,
            proposal_wallet_name=proposal_wallet_name,
            proposal_key_name=proposal_key_name,
            market_config=market_config,
            closing_time=blockchain_time_seconds + self.seconds_per_block * 90,
            enactment_time=blockchain_time_seconds + self.seconds_per_block * 90,
            time_forward_fn=lambda: self.wait_fn(2),
        )

        gov.approve_proposal(
            proposal_id=proposal_id,
            wallet=self.wallet,
            wallet_name=proposal_wallet_name,
            key_name=proposal_key_name,
        )
        self.wait_fn(110)

    def create_simple_market(
        self,
        market_name: str,
        proposal_wallet: str,
        settlement_asset_id: str,
        termination_wallet: str,
        future_asset: Optional[str] = None,
        position_decimals: Optional[int] = None,
        market_decimals: Optional[int] = None,
        risk_aversion: Optional[float] = 1e-6,
        tau: Optional[float] = 1.0 / 365.25 / 24,
        sigma: Optional[float] = 1.0,
        price_monitoring_parameters: Optional[
            vega_protos.markets.PriceMonitoringParameters
        ] = None,
        key_name: Optional[str] = None,
        termination_key: Optional[str] = None,
    ) -> None:
        """Creates a simple futures market with a predefined reasonable set of parameters.

        Args:
            market_name:c
                str, name of the market
            proposal_wallet:
                str, the name of the wallet to use for proposing the market
            settlement_asset_id:
                str, the asset id the market will use for settlement
            termination_wallet:
                str, the name of the wallet which will be used to send termination data
            position_decimals:
                int, the decimal place precision to use for positions
                    (e.g. 2 means 2dp, so 200 => 2.00, 3 would mean 200 => 0.2)
           market_decimals:
                int, the decimal place precision to use for market prices
                    (e.g. 2 means 2dp, so 200 => 2.00, 3 would mean 200 => 0.2)
            price_monitoring_parameters:
                PriceMonitoringParameters, A set of parameters determining when the
                    market will drop into a price auction. If not passed defaults
                    to a very permissive setup
            key_name:
                Optional[str], name of key proposing market. Defaults to None.
            termination_key:
                Optional[str], name of key settling market. Defaults to None.

        """
        additional_kwargs = {}
        if future_asset is not None:
            additional_kwargs["future_asset"] = future_asset

        blockchain_time_seconds = gov.get_blockchain_time(self.trading_data_client_v2)

        risk_model = vega_protos.markets.LogNormalRiskModel(
            risk_aversion_parameter=risk_aversion,
            tau=tau,
            params=vega_protos.markets.LogNormalModelParams(mu=0, r=0.0, sigma=sigma),
        )
        proposal_id = gov.propose_future_market(
            market_name=market_name,
            wallet=self.wallet,
            wallet_name=proposal_wallet,
            key_name=key_name,
            settlement_asset_id=settlement_asset_id,
            data_client=self.trading_data_client_v2,
            termination_pub_key=self.wallet.public_key(
                termination_wallet, termination_key
            ),
            position_decimals=position_decimals,
            market_decimals=market_decimals,
            closing_time=blockchain_time_seconds + self.seconds_per_block * 90,
            enactment_time=blockchain_time_seconds + self.seconds_per_block * 100,
            risk_model=risk_model,
            time_forward_fn=lambda: self.wait_fn(2),
            price_monitoring_parameters=price_monitoring_parameters,
            **additional_kwargs,
        )
        gov.approve_proposal(
            proposal_id=proposal_id,
            wallet=self.wallet,
            wallet_name=proposal_wallet,
            key_name=key_name,
        )
        self.wait_fn(110)

    def submit_market_order(
        self,
        trading_wallet: str,
        market_id: str,
        side: Union[vega_protos.vega.Side, str],
        volume: float,
        fill_or_kill: bool = True,
        wait: bool = True,
        order_ref: Optional[str] = None,
        key_name: Optional[str] = None,
    ) -> str:
        """Places a simple Market order, either as Fill-Or-Kill or Immediate-Or-Cancel.

        Args:
            trading_wallet:
                str, the name of the wallet to use for trading
            market_name:
                str, name of the market
            side:
                vega.Side or str, Side of the order (BUY or SELL)
            volume:
                float, The volume to trade.
            wait:
                bool, whether to wait for order acceptance.
                    If true, will raise an error if order is not accepted
            order_ref:
                optional str, reference for later identification of order
            key_name:
                optional str, name of key in wallet to use

        Returns:
            str, The ID of the order
        """

        return self.submit_order(
            trading_wallet=trading_wallet,
            market_id=market_id,
            time_in_force="TIME_IN_FORCE_FOK" if fill_or_kill else "TIME_IN_FORCE_IOC",
            order_type="TYPE_MARKET",
            side=side,
            volume=volume,
            wait=wait,
            order_ref=order_ref,
            key_name=key_name,
        )

    def submit_order(
        self,
        trading_wallet: str,
        market_id: str,
        order_type: Union[vega_protos.vega.Order.Type, str],
        time_in_force: Union[vega_protos.vega.Order.TimeInForce, str],
        side: Union[vega_protos.vega.Side, str],
        volume: float,
        price: Optional[float] = None,
        expires_at: Optional[float] = None,
        pegged_order: Optional[PeggedOrder] = None,
        wait: bool = True,
        order_ref: Optional[str] = None,
        key_name: Optional[str] = None,
    ) -> Optional[str]:
        """
        Submit orders as specified to required pre-existing market.
        Optionally wait for acceptance of order (raises on non-acceptance)

        Args:
            trading_wallet:
                str, the name of the wallet to use for trading
            market_id:
                str, the ID of the required market on vega
            order_type:
                vega.Order.Type or str, The type of order required (market/limit etc).
                    See API documentation for full list of options
            time_in_force:
                vega.Order.TimeInForce or str, The time in force setting for the order
                    (GTC, GTT, Fill Or Kill etc.)
                    See API documentation for full list of options
            side:
                vega.Side or str, Side of the order (BUY or SELL)
            volume:
                float, volume of the order
            price:
                float, price of the order
            expires_at:
                int, Optional timestamp for when the order will expire,
                    in nanoseconds since the epoch,
                    required field only for [`Order.TimeInForce`].
                    Defaults to 2 minutes
            pegged_order:
                PeggedOrder, Used to specify the details for a pegged order
            wait:
                bool, whether to wait for order acceptance.
                    If true, will raise an error if order is not accepted
            order_ref:
                optional str, reference for later identification of order
            key_name:
                optional str, name of key in wallet to use

        Returns:
            Optional[str], If order acceptance is waited for, returns order ID.
                Otherwise None
        """
        submit_volume = num_to_padded_int(
            volume,
            self.market_pos_decimals[market_id],
        )
        if submit_volume <= 0:
            msg = "Not submitting order as volume is 0 or less."
            if wait:
                raise Exception(msg)
            else:
                logger.debug(msg)
                return

        submit_price = (
            num_to_padded_int(
                price,
                self.market_price_decimals[market_id],
            )
            if price is not None
            else None
        )
        if submit_price is not None and submit_price <= 0:
            msg = "Not submitting order as price is 0 or less."
            if wait:
                raise Exception(msg)
            else:
                logger.debug(msg)
                return

        return trading.submit_order(
            wallet=self.wallet,
            wallet_name=trading_wallet,
            data_client=self.trading_data_client_v2,
            market_id=market_id,
            order_type=order_type,
            time_in_force=time_in_force,
            side=side,
            volume=submit_volume,
            price=str(submit_price) if submit_price is not None else None,
            expires_at=int(expires_at) if expires_at is not None else None,
            pegged_order=vega_protos.vega.PeggedOrder(
                reference=pegged_order.reference,
                offset=str(
                    num_to_padded_int(
                        pegged_order.offset, self.market_price_decimals[market_id]
                    )
                ),
            )
            if pegged_order is not None
            else None,
            wait=wait,
            time_forward_fn=lambda: self.wait_fn(2),
            order_ref=order_ref,
            key_name=key_name,
        )

    def get_blockchain_time(self) -> int:
        """Returns blockchain time in seconds since the epoch"""
        return gov.get_blockchain_time(self.trading_data_client_v2)

    def amend_order(
        self,
        trading_wallet: str,
        market_id: str,
        order_id: str,
        price: Optional[float] = None,
        expires_at: Optional[int] = None,
        pegged_offset: Optional[float] = None,
        pegged_reference: Optional[vega_protos.vega.PeggedReference] = None,
        volume_delta: float = 0,
        time_in_force: Optional[Union[vega_protos.vega.Order.TimeInForce, str]] = None,
        key_name: Optional[str] = None,
    ):
        """
        Amend a Limit order by orderID in the specified market

        Args:
            trading_wallet:
                str, the name of the wallet to use for trading
            market_id:
                str, the ID of the required market on vega
            order_type:
                vega.Order.Type or str, The type of order required (market/limit etc).
                    See API documentation for full list of options
            side:
                vega.Side or str, Side of the order (BUY or SELL)
            volume_delta:
                int, change in volume of the order
            price:
                int, price of the order
            time_in_force:
                vega.Order.TimeInForce or str, The time in force setting for the order
                    (Only valid options for market are TIME_IN_FORCE_IOC and
                        TIME_IN_FORCE_FOK)
                    See API documentation for full list of options
                    Defaults to Fill or Kill
            key_name:
                optional str, name of key in wallet to use
        """
        trading.amend_order(
            wallet=self.wallet,
            wallet_name=trading_wallet,
            market_id=market_id,
            order_id=order_id,
            price=str(
                num_to_padded_int(
                    price,
                    self.market_price_decimals[market_id],
                )
            )
            if price is not None
            else None,
            expires_at=expires_at,
            pegged_offset=str(
                num_to_padded_int(
                    pegged_offset,
                    self.market_price_decimals[market_id],
                )
            )
            if pegged_offset is not None
            else None,
            pegged_reference=pegged_reference,
            volume_delta=num_to_padded_int(
                volume_delta,
                self.market_pos_decimals[market_id],
            ),
            time_in_force=time_in_force,
            key_name=key_name,
        )

    def cancel_order(
        self,
        trading_wallet: str,
        market_id: str,
        order_id: str,
        key_name: Optional[str] = None,
    ):
        """
        Cancel Order

        Args:
            trading_wallet:
                str, the name of the wallet to use for trading
            market_id:
                str, the ID of the required market on vega
            order_id:
                str, Identifier of the order to cancel
        """
        trading.cancel_order(
            wallet=self.wallet,
            wallet_name=trading_wallet,
            market_id=market_id,
            order_id=order_id,
            key_name=key_name,
        )

    def update_network_parameter(
        self, proposal_wallet: str, parameter: str, new_value: str, key_name: str = None
    ):
        """Updates a network parameter by first proposing and then voting to approve
        the change, followed by advancing the network time period forwards.

        If the genesis setup of the market is such that this meets requirements then
        the proposal will be approved. Otherwise others may need to vote too.

        Args:
            proposal_wallet:
                str, the wallet proposing the change
            parameter:
                str, the parameter to change
            new_value:
                str, the new value to set
            key_name:
                str, optional, the wallet key proposing the change
        Returns:
            str, the ID of the proposal
        """
        blockchain_time_seconds = gov.get_blockchain_time(self.trading_data_client_v2)

        proposal_id = gov.propose_network_parameter_change(
            parameter=parameter,
            value=new_value,
            wallet=self.wallet,
            wallet_name=proposal_wallet,
            data_client=self.trading_data_client_v2,
            closing_time=blockchain_time_seconds + self.seconds_per_block * 90,
            enactment_time=blockchain_time_seconds + self.seconds_per_block * 100,
            time_forward_fn=lambda: self.wait_fn(2),
            key_name=key_name,
        )
        gov.approve_proposal(
            proposal_id=proposal_id,
            wallet=self.wallet,
            wallet_name=proposal_wallet,
            key_name=key_name,
        )
        self.wait_fn(110)

    def update_market(
        self,
        proposal_wallet: str,
        market_id: str,
        updated_instrument: Optional[UpdateInstrumentConfiguration] = None,
        updated_metadata: Optional[str] = None,
        updated_price_monitoring_parameters: Optional[PriceMonitoringParameters] = None,
        updated_liquidity_monitoring_parameters: Optional[
            LiquidityMonitoringParameters
        ] = None,
        updated_simple_model_params: Optional[SimpleModelParams] = None,
        updated_log_normal_risk_model: Optional[LogNormalRiskModel] = None,
        updated_lp_price_range: Optional[float] = None,
        key_name: Optional[int] = None,
    ):
        """Updates a market based on proposal parameters. Will attempt to propose
        and then immediately vote on the market change before forwarding time for
        the enactment to also take effect

        Args:
            proposal_wallet:
                str, the wallet proposing the change
            market_id:
                str, the market to change
            new_value:
                str, the new value to set
        Returns:
            str, the ID of the proposal
        """
        if (
            updated_simple_model_params is not None
            and updated_log_normal_risk_model is not None
        ):
            raise Exception(
                "Only one of simple and log normal risk models can be valid on a single"
                " market"
            )

        blockchain_time_seconds = gov.get_blockchain_time(self.trading_data_client_v2)

        current_market = self.market_info(market_id=market_id)

        if updated_instrument is None:
            curr_inst = current_market.tradable_instrument.instrument
            curr_fut = curr_inst.future
            oracle_spec_for_settlement_data = data_source_protos.DataSourceDefinition(
                external=data_source_protos.DataSourceDefinitionExternal(
                    oracle=data_source_protos.DataSourceSpecConfiguration(
                        signers=curr_fut.data_source_spec_for_settlement_data.data.external.oracle.signers,
                        filters=curr_fut.data_source_spec_for_settlement_data.data.external.oracle.filters,
                    )
                )
            )

            oracle_spec_for_trading_termination = data_source_protos.DataSourceDefinition(
                external=data_source_protos.DataSourceDefinitionExternal(
                    oracle=data_source_protos.DataSourceSpecConfiguration(
                        signers=curr_fut.data_source_spec_for_trading_termination.data.external.oracle.signers,
                        filters=curr_fut.data_source_spec_for_trading_termination.data.external.oracle.filters,
                    )
                )
            )
            curr_fut_prod = UpdateFutureProduct(
                quote_name=curr_fut.quote_name,
                data_source_spec_for_settlement_data=oracle_spec_for_settlement_data,
                data_source_spec_for_trading_termination=oracle_spec_for_trading_termination,
                data_source_spec_binding=curr_fut.data_source_spec_binding,
            )
            updated_instrument = UpdateInstrumentConfiguration(
                code=curr_inst.code,
                future=curr_fut_prod,
            )
        if updated_simple_model_params is None:
            curr_simple_model = current_market.tradable_instrument.simple_risk_model
            updated_simple_model_params = (
                curr_simple_model.params if curr_simple_model is not None else None
            )

        if updated_log_normal_risk_model is None:
            updated_log_normal_risk_model = (
                current_market.tradable_instrument.log_normal_risk_model
            )

        update_configuration = UpdateMarketConfiguration(
            instrument=updated_instrument,
            price_monitoring_parameters=updated_price_monitoring_parameters
            if updated_price_monitoring_parameters is not None
            else current_market.price_monitoring_settings.parameters,
            liquidity_monitoring_parameters=updated_liquidity_monitoring_parameters
            if updated_liquidity_monitoring_parameters is not None
            else current_market.liquidity_monitoring_parameters,
            simple=updated_simple_model_params,
            log_normal=updated_log_normal_risk_model,
            metadata=updated_metadata,
            lp_price_range=str(updated_lp_price_range)
            if updated_lp_price_range is not None
            else current_market.lp_price_range,
        )

        proposal_id = gov.propose_market_update(
            market_update=update_configuration,
            market_id=market_id,
            wallet=self.wallet,
            wallet_name=proposal_wallet,
            data_client=self.trading_data_client_v2,
            closing_time=blockchain_time_seconds + self.seconds_per_block * 90,
            enactment_time=blockchain_time_seconds + self.seconds_per_block * 100,
            time_forward_fn=lambda: self.wait_fn(2),
        )
        gov.approve_proposal(
            proposal_id=proposal_id,
            wallet=self.wallet,
            wallet_name=proposal_wallet,
        )
        self.wait_fn(110)

    def settle_market(
        self,
        settlement_wallet: str,
        settlement_price: float,
        market_id: str,
        key_name: Optional[str] = None,
    ):
        future_inst = data_raw.market_info(
            market_id, data_client=self.trading_data_client_v2
        ).tradable_instrument.instrument.future

        filter_key = future_inst.data_source_spec_for_settlement_data.data.external.oracle.filters[
            0
        ].key
        oracle_name = filter_key.name

        logger.info(f"Settling market at price {settlement_price} for {oracle_name}")

        gov.settle_oracle(
            wallet=self.wallet,
            wallet_name=settlement_wallet,
            oracle_name=oracle_name,
            settlement_price=num_to_padded_int(
                settlement_price, decimals=filter_key.number_decimal_places
            ),
            key_name=key_name,
        )

    def party_account(
        self,
        wallet_name: str,
        asset_id: str,
        market_id: str,
        key_name: Optional[str] = None,
    ) -> data.PartyMarketAccount:
        """Output money in general accounts/margin accounts/bond accounts (if exists)
        of a party."""
        return data.party_account(
            self.wallet.public_key(wallet_name, key_name),
            asset_id=asset_id,
            market_id=market_id,
            data_client=self.trading_data_client_v2,
        )

    def list_accounts(
        self,
        wallet_name: Optional[str] = None,
        asset_id: Optional[str] = None,
        market_id: Optional[str] = None,
        key_name: Optional[str] = None,
    ) -> List[data.AccountData]:
        """Return all accounts across markets matching the supplied filter options

        Args:
            wallet_name:
                Optional, default None, Filter down to a specific key from this wallet
            asset_id:
                Optional, default None, Filter down to only accounts on this asset
            market_id:
                Optional, default None, Filter down to only accounts from this market
            key_name:
                Optional, default None, Select non-default key from the selected wallet

        Returns:
            List[AccountData], cleaned account data for each account

        """
        return data.list_accounts(
            data_client=self.trading_data_client_v2,
            pub_key=self.wallet.public_key(wallet_name, key_name)
            if wallet_name is not None
            else None,
            asset_id=asset_id,
            market_id=market_id,
            asset_decimals_map=self.asset_decimals,
        )

    def positions_by_market(
        self,
        wallet_name: str,
        market_id: Optional[str] = None,
        key_name: Optional[str] = None,
    ) -> List[vega_protos.vega.Position]:
        """Output positions of a party."""
        return data.positions_by_market(
            pub_key=self.wallet.public_key(wallet_name, key_name),
            market_id=market_id,
            data_client=self.trading_data_client_v2,
            market_price_decimals_map=self.market_price_decimals,
            market_position_decimals_map=self.market_pos_decimals,
            market_to_asset_map=self.market_to_asset,
            asset_decimals_map=self.asset_decimals,
        )

    @raw_data
    def all_markets(
        self,
    ) -> List[vega_protos.markets.Market]:
        """
        Output market info.
        """
        return data_raw.all_markets(data_client=self.trading_data_client_v2)

    @raw_data
    def market_info(
        self,
        market_id: str,
    ) -> vega_protos.markets.Market:
        """
        Output market info.
        """
        return data_raw.market_info(
            market_id=market_id, data_client=self.trading_data_client_v2
        )

    @raw_data
    def market_data_from_feed(
        self,
        market_id: str,
    ) -> vega_protos.vega.MarketData:
        """
        Output market info.
        """
        return self.market_data_from_feed_store.get(market_id, None)

    @raw_data
    def market_data(
        self,
        market_id: str,
    ) -> vega_protos.vega.MarketData:
        """
        Output market info.
        """
        return data_raw.market_data(
            market_id=market_id, data_client=self.trading_data_client_v2
        )

    @raw_data
    def infrastructure_fee_accounts(
        self,
        asset_id: str,
    ) -> List[vega_protos.vega.Account]:
        """
        Output infrastructure fee accounts
        """
        return data_raw.infrastructure_fee_accounts(
            asset_id=asset_id, data_client=self.trading_data_client_v2
        )

    @raw_data
    def market_accounts(
        self,
        asset_id: str,
        market_id: str,
    ) -> data_raw.MarketAccount:
        """
        Output liquidity fee account/ insurance pool in the market
        """
        return data_raw.market_accounts(
            asset_id=asset_id,
            market_id=market_id,
            data_client=self.trading_data_client_v2,
        )

    def market_account(
        self,
        market_id: str,
        account_type: vega_protos.vega.AccountType,
    ) -> float:
        """
        Returns the current asset value in the Market's fee account

        Args:
            market_id:
                str, The ID of the market to check
            account_type:
                vega.AccountType, the account type to check for

        Returns:
            float, the current balance in the market's fee asset
        """
        return data.market_account(
            market_id=market_id,
            account_type=account_type,
            data_client=self.trading_data_client_v2,
        )

    def best_prices(
        self,
        market_id: str,
    ) -> Tuple[int, int]:
        """
        Output the best static bid price and best static ask price in current market.
        """
        return data.best_prices(
            market_id=market_id,
            data_client=self.trading_data_client_v2,
            market_data=self.market_data_from_feed(market_id=market_id),
        )

    def price_bounds(
        self,
        market_id: str,
    ) -> Tuple[Optional[float], Optional[float]]:
        """
        Output the tightest price bounds in the current market.
        """
        return data.price_bounds(
            market_id=market_id,
            data_client=self.trading_data_client_v2,
            market_data=self.market_data_from_feed(market_id=market_id),
        )

    def order_book_by_market(
        self,
        market_id: str,
    ) -> data.OrderBook:
        return data.order_book_by_market(
            market_id=market_id, data_client=self.trading_data_client_v2
        )

    def market_depth(self, market_id: str, num_levels: int = 5) -> data.MarketDepth:
        return data.market_depth(
            market_id=market_id,
            data_client=self.trading_data_client_v2,
            max_depth=num_levels,
            price_decimals=self.market_price_decimals[market_id],
            position_decimals=self.market_pos_decimals[market_id],
        )

    def open_orders_by_market(
        self,
        market_id: str,
    ) -> data.OrderBook:
        return data.open_orders_by_market(
            market_id=market_id,
            data_client=self.trading_data_client_v2,
            price_decimals=self.market_price_decimals[market_id],
            position_decimals=self.market_pos_decimals[market_id],
        )

    def submit_simple_liquidity(
        self,
        wallet_name: str,
        market_id: str,
        commitment_amount: float,
        fee: float,
        reference_buy: str,
        reference_sell: str,
        delta_buy: float,
        delta_sell: float,
        is_amendment: Optional[bool] = None,
        key_name: Optional[str] = None,
    ):
        """Submit/Amend a simple liquidity commitment (LP) with a single amount on each side.

        Args:
            wallet_name:
                str, The name of the wallet which is placing the order
            market_id:
                str, The ID of the market to place the commitment on
            commitment_amount:
                int, The amount in asset decimals of market asset to commit to
                 liquidity provision
            fee:
                float, The fee level at which to set the LP fee
                 (in %, e.g. 0.01 == 1% and 1 == 100%)
            reference_buy:
                str, the reference point to use for the buy side of LP
            reference_sell:
                str, the reference point to use for the sell side of LP
            delta_buy:
                float, the offset from reference point for the buy side of LP
            delta_sell:
                float, the offset from reference point for the sell side of LP
        """
        asset_id = data_raw.market_info(
            market_id=market_id, data_client=self.trading_data_client_v2
        ).tradable_instrument.instrument.future.settlement_asset

        market_decimals = data.market_price_decimals(
            market_id=market_id, data_client=self.trading_data_client_v2
        )
        is_amendment = (
            is_amendment
            if is_amendment is not None
            else self.has_liquidity_provision(
                market_id=market_id,
                wallet_name=wallet_name,
                key_name=key_name,
            )
        )
        return trading.submit_simple_liquidity(
            market_id=market_id,
            commitment_amount=num_to_padded_int(
                commitment_amount, self.asset_decimals[asset_id]
            ),
            fee=fee,
            reference_buy=reference_buy,
            reference_sell=reference_sell,
            delta_buy=num_to_padded_int(delta_buy, market_decimals),
            delta_sell=num_to_padded_int(delta_sell, market_decimals),
            wallet=self.wallet,
            wallet_name=wallet_name,
            is_amendment=is_amendment,
            key_name=key_name,
        )

    def has_liquidity_provision(
        self,
        wallet_name: str,
        market_id: str,
        key_name: Optional[str] = None,
    ):
        return data.has_liquidity_provision(
            self.trading_data_client_v2,
            market_id,
            party_id=self.wallet.public_key(wallet_name, key_name),
        )

    def submit_liquidity(
        self,
        wallet_name: str,
        market_id: str,
        commitment_amount: float,
        fee: float,
        buy_specs: List[Tuple[str, float, int]],
        sell_specs: List[Tuple[str, float, int]],
        is_amendment: Optional[bool] = None,
        key_name: Optional[str] = None,
    ):
        """Submit/Amend a custom liquidity profile.

        Args:
            wallet_name:
                str, the wallet name performing the action
            wallet:
                Wallet, wallet client
            market_id:
                str, The ID of the market to place the commitment on
            commitment_amount:
                int, The amount in asset decimals of market asset to commit
                to liquidity provision
            fee:
                float, The fee level at which to set the LP fee
                 (in %, e.g. 0.01 == 1% and 1 == 100%)
            buy_specs:
                List[Tuple[str, int, int]], List of tuples, each containing a reference
                point in their first position, a desired offset in their second and
                a proportion in third
            sell_specs:
                List[Tuple[str, int, int]], List of tuples, each containing a reference
                point in their first position, a desired offset in their second and
                a proportion in third
            key_name:
                optional, str name of key in wallet to use
        """
        asset_id = data_raw.market_info(
            market_id=market_id, data_client=self.trading_data_client_v2
        ).tradable_instrument.instrument.future.settlement_asset

        market_decimals = data.market_price_decimals(
            market_id=market_id, data_client=self.trading_data_client_v2
        )

        buy_specs = [
            (s[0], num_to_padded_int(s[1], market_decimals), s[2]) for s in buy_specs
        ]
        sell_specs = [
            (s[0], num_to_padded_int(s[1], market_decimals), s[2]) for s in sell_specs
        ]
        is_amendment = (
            is_amendment
            if is_amendment is not None
            else self.has_liquidity_provision(
                market_id=market_id,
                wallet_name=wallet_name,
                key_name=key_name,
            )
        )

        return trading.submit_liquidity(
            market_id=market_id,
            commitment_amount=num_to_padded_int(
                commitment_amount, self.asset_decimals[asset_id]
            ),
            fee=fee,
            buy_specs=buy_specs,
            sell_specs=sell_specs,
            wallet=self.wallet,
            wallet_name=wallet_name,
            is_amendment=is_amendment,
            key_name=key_name,
        )

    def find_market_id(self, name: str, raise_on_missing: bool = False) -> str:
        """Looks up the Market ID of a given market name

        Args:
            name:
                str, the name of the market to look for
            raise_on_missing:
                bool, whether to raise an Error or silently return if the market does
                not exist

        Returns:
            str, the ID of the market
        """
        return data.find_market_id(
            name=name,
            raise_on_missing=raise_on_missing,
            data_client=self.trading_data_client_v2,
        )

    def find_asset_id(self, symbol: str, raise_on_missing: bool = False) -> str:
        """Looks up the Asset ID of a given asset name

        Args:
            symbol:
                str, The symbol of the asset to look up
            raise_on_missing:
                bool, whether to raise an Error or silently return if the asset
                 does not exist

        Returns:
            str, the ID of the asset
        """
        return data.find_asset_id(
            symbol=symbol,
            raise_on_missing=raise_on_missing,
            data_client=self.trading_data_client_v2,
        )

    @raw_data
    def order_status(
        self, order_id: str, version: int = 0
    ) -> Optional[vega_protos.vega.Order]:
        """Loads information about a specific order identified by the ID.
        Optionally return historic order versions.

        Args:
            order_id:
                str, the order identifier as specified by Vega when originally placed
            version:
                int, Optional, Version of the order:
                    - Set `version` to 0 for most recent version of the order
                    - Set `1` for original version of the order
                    - Set `2` for first amendment, `3` for second amendment, etc
        Returns:
            Optional[vega.Order], the requested Order object or None if nothing found
        """
        return data_raw.order_status(
            order_id=order_id, data_client=self.trading_data_client_v2, version=version
        )

    def order_status_from_feed(
        self, live_only: bool = True
    ) -> Dict[str, Dict[str, Dict[str, data.Order]]]:
        """Returns a copy of current order status based on Order feed if started.
        If order feed has not been started, dict will be empty

        Args:
            live_only:
                bool, default True, whether to filter out dead/cancelled deals
                    from result

        Returns:
            Dictionary mapping market ID -> Party ID -> Order ID -> Order detaails"""
        with self.orders_lock:
            order_dict = copy.copy(self._live_order_state_from_feed)
            if not live_only:
                order_dict.update(self._dead_order_state_from_feed)
        return order_dict

    def orders_for_party_from_feed(
        self,
        wallet_name: str,
        market_id: str,
        live_only: bool = True,
        key_name: Optional[str] = None,
    ) -> Dict[str, data.Order]:
        party_id = self.wallet.public_key(wallet_name, key_name)
        return (
            self.order_status_from_feed(live_only=live_only)
            .get(market_id, {})
            .get(party_id, {})
        )

    def transfer_status_from_feed(self, live_only: bool = True):
        datetime = self.get_blockchain_time()

        with self.transfers_lock:
            transfers_dict = {}
            for party_id, party_transfers in self._transfer_state_from_feed.items():
                for transfer_id, transfer in party_transfers.items():
                    deliver_on = int(transfer.one_off.deliver_on)
                    if not live_only or (deliver_on != 0 and datetime < deliver_on):
                        transfers_dict.setdefault(party_id, {})[transfer_id] = transfer
        return transfers_dict

    @raw_data
    def liquidity_provisions(
        self,
        market_id: Optional[str] = None,
        party_id: Optional[str] = None,
    ) -> Optional[List[vega_protos.vega.LiquidityProvision]]:
        """Loads the current liquidity provision(s) for a given market and/or party.

        Args:
            market_id:
                Optional[str], the ID of the market from which to
                    pull liquidity provisions
            party_id:
                Optional[str], the ID of the party from which to
                    pull liquidity provisions

        Returns:
            List[LiquidityProvision], list of liquidity provisions (if any exist)
        """
        return data_raw.liquidity_provisions(
            self.trading_data_client_v2, market_id=market_id, party_id=party_id
        )

    def party_liquidity_provisions(
        self,
        wallet_name: str,
        market_id: Optional[str] = None,
        key_name: Optional[str] = None,
    ) -> Optional[List[vega_protos.vega.LiquidityProvision]]:
        """Loads the current liquidity provision(s) for a given market and/or party.

        Args:
            market_id:
                Optional[str], the ID of the market from which to
                    pull liquidity provisions
            party_id:
                Optional[str], the ID of the party from which to
                    pull liquidity provisions
            key_name:
                Optional[str], key name stored in metadata. Defaults to None.

        Returns:
            List[LiquidityProvision], list of liquidity provisions (if any exist)
        """
        return self.liquidity_provisions(
            market_id=market_id, party_id=self.wallet.public_key(wallet_name, key_name)
        )

    def start_live_feeds(self):
        self.start_order_monitoring()
        self.start_transfer_monitoring()
        self.start_trade_monitoring()
<<<<<<< HEAD
        self.start_market_data_monitoring()

        self._merge_streams()
        self._observation_thread = threading.Thread(
            target=self._monitor_stream, daemon=True
        )
=======
        self.start_ledger_entries_monitoring()

        self._merge_streams()
        self._observation_thread = threading.Thread(target=self._monitor_stream)
>>>>>>> 9ed3a537
        self._observation_thread.start()

    def start_order_monitoring(
        self,
        market_ids: Optional[List[str]] = None,
        party_ids: Optional[List[str]] = None,
        use_core_client: bool = False,
    ):
        if use_core_client:
            data_client = self.core_client
        else:
            data_client = self.trading_data_client_v2

        order_queue = data.order_subscription(
            data_client,
            self.trading_data_client_v2,
        )

        base_orders = []
        for market_party_tuple in list(
            product(
                (market_ids if market_ids is not None else [None]),
                (party_ids if party_ids is not None else [None]),
            )
        ):
            base_orders.extend(
                data.list_orders(
                    data_client=self.trading_data_client_v2,
                    market_id=market_party_tuple[0],
                    party_id=market_party_tuple[1],
                    live_only=True,
                )
            )

        with self.orders_lock:
            for order in base_orders:
                self._live_order_state_from_feed.setdefault(
                    order.market_id, {}
                ).setdefault(order.party_id, {})[order.id] = order

        self._observation_feeds.append(order_queue)

<<<<<<< HEAD
    def start_market_data_monitoring(
        self,
    ):
        data_queue = data_raw.market_data_subscription(
            self.core_client,
        )
        self._observation_feeds.append(data_queue)
=======
        self._observation_feeds.append(order_queue)
>>>>>>> 9ed3a537

    def start_transfer_monitoring(
        self,
    ):
        transfer_queue = data.transfer_subscription(
            self.core_client,
            self.trading_data_client_v2,
        )

        base_transfers = []

        base_transfers.extend(
            data.list_transfers(data_client=self.trading_data_client_v2)
        )

        with self.transfers_lock:
            for t in base_transfers:
                self._transfer_state_from_feed.setdefault(t.party_to, {})[t.id] = t
        self._observation_feeds.append(transfer_queue)

    def start_trade_monitoring(
        self,
    ):
        trade_queue = data.trades_subscription(
            self.core_client,
            self.trading_data_client_v2,
        )

        base_trades = []

        with self.trades_lock:
            self._trades_from_feed = base_trades
        self._observation_feeds.append(trade_queue)

    def _merge_streams(self) -> None:
        self._merge_threads = []
        for feed in self._observation_feeds:
            merger = threading.Thread(
                target=_queue_forwarder,
                args=(feed, self._aggregated_observation_feed),
                daemon=True,
            )
            self._merge_threads.append(merger)
            merger.start()

<<<<<<< HEAD
    def _monitor_stream(self) -> None:
        while True:
            update = self._aggregated_observation_feed.get()
            if isinstance(update, data.Order):
                with self.orders_lock:
                    if update.version >= getattr(
                        self._live_order_state_from_feed.setdefault(
                            update.market_id, {}
                        )
                        .setdefault(update.party_id, {})
                        .get(update.id, None),
                        "version",
                        0,
                    ):
                        if (
                            not update.status
                            == vega_protos.vega.Order.Status.STATUS_ACTIVE
                        ):
                            # If the order is dead, pop any we've seen from live state
                            self._live_order_state_from_feed[update.market_id][
                                update.party_id
                            ].pop(update.id, None)

                            # And add to dead instead
                            self._dead_order_state_from_feed.setdefault(
                                update.market_id, {}
                            ).setdefault(update.party_id, {})[update.id] = update
                        else:
                            self._live_order_state_from_feed[update.market_id][
                                update.party_id
                            ][update.id] = update

            elif isinstance(update, data.Transfer):
                with self.transfers_lock:
                    self._transfer_state_from_feed.setdefault(update.party_to, {})[
                        update.id
                    ] = update

            elif isinstance(update, data.Trade):
                with self.trades_lock:
                    self._trades_from_feed.append(update)

            elif isinstance(update, vega_protos.vega.MarketData):
                with self.market_data_lock:
                    self.market_data_from_feed_store[update.market] = update
=======
    def start_ledger_entries_monitoring(
        self,
    ):

        self.ledger_entries_queue = data.ledger_entries_subscription(
            self.core_client,
            self.trading_data_client_v2,
        )

        self._observation_feeds.append(self.ledger_entries_queue)

    def _monitor_stream(self) -> None:
        while True:
            if self._kill_thread_sig.is_set():
                return
            try:
                update = self._aggregated_observation_feed.get(timeout=1)
            except Empty:
                continue
            else:
                if isinstance(update, data.Order):
                    with self.orders_lock:
                        if update.version >= getattr(
                            self._order_state_from_feed.setdefault(update.market_id, {})
                            .setdefault(update.party_id, {})
                            .get(update.id, None),
                            "version",
                            0,
                        ):
                            self._order_state_from_feed[update.market_id][
                                update.party_id
                            ][update.id] = update

                if isinstance(update, data.Transfer):
                    with self.transfers_lock:
                        self._transfer_state_from_feed.setdefault(update.party_to, {})[
                            update.id
                        ] = update

                elif isinstance(update, data.Trade):
                    with self.trades_lock:
                        self._trades_from_feed.append(update)

                elif isinstance(update, data.LedgerEntry):
                    with self.ledger_entries_lock:
                        self._ledger_entries_from_feed.append(update)
>>>>>>> 9ed3a537

    def margin_levels(
        self,
        wallet_name: str,
        market_id: Optional[str] = None,
        key_name: Optional[str] = None,
    ) -> List[data.MarginLevels]:
        return data.margin_levels(
            self.trading_data_client_v2,
            party_id=self.wallet.public_key(wallet_name, key_name),
            market_id=market_id,
        )

    def list_orders(
        self,
        wallet_name: str,
        key_name: str,
        market_id: str,
        reference: Optional[str] = None,
        live_only: Optional[bool] = True,
    ) -> List[data.Order]:
        """Return a list of orders for the specified market and party.

        Args:
            wallet_name (str):
                Name of wallet to return orders for.
            key_name (str):
                Name of key to return orders for.
            market_id (str):
                Id of market to return orders from.
            reference (Optional[str]):
                Reference of matching orders to return.
            live_only (Optional[bool]):
                Whether to return only live orders. Defaults to True.

        Returns:
            List[data.Order]:
                List of orders for the specified market and party.
        """
        return data.list_orders(
            data_client=self.trading_data_client_v2,
            market_id=market_id,
            party_id=self.wallet.public_key(name=wallet_name, key_name=key_name),
            reference=reference,
            live_only=live_only,
        )

    def get_ledger_entries_from_stream(
        self,
        wallet_name_from: Optional[str] = None,
        key_name_from: Optional[str] = None,
        wallet_name_to: Optional[str] = None,
        key_name_to: Optional[str] = None,
        transfer_type: Optional[str] = None,
    ) -> List[data.LedgerEntry]:

        results = []

        for ledger_entry in self._ledger_entries_from_feed:

            if (
                transfer_type is not None
                and transfer_type != ledger_entry.transfer_type
            ):
                continue
            if (
                wallet_name_from is not None
                and self.wallet.public_key(
                    name=wallet_name_from, key_name=key_name_from
                )
                != ledger_entry.from_account.owner
            ):
                continue
            if (
                wallet_name_to is not None
                and self.wallet.public_key(name=wallet_name_to, key_name=key_name_to)
                != ledger_entry.to_account.owner
            ):
                continue

            results.append(copy.copy(ledger_entry))

        return results

    def get_trades_from_stream(
        self,
        market_id: Optional[str] = None,
        wallet_name: Optional[str] = None,
        key_name: Optional[str] = None,
        order_id: Optional[str] = None,
        exclude_trade_ids: Optional[Set[str]] = None,
    ) -> List[data.Trade]:
        """Loads executed trades for a given query of party/market/specific order from
        data node. Converts values to proper decimal output.

        Args:
            market_id:
                optional str, Restrict to trades on a specific market
            wallet_name:
                optional str, Restrict to trades for a specific wallet
            key_name:
                optional str, Select a different key to the default within a given wallet
            order_id:
                optional str, Restrict to trades for a specific order
            exclude_trade_ids:
                optional set[str], Do not return trades with ID in this set

        Returns:
            List[Trade], list of formatted trade objects which match the required
                restrictions.
        """
        party_id = (
            self.wallet.public_key(wallet_name, key_name)
            if key_name is not None
            else None
        )
        with self.trades_lock:
            results = []
            for trade in self._trades_from_feed:
                if party_id is not None and party_id not in (trade.buyer, trade.seller):
                    continue
                if market_id is not None and trade.market_id != market_id:
                    continue
                if order_id is not None and order_id not in (
                    trade.buy_order,
                    trade.sell_order,
                ):
                    continue
                if exclude_trade_ids is not None and trade.id in exclude_trade_ids:
                    continue
                results.append(trade)
        return results

    def get_trades(
        self,
        market_id: str,
        wallet_name: Optional[str] = None,
        key_name: Optional[str] = None,
        order_id: Optional[str] = None,
    ) -> List[data.Trade]:
        """Loads executed trades for a given query of party/market/specific order from
        data node. Converts values to proper decimal output.

        Args:
            market_id:
                str, Restrict to trades on a specific market
            wallet_name:
                optional str, Restrict to trades for a specific wallet
            key_name:
                optional str, Select a different key to the default within a given wallet
            order_id:
                optional str, Restrict to trades for a specific order

        Returns:
            List[Trade], list of formatted trade objects which match the required
                restrictions.
        """
        if market_id is not None:
            self.market_pos_decimals[market_id]
            self.market_price_decimals[market_id]
            asset_dp = self.asset_decimals[self.market_to_asset[market_id]]
        return data.get_trades(
            self.trading_data_client_v2,
            party_id=self.wallet.public_key(wallet_name, key_name)
            if key_name is not None
            else None,
            market_id=market_id,
            order_id=order_id,
            market_asset_decimals_map={market_id: asset_dp}
            if market_id is not None
            else None,
            market_position_decimals_map=self.market_pos_decimals,
            market_price_decimals_map=self.market_price_decimals,
        )

    def create_order_amendment(
        self,
        order_id: str,
        market_id: str,
        price: Optional[float] = None,
        size_delta: Optional[float] = None,
        expires_at: Optional[int] = None,
        time_in_force: Optional[Union[vega_protos.vega.Order.TimeInForce, str]] = None,
        pegged_offset: Optional[float] = None,
        pegged_reference: Optional[Union[vega_protos.vega.PeggedReference, str]] = None,
    ) -> OrderAmendment:
        """Creates a Vega OrderAmendment object.

        Method can be used to create a Vega OrderCancellation object of which multiples
        can be passed in a list to submit batch market instructions.

        Args:
            order_id (str):
                Id of order to amend.
            market_id (str):
                Id of market containing order to amend.
            price (Optional[float], optional):
                New price of order. Defaults to None (no change).
            size_delta (Optional[float]):
                Amount to amend order size by. Defaults to None (no change).
            expires_at (Optional[int]):
                New expiry timestamp for order. Defaults to None (no change).
            time_in_force (Optional[Union[vega_protos.vega.Order.TimeInForce, str]]):
                New time_in_force for order. Defaults to None (no change).
            pegged_offset (Optional[float]):
                New value to offset price by for order. Defaults to None (no change).
            pegged_reference (Optional[Union[vega_protos.vega.PeggedReference, str]]):
                New reference for offset for order. Defaults to None (no change).

        Returns:
            OrderAmendment:
                The created Vega OrderAmendment object
        """

        price = (
            price
            if price is None
            else num_to_padded_int(
                to_convert=price, decimals=self.market_price_decimals[market_id]
            )
        )

        pegged_offset = (
            pegged_offset
            if pegged_offset is None
            else num_to_padded_int(
                to_convert=pegged_offset,
                decimals=self.market_price_decimals[market_id],
            )
        )

        size_delta = (
            size_delta
            if size_delta is None
            else num_to_padded_int(
                to_convert=size_delta, decimals=self.market_pos_decimals[market_id]
            )
        )

        if price is not None and price <= 0:
            msg = "Not submitting order as price is 0 or less."
            logger.debug(msg)
            return

        return trading.order_amendment(
            order_id=order_id,
            market_id=market_id,
            price=str(price) if price is not None else price,
            size_delta=size_delta,
            expires_at=expires_at,
            time_in_force=time_in_force,
            pegged_offset=str(pegged_offset)
            if pegged_offset is not None
            else pegged_offset,
            pegged_reference=pegged_reference,
        )

    def create_order_cancellation(
        self,
        order_id: str,
        market_id: str,
    ) -> OrderCancellation:
        """Returns a Vega OrderCancellation object

        Method can be used to create a Vega OrderCancellation object of which multiples
        can be passed in a list to submit batch market instructions.

        Args:
            order_id (str):
                Id of order to cancel.
            market_id (str):
                Id of market containing order to cancel.

        Returns:
            OrderCancellation:
                The created OrderCancellation object
        """
        return trading.order_cancellation(
            order_id=order_id,
            market_id=market_id,
        )

    def create_order_submission(
        self,
        market_id: str,
        size: float,
        side: Union[vega_protos.vega.Side, str],
        order_type: Optional[Union[vega_protos.vega.Order.Type, str]],
        time_in_force: Optional[Union[vega_protos.vega.Order.TimeInForce, str]],
        price: Optional[float] = None,
        expires_at: Optional[int] = None,
        reference: Optional[str] = None,
        pegged_reference: Optional[str] = None,
        pegged_offset: Optional[float] = None,
    ) -> OrderSubmission:
        """Returns a Vega OrderSubmission object

        Method can be used to create a Vega OrderSubmission object of which multiples
        can be combined in a list to submit batch market instructions.

        Args:
            market_id (str):
                Id of market to place order in.
            size (float):
                Size of order.
            side (Union[vega_protos.vega.Side, str]):
                Side of order, "SIDE_BUY" or "SIDE_SELL".
            order_type (Optional[Union[vega_protos.vega.Order.Type, str]]):
                Type of order, "TYPE_MARKET" or "TYPE_LIMIT".
            time_in_force (Optional[Union[vega_protos.vega.Order.TimeInForce, str]]):
                Time in force of order, determines how long order remains active.
            price (Optional[float]):
                Price of order, not required for "TYPE_LIMIT" orders. Defaults to None.
            expires_at (Optional[int]):
                Determines timestamp at which order expires, only required for orders of
                "TYPE_LIMIT" and "TIME_IN_FORCE_GTT". Defaults to None.
            reference (Optional[str]):
                Reference to assign to order. Defaults to None.
            pegged_reference (Optional[str]):
                Reference for price offset for order. Defaults to None.
            pegged_offset (Optional[float]):
                Value for price offset from reference for order. Defaults to None.

        Returns:
            OrderSubmission:
                The created Vega OrderSubmission object
        """

        price = (
            price
            if price is None
            else (
                num_to_padded_int(
                    to_convert=price, decimals=self.market_price_decimals[market_id]
                )
            )
        )
        pegged_offset = (
            pegged_offset
            if pegged_offset is None
            else (
                num_to_padded_int(
                    to_convert=pegged_offset,
                    decimals=self.market_price_decimals[market_id],
                )
            )
        )
        size = (
            size
            if size is None
            else num_to_padded_int(
                to_convert=size, decimals=self.market_pos_decimals[market_id]
            )
        )
        if (pegged_offset is not None) and (pegged_reference is not None):
            pegged_order = trading.build_pegged_order(
                pegged_offset=pegged_offset,
                pegged_reference=pegged_reference,
            )
        else:
            pegged_order = None

        if price is not None and price <= 0:
            msg = "Not submitting order as price is 0 or less."
            logger.debug(msg)
            return
        if size is not None and size <= 0:
            msg = "Not submitting order as size is 0 or less."
            logger.debug(msg)
            return

        return trading.order_submission(
            data_client=self.trading_data_client_v2,
            market_id=market_id,
            price=str(price) if price is not None else None,
            size=size,
            side=side,
            time_in_force=time_in_force,
            expires_at=expires_at,
            order_type=order_type,
            reference=reference,
            pegged_order=pegged_order,
        )

    def submit_instructions(
        self,
        wallet_name: str,
        key_name: Optional[str] = None,
        cancellations: Optional[List[OrderCancellation]] = None,
        amendments: Optional[List[OrderAmendment]] = None,
        submissions: Optional[List[OrderSubmission]] = None,
    ):
        """Submits a batch of market instructions to be processed sequentially.

        Method allows lists of order cancellations, order amendments, and order
        submissions to be submitted as a batch and processed sequentially in the
        order cancellations, amendments, then submissions.

        If the number of cancellation, amendment, and submission instructions exceed
        the network parameter spam.protection.max.batchSize, the function will submit
        the instructions in multiple batches adhering to the above rules.

        Args:
            wallet_name (str):
                Name of wallet to submit transaction from.
            key_name (Optional[str], optional):
                Name of key to submit transaction from. Defaults to None.
            cancellations (Optional[ List[OrderCancellation] ]):
                List of OrderCancellation objects to submit. Defaults to None.
            amendments (Optional[ List[OrderAmendment] ]):
                List of OrderAmendment objects to submit. Defaults to None.
            submissions (Optional[ List[OrderSubmission] ]):
                List of OrderSubmission objects to submit. Defaults to None.
        """

        max_batch_size = self.get_network_parameter(
            key="spam.protection.max.batchSize", to_type="int"
        )

        instructions = cancellations + amendments + submissions

        batch_size = 0

        batch_of_cancellations = []
        batch_of_amendments = []
        batch_of_submissions = []

        for i, instruction in enumerate(instructions):
            if instruction is None:
                continue
            elif isinstance(instruction, OrderCancellation):
                batch_of_cancellations.append(instruction)
            elif isinstance(instruction, OrderAmendment):
                batch_of_amendments.append(instruction)
            elif isinstance(instruction, OrderSubmission):
                batch_of_submissions.append(instruction)
            else:
                batch_size += -1
                raise ValueError(f"Invalid instruction type {type(instruction)}.")

            batch_size += 1

            if (batch_size >= max_batch_size) or (i == len(instructions) - 1):
                trading.batch_market_instructions(
                    wallet=self.wallet,
                    wallet_name=wallet_name,
                    key_name=key_name,
                    cancellations=batch_of_cancellations,
                    amendments=batch_of_amendments,
                    submissions=batch_of_submissions,
                )

                batch_size = 0

                batch_of_cancellations = []
                batch_of_amendments = []
                batch_of_submissions = []

    def get_network_parameter(
        self, key: str, to_type: Optional[Union[str, int, float]] = None
    ) -> Union[str, int, float]:
        """Returns the value of the specified network parameter.

        Args:
            key (str):
                The key identifying the network parameter.
            to_type (str, float, int, optional):
                Type to convert raw value to. Defaults to type of raw value.

        Returns:
            Any:
                The value of the specified network parameter in the specified type.

        Raises:
            ValueError:
                If an invalid to_type arg is specified (i.e. not str, int, or float).
        """

        raw_val = data_raw.get_network_parameter(
            data_client=self.trading_data_client_v2,
            key=key,
        ).value

        if to_type is None:
            return raw_val
        elif to_type == "str":
            return str(raw_val)
        elif to_type == "int":
            return int(raw_val)
        elif to_type == "float":
            return float(raw_val)
        else:
            raise ValueError(f"Invalid value '{to_type}' specified for 'to_type' arg.")

    def ping_datanode(self, max_time_diff: int = 30):
        """Ping datanode endpoint to check health of connection

        Args:
            max_time_diff (int, optional):
                The maximum allowable deviation between the time reported by datanode
                and the time reported by the system in seconds. Defaults to 30

        """

        # Ping datanode then check if it is behind
        data.ping(data_client=self.trading_data_client_v2)
        if abs(self.get_blockchain_time() - time.time()) > max_time_diff:
            raise DatanodeBehindError

    def one_off_transfer(
        self,
        from_wallet_name: str,
        to_wallet_name: str,
        from_account_type: vega_protos.vega.AccountType,
        to_account_type: vega_protos.vega.AccountType,
        asset: str,
        amount: float,
        reference: Optional[str] = None,
        from_key_name: Optional[str] = None,
        to_key_name: Optional[str] = None,
        delay: Optional[int] = None,
    ):
        """Submit a one off transfer command.

        Args:
            from_wallet_name (str):
                Name of wallet to transfer from.
            to_wallet_name (str):
                Name of wallet to transfer to.
            from_account_type (vega_protos.vega.AccountType):
                Type of Vega account to transfer from.
            to_account_type (vega_protos.vega.AccountType):
                Type of Vega account to transfer to.
            asset (str):
                Id of asset to transfer.
            amount (float):
                Amount of asset to transfer.
            reference (Optional[str], optional):
                Reference to assign to transfer. Defaults to None.
            from_key_name (Optional[str], optional):
                Name of key in wallet to send from. Defaults to None.
            to_key_name (Optional[str], optional):
                Name of key in wallet to send to. Defaults to None.
            delay (Optional[int], optional):
                Delay in seconds to add before transfer is sent. Defaults to None.
        """

        adp = self.asset_decimals[asset]

        one_off = vega_protos.commands.v1.commands.OneOffTransfer()
        if delay is not None:
            setattr(one_off, "deliver_on", self.get_blockchain_time() + delay)

        trading.transfer(
            wallet=self.wallet,
            wallet_name=from_wallet_name,
            key_name=from_key_name,
            from_account_type=from_account_type,
            to=self.wallet.public_key(name=to_wallet_name, key_name=to_key_name),
            to_account_type=to_account_type,
            asset=asset,
            amount=str(num_to_padded_int(amount, adp)),
            reference=reference,
            one_off=one_off,
        )

    def list_transfers(
        self,
        wallet_name: Optional[str] = None,
        key_name: Optional[str] = None,
        direction: Optional[data_node_protos_v2.trading_data.TransferDirection] = None,
    ) -> List[data.Transfer]:
        """Returns a list of processed transfers.

        Args:
            wallet_name (Optional[str], optional):
                Name of wallet to return transfers for. Defaults to None.
            key_name (Optional[str], optional):
                Name of key to return transfers for. Defaults to None.
            direction (Optional[data_node_protos_v2.trading_data.TransferDirection], optional):
                Direction of transfers to return. Defaults to None.

        Returns:
            List[Transfer]:
                A list of processed Transfer objects for the specified party and direction.
        """

        party_id = (
            self.wallet.public_key(name=wallet_name, key_name=key_name)
            if wallet_name is not None
            else None
        )

        return data.list_transfers(
            data_client=self.trading_data_client_v2,
            party_id=party_id,
            direction=direction,
        )

    def get_liquidity_fee_shares(
        self,
        market_id: str,
        wallet_name: Optional[str] = None,
        key_name: Optional[str] = None,
    ) -> Union[Dict, float]:
        """Gets the current liquidity fee share for each party or a specified party.

        Args:
            market_id (str):
                Id of market.
            wallet_name (Optional[str] = None):
                Name of wallet to get public key from.
            key_name (Optional[str], optional):
                Name of specific key in wallet to get public key for. Defaults to None.
        """

        return data.get_liquidity_fee_shares(
            data_client=self.trading_data_client_v2,
            market_id=market_id,
            party_id=(
                self.wallet.public_key(name=wallet_name, key_name=key_name)
                if wallet_name is not None
                else None
            ),
            market_data=self.market_data_from_feed(market_id=market_id),
        )

    def list_ledger_entries(
        self,
        close_on_account_filters: bool = False,
        asset_id: Optional[str] = None,
        from_party_ids: Optional[List[str]] = None,
        to_party_ids: Optional[List[str]] = None,
        from_account_types: Optional[list[vega_protos.vega.AccountType]] = None,
        from_market_ids: Optional[List[str]] = None,
        to_market_ids: Optional[List[str]] = None,
        to_account_types: Optional[list[vega_protos.vega.AccountType]] = None,
        transfer_types: Optional[list[vega_protos.vega.TransferType]] = None,
        from_datetime: Optional[datetime.datetime] = None,
        to_datetime: Optional[datetime.datetime] = None,
    ) -> List[data.AggregatedLedgerEntry]:
        """Returns a list of ledger entries matching specific filters as provided.
        These detail every transfer of funds between accounts within the Vega system,
        including fee/rewards payments and transfers between user margin/general/bond
        accounts.

        Note: At least one of the from_*/to_* filters, or asset ID, must be specified.

        Args:
            data_client:
                vac.VegaTradingDataClientV2, An instantiated gRPC trading data client
            close_on_account_filters:
                bool, default False, Whether both 'from' and 'to' filters must both match
                    a given transfer for inclusion. If False, entries matching either
                    'from' or 'to' will also be included.
            asset_id:
                Optional[str], filter to only transfers of specific asset ID
            from_party_ids:
                Optional[List[str]], Only include transfers from specified parties
            from_market_ids:
                Optional[List[str]], Only include transfers from specified markets
            from_account_types:
                Optional[List[str]], Only include transfers from specified account types
            to_party_ids:
                Optional[List[str]], Only include transfers to specified parties
            to_market_ids:
                Optional[List[str]], Only include transfers to specified markets
            to_account_types:
                Optional[List[str]], Only include transfers to specified account types
            transfer_types:
                Optional[List[vega_protos.vega.AccountType]], Only include transfers
                    of specified types
            from_datetime:
                Optional[datetime.datetime], Only include transfers occurring after
                    this time
            to_datetime:
                Optional[datetime.datetime], Only include transfers occurring before
                    this time
        Returns:
            List[data.AggregatedLedgerEntry]
                A list of all transfers matching the requested criteria
        """

        return data.list_ledger_entries(
            data_client=self.trading_data_client_v2,
            asset_id=asset_id,
            close_on_account_filters=close_on_account_filters,
            from_party_ids=from_party_ids,
            from_market_ids=from_market_ids,
            from_account_types=from_account_types,
            to_party_ids=to_party_ids,
            to_market_ids=to_market_ids,
            to_account_types=to_account_types,
            transfer_types=transfer_types,
            from_datetime=from_datetime,
            to_datetime=to_datetime,
            asset_decimals_map=self.asset_decimals,
        )<|MERGE_RESOLUTION|>--- conflicted
+++ resolved
@@ -9,13 +9,8 @@
 from collections import defaultdict
 from dataclasses import dataclass
 from functools import wraps
-<<<<<<< HEAD
-=======
 from queue import Queue, Empty
-from typing import Dict, List, Optional, Tuple, Union, Any, Generator
->>>>>>> 9ed3a537
 from itertools import product
-from queue import Queue
 from typing import Any, Dict, Generator, List, Optional, Set, Tuple, Union
 
 import grpc
@@ -72,14 +67,8 @@
 
 
 def _queue_forwarder(source: Generator[Any], sink: Queue[Any]) -> None:
-<<<<<<< HEAD
-    while True:
-        for elem in source:
-            sink.put(elem)
-=======
     for elem in source:
         sink.put(elem)
->>>>>>> 9ed3a537
 
 
 def raw_data(fn):
@@ -155,14 +144,10 @@
         self.transfers_lock = threading.RLock()
         self.market_data_lock = threading.RLock()
         self.trades_lock = threading.RLock()
-<<<<<<< HEAD
+        self.ledger_entries_lock = threading.RLock()
         self._live_order_state_from_feed = {}
         self._dead_order_state_from_feed = {}
         self.market_data_from_feed_store = {}
-=======
-        self.ledger_entries_lock = threading.RLock()
-        self._order_state_from_feed = {}
->>>>>>> 9ed3a537
         self._transfer_state_from_feed = {}
         self._trades_from_feed: List[data.Trade] = []
         self._ledger_entries_from_feed: List[data.LedgerEntry] = []
@@ -1522,19 +1507,11 @@
         self.start_order_monitoring()
         self.start_transfer_monitoring()
         self.start_trade_monitoring()
-<<<<<<< HEAD
         self.start_market_data_monitoring()
-
-        self._merge_streams()
-        self._observation_thread = threading.Thread(
-            target=self._monitor_stream, daemon=True
-        )
-=======
         self.start_ledger_entries_monitoring()
-
+        
         self._merge_streams()
         self._observation_thread = threading.Thread(target=self._monitor_stream)
->>>>>>> 9ed3a537
         self._observation_thread.start()
 
     def start_order_monitoring(
@@ -1577,7 +1554,6 @@
 
         self._observation_feeds.append(order_queue)
 
-<<<<<<< HEAD
     def start_market_data_monitoring(
         self,
     ):
@@ -1585,9 +1561,6 @@
             self.core_client,
         )
         self._observation_feeds.append(data_queue)
-=======
-        self._observation_feeds.append(order_queue)
->>>>>>> 9ed3a537
 
     def start_transfer_monitoring(
         self,
@@ -1633,7 +1606,18 @@
             self._merge_threads.append(merger)
             merger.start()
 
-<<<<<<< HEAD
+    def start_ledger_entries_monitoring(
+        self,
+    ):
+
+        self.ledger_entries_queue = data.ledger_entries_subscription(
+            self.core_client,
+            self.trading_data_client_v2,
+        )
+
+        self._observation_feeds.append(self.ledger_entries_queue)
+
+
     def _monitor_stream(self) -> None:
         while True:
             update = self._aggregated_observation_feed.get()
@@ -1679,54 +1663,10 @@
             elif isinstance(update, vega_protos.vega.MarketData):
                 with self.market_data_lock:
                     self.market_data_from_feed_store[update.market] = update
-=======
-    def start_ledger_entries_monitoring(
-        self,
-    ):
-
-        self.ledger_entries_queue = data.ledger_entries_subscription(
-            self.core_client,
-            self.trading_data_client_v2,
-        )
-
-        self._observation_feeds.append(self.ledger_entries_queue)
-
-    def _monitor_stream(self) -> None:
-        while True:
-            if self._kill_thread_sig.is_set():
-                return
-            try:
-                update = self._aggregated_observation_feed.get(timeout=1)
-            except Empty:
-                continue
-            else:
-                if isinstance(update, data.Order):
-                    with self.orders_lock:
-                        if update.version >= getattr(
-                            self._order_state_from_feed.setdefault(update.market_id, {})
-                            .setdefault(update.party_id, {})
-                            .get(update.id, None),
-                            "version",
-                            0,
-                        ):
-                            self._order_state_from_feed[update.market_id][
-                                update.party_id
-                            ][update.id] = update
-
-                if isinstance(update, data.Transfer):
-                    with self.transfers_lock:
-                        self._transfer_state_from_feed.setdefault(update.party_to, {})[
-                            update.id
-                        ] = update
-
-                elif isinstance(update, data.Trade):
-                    with self.trades_lock:
-                        self._trades_from_feed.append(update)
-
-                elif isinstance(update, data.LedgerEntry):
-                    with self.ledger_entries_lock:
-                        self._ledger_entries_from_feed.append(update)
->>>>>>> 9ed3a537
+
+            elif isinstance(update, data.LedgerEntry):
+                with self.ledger_entries_lock:
+                    self._ledger_entries_from_feed.append(update)
 
     def margin_levels(
         self,
