--- conflicted
+++ resolved
@@ -72,13 +72,10 @@
     pass
 
 
-<<<<<<< HEAD
-=======
 class VegaFaucetError(Exception):
     pass
 
 
->>>>>>> df983ea8
 def raw_data(fn):
     @wraps(fn)
     def wrapped_fn(self, *args, **kwargs):
@@ -1170,16 +1167,6 @@
         )
 
     @raw_data
-    def market_data_from_feed(
-        self,
-        market_id: str,
-    ) -> vega_protos.vega.MarketData:
-        """
-        Output market info.
-        """
-        return self.data_cache.market_data_from_feed(market_id)
-
-    @raw_data
     def infrastructure_fee_accounts(
         self,
         asset_id: str,
@@ -2099,11 +2086,7 @@
         else:
             raise ValueError(f"Invalid value '{to_type}' specified for 'to_type' arg.")
 
-<<<<<<< HEAD
-    def ping_datanode(self, max_time_diff: float = 30, max_response_time: float = 0.2):
-=======
     def ping_datanode(self, max_time_diff: float = 30, max_response_time: float = 0.5):
->>>>>>> df983ea8
         """Ping datanode endpoint to check health of connection
 
         Args:
@@ -2117,11 +2100,7 @@
         data.ping(data_client=self.trading_data_client_v2)
 
         t_response = abs(time.time() - t)
-<<<<<<< HEAD
-        t_delay = abs(self.get_blockchain_time() - t)
-=======
         t_delay = abs(self.get_blockchain_time(in_seconds=True) - t)
->>>>>>> df983ea8
 
         if t_response > max_response_time:
             raise DatanodeSlowResponseError
