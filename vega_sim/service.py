--- conflicted
+++ resolved
@@ -66,11 +66,11 @@
     pass
 
 
-<<<<<<< HEAD
+class DatanodeSlowResponseError(Exception):
+    pass
+
+
 class VegaFaucetError(Exception):
-=======
-class DatanodeSlowResponseError(Exception):
->>>>>>> bef45e9d
     pass
 
 
