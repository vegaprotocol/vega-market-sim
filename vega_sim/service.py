from __future__ import annotations

import copy
import datetime
import logging
import time
from abc import ABC
from collections import defaultdict
from dataclasses import dataclass
from functools import wraps
from itertools import product
from queue import Empty, Queue
from typing import Any, Callable, Dict, Generator, List, Optional, Set, Tuple, Union

import grpc

import vega_sim.api.data as data
import vega_sim.api.data_raw as data_raw
import vega_sim.api.faucet as faucet
import vega_sim.api.governance as gov
import vega_sim.api.market as market
import vega_sim.api.trading as trading
import vega_sim.grpc.client as vac
import vega_sim.proto.data_node.api.v2 as data_node_protos_v2
import vega_sim.proto.vega as vega_protos
import vega_sim.proto.vega.data_source_pb2 as data_source_protos
from vega_sim.api.helpers import (
    get_enum,
    forward,
    statistics,
    num_to_padded_int,
    wait_for_core_catchup,
    wait_for_datanode_sync,
)
from vega_sim.local_data_cache import LocalDataCache
from vega_sim.proto.vega.commands.v1.commands_pb2 import (
    OrderAmendment,
    OrderCancellation,
    OrderSubmission,
)
from vega_sim.proto.vega.governance_pb2 import (
    UpdateFutureProduct,
    UpdateInstrumentConfiguration,
    UpdateMarketConfiguration,
)
from vega_sim.proto.vega.markets_pb2 import (
    LiquidityMonitoringParameters,
    LogNormalRiskModel,
    PriceMonitoringParameters,
    SimpleModelParams,
)
from vega_sim.wallet.base import Wallet

logger = logging.getLogger(__name__)


@dataclass
class PeggedOrder:
    reference: vega_protos.vega.PeggedReference
    offset: float


class LoginError(Exception):
    pass


class DatanodeBehindError(Exception):
    pass


class DatanodeSlowResponseError(Exception):
    pass


class VegaFaucetError(Exception):
    pass


def raw_data(fn):
    @wraps(fn)
    def wrapped_fn(self, *args, **kwargs):
        if self.warn_on_raw_data_access:
            logger.warn(
                f"Using function with raw data from data-node {fn.__qualname__}. Be"
                " wary if prices/positions are not converted from int form"
            )
        return fn(self, *args, **kwargs)

    return wrapped_fn


class DecimalsCache(defaultdict):
    def __missing__(self, key):
        if self.default_factory is None:
            raise KeyError(key)
        else:
            ret = self[key] = self.default_factory(key)
            return ret


class VegaService(ABC):
    def __init__(
        self,
        can_control_time: bool = False,
        warn_on_raw_data_access: bool = True,
        seconds_per_block: int = 1,
        listen_for_high_volume_stream_updates: bool = False,
        governance_symbol: Optional[str] = "VOTE",
    ):
        """A generic service for accessing a set of Vega processes.

        Contains generic methods aimed at working whether the derived class
        is referencing a locally hosted Nullchain version of Vega
        or a fully-fledged remote market.

        Args:
            can_control_time:
                bool, default False, do we have control over the passage of time.
                    Generally this will be True for a nullchain, but False for
                    anything else. When False we sleep when a wait is required,
                    when True we can manually forward instead.
            warn_on_raw_data_access:
                bool, default True, whether to warn on accessing functions containing
                    data straight from a data-node. The main risk here relates to
                    decimal places. On non-raw data functions the 'zero-padded int'
                    version of numbers will be promised to have been converted to a
                    real float version. On raw versions (generally complex objects)
                    they may well be still zero padded integers which must be
                    converted by the user.
                    (e.g. 10.1 with decimal places set to 2 would be 1010)
            seconds_per_block:
                int, default 1, How long each block represents in seconds. For a
                    nullchain service this can be known exactly, for anything
                    else it will be an estimate. Used for waiting/forwarding time
                    and determining how far forwards to place proposals
                    starting/ending.
            listen_for_high_volume_stream_updates:
                bool, default False, Whether to listen for high volume stream updates.
                    These are generally less necessary, but contain large numbers of
                    updates per block, such as all ledger transactions. For a network
                    running at ~1s/block these are likely to be fine, but can be a
                    hindrance working at full nullchain speed.
            governance_symbol:
                str, default "VOTE", allows the symbol of the governance asset to be
                    defined. This defaults to "VOTE" for nullchain networks but should
                    be changed (most likely to "VEGA") for other networks.

        """
        self._core_client = None
        self._core_state_client = None
        self._trading_data_client_v2 = None
        self._local_data_cache = None
        self.can_control_time = can_control_time
        self.warn_on_raw_data_access = warn_on_raw_data_access

        self._market_price_decimals = None
        self._market_pos_decimals = None
        self._asset_decimals = None
        self._market_to_asset = None
        self._listen_for_high_volume_stream_updates = (
            listen_for_high_volume_stream_updates
        )
        self.seconds_per_block = seconds_per_block

        self.governance_symbol = governance_symbol

    @property
    def market_price_decimals(self) -> int:
        if self._market_price_decimals is None:
            self._market_price_decimals = DecimalsCache(
                lambda market_id: self.data_cache.market_from_feed(
                    market_id=market_id
                ).decimal_places
            )
        return self._market_price_decimals

    @property
    def market_pos_decimals(self) -> int:
        if self._market_pos_decimals is None:
            self._market_pos_decimals = DecimalsCache(
                lambda market_id: self.data_cache.market_from_feed(
                    market_id=market_id
                ).position_decimal_places
            )
        return self._market_pos_decimals

    @property
    def asset_decimals(self) -> int:
        if self._asset_decimals is None:
            self._asset_decimals = DecimalsCache(
                lambda asset_id: self.data_cache.asset_from_feed(
                    asset_id=asset_id
                ).details.decimals
            )
        return self._asset_decimals

    @property
    def market_to_asset(self) -> str:
        if self._market_to_asset is None:
            self._market_to_asset = DecimalsCache(
                lambda market_id: self.data_cache.market_from_feed(
                    market_id=market_id
                ).tradable_instrument.instrument.future.settlement_asset
            )
        return self._market_to_asset

    @property
    def data_cache(self) -> LocalDataCache:
        if self._local_data_cache is None:
            self.wait_for_total_catchup()
            self._local_data_cache = LocalDataCache(
                self.trading_data_client_v2,
                self.trading_data_client_v2,
                self.market_pos_decimals,
                self.market_price_decimals,
                self.asset_decimals,
                self.market_to_asset,
            )
            self._local_data_cache.start_live_feeds(
                start_high_load_feeds=self._listen_for_high_volume_stream_updates
            )
        return self._local_data_cache

    @property
    def data_node_rest_url(self) -> str:
        pass

    @property
    def faucet_url(self) -> str:
        pass

    @property
    def vega_node_url(self) -> str:
        pass

    @property
    def vega_node_grpc_url(self) -> str:
        pass

    @property
    def data_node_grpc_url(self) -> str:
        pass

    @property
    def wallet(self) -> Wallet:
        pass

    def wait_fn(self, wait_multiple: float = 1) -> None:
        time.sleep(1 * wait_multiple)

    @property
    def trading_data_client_v2(self) -> vac.VegaTradingDataClientV2:
        if self._trading_data_client_v2 is None:
            channel = grpc.insecure_channel(
                self.data_node_grpc_url,
                options=(
                    ("grpc.enable_http_proxy", 0),
                    ("grpc.max_send_message_length", 1024 * 1024 * 20),
                    ("grpc.max_receive_message_length", 1024 * 1024 * 20),
                ),
            )
            grpc.channel_ready_future(channel).result(timeout=30)
            self._trading_data_client_v2 = vac.VegaTradingDataClientV2(
                self.data_node_grpc_url,
                channel=channel,
            )
        return self._trading_data_client_v2

    @property
    def core_state_client(self) -> vac.VegaCoreStateClient:
        if self._core_state_client is None:
            channel = grpc.insecure_channel(
                self.vega_node_grpc_url,
                options=(
                    ("grpc.enable_http_proxy", 0),
                    ("grpc.max_send_message_length", 1024 * 1024 * 20),
                    ("grpc.max_receive_message_length", 1024 * 1024 * 20),
                ),
            )

            grpc.channel_ready_future(channel).result(timeout=10)
            self._core_state_client = vac.VegaCoreStateClient(
                self.vega_node_grpc_url,
                channel=channel,
            )
        return self._core_state_client

    @property
    def core_client(self) -> vac.VegaCoreClient:
        if self._core_client is None:
            channel = grpc.insecure_channel(
                self.vega_node_grpc_url,
                options=(
                    ("grpc.enable_http_proxy", 0),
                    ("grpc.max_send_message_length", 1024 * 1024 * 20),
                    ("grpc.max_receive_message_length", 1024 * 1024 * 20),
                ),
            )

            grpc.channel_ready_future(channel).result(timeout=10)
            self._core_client = vac.VegaCoreClient(
                self.vega_node_grpc_url,
                channel=channel,
            )
        return self._core_client

    def wait_for_datanode_sync(self) -> None:
        wait_for_datanode_sync(self.trading_data_client_v2, self.core_client)

    def wait_for_core_catchup(self) -> None:
        wait_for_core_catchup(self.core_client)

    def wait_for_thread_catchup(self, max_retries: int = 1000, threshold: float = 0.5):
        self.wait_for_datanode_sync()
        t0 = time.time()
        attempts = 0
        while attempts < max_retries:
            attempts += 1
            if self.get_blockchain_time() <= self.get_blockchain_time_from_feed():
                break
            time.sleep(0.001)
        t_catchup = time.time() - t0
        if t_catchup > threshold:
            logging.warning(f"Thread catchup took {round(t_catchup, 2)}s.")
        else:
            logging.debug(f"Thread catchup took {round(t_catchup, 2)}s.")

    def wait_for_total_catchup(self) -> None:
        self.wait_for_core_catchup()
        self.wait_for_datanode_sync()

    def stop(self) -> None:
        if self._local_data_cache is not None:
            self._local_data_cache.stop()

    def login(self, name: str, passphrase: str) -> str:
        """Logs in to existing wallet in the given vega service.

        Args:
            name:
                str, The name of the wallet
            passphrase:
                str, The login passphrase used when creating the wallet
        Returns:
            str, public key associated to this waller
        """
        return self.wallet.login(name=name, passphrase=passphrase)

    def create_key(self, name: str, wallet_name: Optional[str] = None) -> str:
        """Creates a key within the default wallet.

        Args:
            name:
                str, The name of the key to use
             wallet_name:
                str, optional, Name of wallet containing key for agent to use. Defaults
                to value in the environment variable "VEGA_DEFAULT_KEY_NAME".
        Returns:
            str, public key associated to this wallet
        """
        return self.wallet.create_key(wallet_name=wallet_name, name=name)

    def mint(
        self,
        key_name: Optional[str],
        asset: str,
        amount: float,
        wallet_name: Optional[str] = None,
    ) -> None:
        """Mints a given amount of requested asset into the associated wallet

        Args:
            wallet_name:
                str, The name of the wallet
            asset:
                str, The ID of the asset to mint
            amount:
                float, the amount of asset to mint
            key_name:
                Optional[str], key name stored in metadata. Defaults to None.
        """
        asset_decimals = self.asset_decimals[asset]
        curr_acct = self.party_account(
            wallet_name=wallet_name, asset_id=asset, market_id=None, key_name=key_name
        ).general

        faucet.mint(
            self.wallet.public_key(wallet_name=wallet_name, name=key_name),
            asset,
            num_to_padded_int(amount, asset_decimals),
            faucet_url=self.faucet_url,
        )

        self.wait_fn(1)
        self.wait_for_total_catchup()
        for i in range(500):
            time.sleep(0.0005 * 1.01**i)
            post_acct = self.party_account(
                wallet_name=wallet_name,
                asset_id=asset,
                market_id=None,
                key_name=key_name,
            ).general
            if post_acct > curr_acct:
                return
            self.wait_fn(1)

        raise VegaFaucetError(
            f"Failure minting asset {asset} for party {wallet_name}. Funds never"
            " appeared in party account"
        )

    def forward(self, time: str) -> None:
        """Steps chain forward a given amount of time, either with an amount of time or
            until a specified time.

        Args:
            time:
                str, time argument to use when stepping forwards. Either an increment
                (e.g. 1s, 10hr etc) or an ISO datetime (e.g. 2021-11-25T14:14:00Z)
        """
        if not self.can_control_time:
            return
        forward(time=time, vega_node_url=self.vega_node_url)

    def create_asset(
        self,
        key_name: str,
        name: str,
        symbol: str,
        decimals: int = 0,
        quantum: int = 1,
        max_faucet_amount: int = 10e9,
        wallet_name: Optional[str] = None,
    ):
        """Creates a simple asset and automatically approves the proposal (assuming the
         proposing wallet has sufficient governance tokens).

        Args:
            wallet_name:
                str, The name of the wallet proposing the asset
            name:
                str, The name of the asset
            symbol:
                str, The symbol to use for the asset
            decimals:
                int, The number of decimals in which to represent the asset.
                    (e.g with 2 then integer value 101 is really 1.01)
            quantum:
                int, The smallest unit of currency it makes sense to talk about
            max_faucet_amount:
                int, The maximum number of tokens which can be fauceted
                    (in full decimal numbers, rather than asset decimal)
            key_name:
                optionaL, str, name of key in wallet to use
        """
        blockchain_time_seconds = self.get_blockchain_time(in_seconds=True)

        proposal_id = gov.propose_asset(
            wallet=self.wallet,
            wallet_name=wallet_name,
            name=name,
            symbol=symbol,
            decimals=decimals,
            max_faucet_amount=num_to_padded_int(max_faucet_amount, decimals),
            quantum=quantum,
            data_client=self.trading_data_client_v2,
            validation_time=blockchain_time_seconds + self.seconds_per_block * 30,
            closing_time=blockchain_time_seconds + self.seconds_per_block * 40,
            enactment_time=blockchain_time_seconds + self.seconds_per_block * 50,
            time_forward_fn=lambda: self.wait_fn(2),
            key_name=key_name,
        )
        self.wait_fn(1)
        gov.approve_proposal(
            proposal_id=proposal_id,
            wallet_name=wallet_name,
            wallet=self.wallet,
            key_name=key_name,
        )
        self.wait_fn(60)
        self.wait_for_thread_catchup()

    def create_market_from_config(
        self,
        proposal_key_name: str,
        market_config: market.MarketConfig,
        proposal_wallet_name: Optional[str] = None,
        vote_closing_time: Optional[datetime.datetime] = None,
        vote_enactment_time: Optional[datetime.datetime] = None,
        approve_proposal: bool = True,
        forward_time_to_enactment: bool = True,
    ) -> str:
        blockchain_time_seconds = self.get_blockchain_time(in_seconds=True)

        enactment_time = (
            blockchain_time_seconds + self.seconds_per_block * 50
            if vote_enactment_time is None
            else int(vote_enactment_time.timestamp())
        )

        proposal_id = gov.propose_market_from_config(
            wallet=self.wallet,
            data_client=self.trading_data_client_v2,
            proposal_wallet_name=proposal_wallet_name,
            proposal_key_name=proposal_key_name,
            market_config=market_config,
            closing_time=(
                blockchain_time_seconds + self.seconds_per_block * 40
                if vote_closing_time is None
                else int(vote_closing_time.timestamp())
            ),
            enactment_time=enactment_time,
            time_forward_fn=lambda: self.wait_fn(2),
        )
        if approve_proposal:
            gov.approve_proposal(
                proposal_id=proposal_id,
                wallet=self.wallet,
                wallet_name=proposal_wallet_name,
                key_name=proposal_key_name,
            )

        if forward_time_to_enactment:
            time_to_enactment = enactment_time - self.get_blockchain_time(
                in_seconds=True
            )
            self.wait_fn(int(time_to_enactment / self.seconds_per_block) + 1)

        self.wait_for_thread_catchup()
        return proposal_id

    def create_simple_market(
        self,
        market_name: str,
        proposal_key: str,
        settlement_asset_id: str,
        termination_key: str,
        future_asset: Optional[str] = None,
        position_decimals: Optional[int] = None,
        market_decimals: Optional[int] = None,
        risk_aversion: Optional[float] = 1e-6,
        tau: Optional[float] = 1.0 / 365.25 / 24,
        sigma: Optional[float] = 1.0,
        price_monitoring_parameters: Optional[
            vega_protos.markets.PriceMonitoringParameters
        ] = None,
        wallet_name: Optional[str] = None,
        termination_wallet_name: Optional[str] = None,
<<<<<<< HEAD
        parent_market_id: Optional[str] = None,
        parent_market_insurance_pool_fraction: float = 1,
    ) -> None:
        """Creates a simple futures market with a predefined reasonable set of parameters.

        Args:
            market_name:
                str, name of the market
            proposal_key:
                str, the name of the key to use for proposing the market
            settlement_asset_id:
                str, the asset id the market will use for settlement
            termination_key:
                str, the name of the key which will be used to send termination data
            position_decimals:
                int, the decimal place precision to use for positions
                    (e.g. 2 means 2dp, so 200 => 2.00, 3 would mean 200 => 0.2)
           market_decimals:
                int, the decimal place precision to use for market prices
                    (e.g. 2 means 2dp, so 200 => 2.00, 3 would mean 200 => 0.2)
            price_monitoring_parameters:
                PriceMonitoringParameters, A set of parameters determining when the
                    market will drop into a price auction. If not passed defaults
                    to a very permissive setup
                    wallet_name: Optional[str] = None,
            wallet_name:
                Optional[str], name of wallet proposing market. Defaults to None.
            termination_wallet_name:
                Optional[str], name of wallet settling market. Defaults to None.
            parent_market_id:
                Optional[str], Market to set as the parent market on the proposal
            parent_market_insurance_pool_fraction:
                float, Fraction of parent market insurance pool to carry over.
                    defaults to 1. No-op if parent_market_id is not set.

=======
        vote_closing_time: Optional[datetime.datetime] = None,
        vote_enactment_time: Optional[datetime.datetime] = None,
        approve_proposal: bool = True,
        forward_time_to_enactment: bool = True,
    ) -> str:
        """Creates a simple futures market with a predefined reasonable set of parameters.

                Args:
                    market_name:
                        str, name of the market
                    proposal_key:
                        str, the name of the key to use for proposing the market
                    settlement_asset_id:
                        str, the asset id the market will use for settlement
                    termination_key:
                        str, the name of the key which will be used to send termination data
                    position_decimals:
                        int, the decimal place precision to use for positions
                            (e.g. 2 means 2dp, so 200 => 2.00, 3 would mean 200 => 0.2)
                   market_decimals:
                        int, the decimal place precision to use for market prices
                            (e.g. 2 means 2dp, so 200 => 2.00, 3 would mean 200 => 0.2)
                    price_monitoring_parameters:
                        PriceMonitoringParameters, A set of parameters determining when the
                            market will drop into a price auction. If not passed defaults
                            to a very permissive setup
                            wallet_name: Optional[str] = None,
        :
                        Optional[str], name of wallet proposing market. Defaults to None.
                    termination_wallet_name:
                        Optional[str], name of wallet settling market. Defaults to None.
                    vote_closing_time:
                        Optional[datetime.datetime]: If set, decides at what time the vote will be set to
                            close. Defaults to Now + 40 blocks
                    vote_enactment_time:
                        Optional[datetime.datetime]: If set, decides at what time the vote will be set to
                            enact. Defaults to Now + 50 blocks
                    approve_proposal:
                        bool, default True, whether to automatically approve the proposal
                    forward_time_to_enactment:
                        bool, default True, whether to forward time until this proposal has already
                            been enacted
>>>>>>> 00cc6d05

        """
        additional_kwargs = {}
        if future_asset is not None:
            additional_kwargs["future_asset"] = future_asset

        blockchain_time_seconds = self.get_blockchain_time(in_seconds=True)

        risk_model = vega_protos.markets.LogNormalRiskModel(
            risk_aversion_parameter=risk_aversion,
            tau=tau,
            params=vega_protos.markets.LogNormalModelParams(mu=0, r=0.0, sigma=sigma),
        )

        enactment_time = (
            blockchain_time_seconds + self.seconds_per_block * 50
            if vote_enactment_time is None
            else int(vote_enactment_time.timestamp())
        )

        proposal_id = gov.propose_future_market(
            market_name=market_name,
            wallet=self.wallet,
            wallet_name=wallet_name,
            key_name=proposal_key,
            settlement_asset_id=settlement_asset_id,
            data_client=self.trading_data_client_v2,
            termination_pub_key=self.wallet.public_key(
                wallet_name=termination_wallet_name, name=termination_key
            ),
            position_decimals=position_decimals,
            market_decimals=market_decimals,
            closing_time=(
                blockchain_time_seconds + self.seconds_per_block * 40
                if vote_closing_time is None
                else int(vote_closing_time.timestamp())
            ),
            enactment_time=enactment_time,
            risk_model=risk_model,
            time_forward_fn=lambda: self.wait_fn(2),
            price_monitoring_parameters=price_monitoring_parameters,
            parent_market_id=parent_market_id,
            parent_market_insurance_pool_fraction=parent_market_insurance_pool_fraction,
            **additional_kwargs,
        )
        if approve_proposal:
            gov.approve_proposal(
                proposal_id=proposal_id,
                wallet=self.wallet,
                wallet_name=wallet_name,
                key_name=proposal_key,
            )

        if forward_time_to_enactment:
            time_to_enactment = enactment_time - self.get_blockchain_time(
                in_seconds=True
            )
            self.wait_fn(int(time_to_enactment / self.seconds_per_block) + 1)

        self.wait_for_thread_catchup()
        return proposal_id

    def submit_market_order(
        self,
        trading_key: str,
        market_id: str,
        side: Union[vega_protos.vega.Side, str],
        volume: float,
        fill_or_kill: bool = True,
        wait: bool = True,
        order_ref: Optional[str] = None,
        trading_wallet: Optional[str] = None,
        reduce_only: bool = False,
        post_only: bool = False,
    ) -> str:
        """Places a simple Market order, either as Fill-Or-Kill or Immediate-Or-Cancel.

        Args:
            trading_key:
                str, the name of the key to use for trading
            market_name:
                str, name of the market
            side:
                vega.Side or str, Side of the order (BUY or SELL)
            volume:
                float, The volume to trade.
            wait:
                bool, whether to wait for order acceptance.
                    If true, will raise an error if order is not accepted
            order_ref:
                optional str, reference for later identification of order
            wallet_name:
                optional str, name of wallet to use
            reduce_only (bool):
                Whether the order should only reduce a parties position. Defaults to
                False.
            post_only (bool):
                Whether order should be prevented from trading immediately. Defaults to
                False.

        Returns:
            str, The ID of the order
        """

        return self.submit_order(
            trading_wallet=trading_wallet,
            market_id=market_id,
            time_in_force="TIME_IN_FORCE_FOK" if fill_or_kill else "TIME_IN_FORCE_IOC",
            order_type="TYPE_MARKET",
            side=side,
            volume=volume,
            wait=wait,
            order_ref=order_ref,
            trading_key=trading_key,
            reduce_only=reduce_only,
            post_only=post_only,
        )

    def submit_order(
        self,
        trading_key: str,
        market_id: str,
        order_type: Union[vega_protos.vega.Order.Type, str],
        time_in_force: Union[vega_protos.vega.Order.TimeInForce, str],
        side: Union[vega_protos.vega.Side, str],
        volume: float,
        price: Optional[float] = None,
        expires_at: Optional[float] = None,
        pegged_order: Optional[PeggedOrder] = None,
        wait: bool = True,
        order_ref: Optional[str] = None,
        trading_wallet: Optional[str] = None,
        reduce_only: bool = False,
        post_only: bool = False,
        peak_size: Optional[float] = None,
        minimum_visible_size: Optional[float] = None,
    ) -> Optional[str]:
        """
        Submit orders as specified to required pre-existing market.
        Optionally wait for acceptance of order (raises on non-acceptance)

        Args:
            trading_key:
                str, the name of the key to use for trading
            market_id:
                str, the ID of the required market on vega
            order_type:
                vega.Order.Type or str, The type of order required (market/limit etc).
                    See API documentation for full list of options
            time_in_force:
                vega.Order.TimeInForce or str, The time in force setting for the order
                    (GTC, GTT, Fill Or Kill etc.)
                    See API documentation for full list of options
            side:
                vega.Side or str, Side of the order (BUY or SELL)
            volume:
                float, volume of the order
            price:
                float, price of the order
            expires_at:
                int, Optional timestamp for when the order will expire,
                    in nanoseconds since the epoch,
                    required field only for [`Order.TimeInForce`].
                    Defaults to 2 minutes
            pegged_order:
                PeggedOrder, Used to specify the details for a pegged order
            wait:
                bool, whether to wait for order acceptance.
                    If true, will raise an error if order is not accepted
            order_ref:
                optional str, reference for later identification of order
            key_name:
                optional str, name of key in wallet to use
            reduce_only (bool):
                Whether the order should only reduce a parties position. Defaults to
                False.
            post_only (bool):
                Whether order should be prevented from trading immediately. Defaults to
                False.
            peak_size:
                optional float, size of the order that is made visible and can be traded with during the execution of a single order.
            minimum_visible_size:
                optional float, minimum allowed remaining size of the order before it is replenished back to its peak size

        Returns:
            Optional[str], If order acceptance is waited for, returns order ID.
                Otherwise None
        """
        submit_volume = num_to_padded_int(
            volume,
            self.market_pos_decimals[market_id],
        )
        if submit_volume <= 0:
            msg = "Not submitting order as volume is 0 or less."
            if wait:
                raise Exception(msg)
            else:
                logger.debug(msg)
                return

        submit_price = (
            num_to_padded_int(
                price,
                self.market_price_decimals[market_id],
            )
            if price is not None
            else None
        )
        if submit_price is not None and submit_price <= 0:
            msg = "Not submitting order as price is 0 or less."
            if wait:
                raise Exception(msg)
            else:
                logger.debug(msg)
                return
        if (peak_size is None and minimum_visible_size is not None) or (
            peak_size is not None and minimum_visible_size is None
        ):
            raise ValueError(
                "Both 'peak_size' and 'minimum_visible_size' must be specified or none at all."
            )

        return trading.submit_order(
            wallet=self.wallet,
            wallet_name=trading_wallet,
            data_client=self.trading_data_client_v2,
            market_id=market_id,
            order_type=order_type,
            time_in_force=time_in_force,
            side=side,
            volume=submit_volume,
            price=str(submit_price) if submit_price is not None else None,
            expires_at=int(expires_at) if expires_at is not None else None,
            pegged_order=(
                vega_protos.vega.PeggedOrder(
                    reference=pegged_order.reference,
                    offset=str(
                        num_to_padded_int(
                            pegged_order.offset, self.market_price_decimals[market_id]
                        )
                    ),
                )
                if pegged_order is not None
                else None
            ),
            wait=wait,
            time_forward_fn=lambda: self.wait_fn(2),
            order_ref=order_ref,
            key_name=trading_key,
            reduce_only=reduce_only,
            post_only=post_only,
            iceberg_opts=vega_protos.commands.v1.commands.IcebergOpts(
                peak_size=num_to_padded_int(
                    peak_size, self.market_pos_decimals[market_id]
                ),
                minimum_visible_size=num_to_padded_int(
                    minimum_visible_size, self.market_pos_decimals[market_id]
                ),
            )
            if (peak_size is not None and minimum_visible_size is not None)
            else None,
        )

    def get_blockchain_time(self, in_seconds: bool = False) -> int:
        """Returns blockchain time in seconds or nanoseconds since the epoch"""
        return gov.get_blockchain_time(
            self.trading_data_client_v2, in_seconds=in_seconds
        )

    def amend_order(
        self,
        trading_key: str,
        market_id: str,
        order_id: str,
        price: Optional[float] = None,
        expires_at: Optional[int] = None,
        pegged_offset: Optional[float] = None,
        pegged_reference: Optional[vega_protos.vega.PeggedReference] = None,
        volume_delta: float = 0,
        time_in_force: Optional[Union[vega_protos.vega.Order.TimeInForce, str]] = None,
        wallet_name: Optional[str] = None,
    ):
        """
        Amend a Limit order by orderID in the specified market

        Args:
            trading_key:
                str, the name of the key to use for trading
            market_id:
                str, the ID of the required market on vega
            order_type:
                vega.Order.Type or str, The type of order required (market/limit etc).
                    See API documentation for full list of options
            side:
                vega.Side or str, Side of the order (BUY or SELL)
            volume_delta:
                int, change in volume of the order
            price:
                int, price of the order
            time_in_force:
                vega.Order.TimeInForce or str, The time in force setting for the order
                    (Only valid options for market are TIME_IN_FORCE_IOC and
                        TIME_IN_FORCE_FOK)
                    See API documentation for full list of options
                    Defaults to Fill or Kill
            wallet_name:
                optional str, name of wallet to use
        """
        trading.amend_order(
            wallet=self.wallet,
            key_name=trading_key,
            wallet_name=wallet_name,
            market_id=market_id,
            order_id=order_id,
            price=(
                str(
                    num_to_padded_int(
                        price,
                        self.market_price_decimals[market_id],
                    )
                )
                if price is not None
                else None
            ),
            expires_at=expires_at,
            pegged_offset=(
                str(
                    num_to_padded_int(
                        pegged_offset,
                        self.market_price_decimals[market_id],
                    )
                )
                if pegged_offset is not None
                else None
            ),
            pegged_reference=pegged_reference,
            volume_delta=num_to_padded_int(
                volume_delta,
                self.market_pos_decimals[market_id],
            ),
            time_in_force=time_in_force,
        )

    def cancel_order(
        self,
        trading_key: str,
        market_id: str,
        order_id: Optional[str] = None,
        wallet_name: Optional[str] = None,
    ):
        """
        Cancel Order

        Args:
            trading_wallet:
                str, the name of the wallet to use for trading
            market_id:
                str, the ID of the required market on vega
            order_id:
                str, Identifier of the order to cancel
        """
        trading.cancel_order(
            wallet=self.wallet,
            wallet_name=wallet_name,
            market_id=market_id,
            order_id=order_id,
            key_name=trading_key,
        )

    def update_network_parameter(
        self, proposal_key: str, parameter: str, new_value: str, wallet_name: str = None
    ):
        """Updates a network parameter by first proposing and then voting to approve
        the change, followed by advancing the network time period forwards.

        If the genesis setup of the market is such that this meets requirements then
        the proposal will be approved. Otherwise others may need to vote too.

        Args:
            proposal_key:
                str, the key proposing the change
            parameter:
                str, the parameter to change
            new_value:
                str, the new value to set
            wallet_name:
                str, optional, the wallet proposing the change
        Returns:
            str, the ID of the proposal
        """
        blockchain_time_seconds = self.get_blockchain_time(in_seconds=True)

        proposal_id = gov.propose_network_parameter_change(
            parameter=parameter,
            value=new_value,
            wallet=self.wallet,
            wallet_name=wallet_name,
            data_client=self.trading_data_client_v2,
            closing_time=blockchain_time_seconds + self.seconds_per_block * 40,
            enactment_time=blockchain_time_seconds + self.seconds_per_block * 50,
            time_forward_fn=lambda: self.wait_fn(2),
            key_name=proposal_key,
        )
        gov.approve_proposal(
            proposal_id=proposal_id,
            wallet=self.wallet,
            wallet_name=wallet_name,
            key_name=proposal_key,
        )
        self.wait_fn(60)
        self.wait_for_thread_catchup()

    def update_market(
        self,
        proposal_key: str,
        market_id: str,
        updated_instrument: Optional[UpdateInstrumentConfiguration] = None,
        updated_metadata: Optional[str] = None,
        updated_price_monitoring_parameters: Optional[PriceMonitoringParameters] = None,
        updated_liquidity_monitoring_parameters: Optional[
            LiquidityMonitoringParameters
        ] = None,
        updated_simple_model_params: Optional[SimpleModelParams] = None,
        updated_log_normal_risk_model: Optional[LogNormalRiskModel] = None,
        wallet_name: Optional[int] = None,
        updated_lp_price_range: Optional[float] = None,
    ):
        """Updates a market based on proposal parameters. Will attempt to propose
        and then immediately vote on the market change before forwarding time for
        the enactment to also take effect

        Args:
            proposal_key:
                str, the key proposing the change
            market_id:
                str, the market to change
            new_value:
                str, the new value to set
        Returns:
            str, the ID of the proposal
        """
        if (
            updated_simple_model_params is not None
            and updated_log_normal_risk_model is not None
        ):
            raise Exception(
                "Only one of simple and log normal risk models can be valid on a single"
                " market"
            )

        blockchain_time_seconds = self.get_blockchain_time(in_seconds=True)

        current_market = self.market_info(market_id=market_id)

        if updated_instrument is None:
            curr_inst = current_market.tradable_instrument.instrument
            curr_fut = curr_inst.future
            oracle_spec_for_settlement_data = data_source_protos.DataSourceDefinition(
                external=data_source_protos.DataSourceDefinitionExternal(
                    oracle=data_source_protos.DataSourceSpecConfiguration(
                        signers=curr_fut.data_source_spec_for_settlement_data.data.external.oracle.signers,
                        filters=curr_fut.data_source_spec_for_settlement_data.data.external.oracle.filters,
                    )
                )
            )

            oracle_spec_for_trading_termination = data_source_protos.DataSourceDefinition(
                external=data_source_protos.DataSourceDefinitionExternal(
                    oracle=data_source_protos.DataSourceSpecConfiguration(
                        signers=curr_fut.data_source_spec_for_trading_termination.data.external.oracle.signers,
                        filters=curr_fut.data_source_spec_for_trading_termination.data.external.oracle.filters,
                    )
                )
            )
            curr_fut_prod = UpdateFutureProduct(
                quote_name=curr_fut.quote_name,
                data_source_spec_for_settlement_data=oracle_spec_for_settlement_data,
                data_source_spec_for_trading_termination=oracle_spec_for_trading_termination,
                data_source_spec_binding=curr_fut.data_source_spec_binding,
            )
            updated_instrument = UpdateInstrumentConfiguration(
                code=curr_inst.code,
                future=curr_fut_prod,
            )
        if updated_simple_model_params is None:
            curr_simple_model = current_market.tradable_instrument.simple_risk_model
            updated_simple_model_params = (
                curr_simple_model.params if curr_simple_model is not None else None
            )

        if updated_log_normal_risk_model is None:
            updated_log_normal_risk_model = (
                current_market.tradable_instrument.log_normal_risk_model
            )

        update_configuration = UpdateMarketConfiguration(
            instrument=updated_instrument,
            price_monitoring_parameters=(
                updated_price_monitoring_parameters
                if updated_price_monitoring_parameters is not None
                else current_market.price_monitoring_settings.parameters
            ),
            liquidity_monitoring_parameters=(
                updated_liquidity_monitoring_parameters
                if updated_liquidity_monitoring_parameters is not None
                else current_market.liquidity_monitoring_parameters
            ),
            simple=updated_simple_model_params,
            log_normal=updated_log_normal_risk_model,
            metadata=updated_metadata,
            lp_price_range=(
                str(updated_lp_price_range)
                if updated_lp_price_range is not None
                else current_market.lp_price_range
            ),
            linear_slippage_factor=current_market.linear_slippage_factor,
            quadratic_slippage_factor=current_market.quadratic_slippage_factor,
        )

        proposal_id = gov.propose_market_update(
            market_update=update_configuration,
            market_id=market_id,
            wallet=self.wallet,
            key_name=proposal_key,
            wallet_name=wallet_name,
            data_client=self.trading_data_client_v2,
            closing_time=blockchain_time_seconds + self.seconds_per_block * 40,
            enactment_time=blockchain_time_seconds + self.seconds_per_block * 50,
            time_forward_fn=lambda: self.wait_fn(2),
        )
        gov.approve_proposal(
            proposal_id=proposal_id,
            wallet=self.wallet,
            key_name=proposal_key,
            wallet_name=wallet_name,
        )
        self.wait_fn(60)
        self.wait_for_thread_catchup()

    def settle_market(
        self,
        settlement_key: str,
        settlement_price: float,
        market_id: str,
        wallet_name: Optional[str] = None,
    ):
        future_inst = data_raw.market_info(
            market_id, data_client=self.trading_data_client_v2
        ).tradable_instrument.instrument.future

        filter_key = future_inst.data_source_spec_for_settlement_data.data.external.oracle.filters[
            0
        ].key
        oracle_name = filter_key.name

        logger.info(f"Settling market at price {settlement_price} for {oracle_name}")

        gov.settle_oracle(
            wallet=self.wallet,
            wallet_name=wallet_name,
            oracle_name=oracle_name,
            settlement_price=num_to_padded_int(
                settlement_price, decimals=filter_key.number_decimal_places
            ),
            key_name=settlement_key,
        )

    def party_account(
        self,
        key_name: str,
        asset_id: str,
        market_id: str,
        wallet_name: Optional[str] = None,
    ) -> data.PartyMarketAccount:
        """Output money in general accounts/margin accounts/bond accounts (if exists)
        of a party."""
        return data.party_account(
            self.wallet.public_key(wallet_name=wallet_name, name=key_name),
            asset_id=asset_id,
            market_id=market_id,
            data_client=self.trading_data_client_v2,
        )

    def list_accounts(
        self,
        wallet_name: Optional[str] = None,
        asset_id: Optional[str] = None,
        market_id: Optional[str] = None,
        key_name: Optional[str] = None,
    ) -> List[data.AccountData]:
        """Return all accounts across markets matching the supplied filter options

        Args:
            wallet_name:
                Optional, default None, Filter down to a specific key from this wallet
            asset_id:
                Optional, default None, Filter down to only accounts on this asset
            market_id:
                Optional, default None, Filter down to only accounts from this market
            key_name:
                Optional, default None, Select non-default key from the selected wallet

        Returns:
            List[AccountData], cleaned account data for each account

        """
        return data.list_accounts(
            data_client=self.trading_data_client_v2,
            pub_key=(
                self.wallet.public_key(wallet_name=wallet_name, name=key_name)
                if key_name is not None
                else None
            ),
            asset_id=asset_id,
            market_id=market_id,
            asset_decimals_map=self.asset_decimals,
        )

    def positions_by_market(
        self,
        key_name: str,
        market_id: Optional[str] = None,
        wallet_name: Optional[str] = None,
    ) -> List[vega_protos.vega.Position]:
        """Output positions of a party."""
        return data.positions_by_market(
            pub_key=self.wallet.public_key(wallet_name=wallet_name, name=key_name),
            market_id=market_id,
            data_client=self.trading_data_client_v2,
            market_price_decimals_map=self.market_price_decimals,
            market_position_decimals_map=self.market_pos_decimals,
            market_to_asset_map=self.market_to_asset,
            asset_decimals_map=self.asset_decimals,
        )

    @raw_data
    def all_markets(
        self,
    ) -> List[vega_protos.markets.Market]:
        """
        Output market info.
        """
        return data_raw.all_markets(data_client=self.trading_data_client_v2)

    @raw_data
    def market_info(
        self,
        market_id: str,
    ) -> vega_protos.markets.Market:
        """
        Output market info.
        """
        return data_raw.market_info(
            market_id=market_id, data_client=self.trading_data_client_v2
        )

    @raw_data
    def market_data_from_feed(
        self,
        market_id: str,
    ) -> vega_protos.vega.MarketData:
        """
        Output market info.
        """
        return self.data_cache.market_data_from_feed(market_id)

    @raw_data
    def infrastructure_fee_accounts(
        self,
        asset_id: str,
    ) -> List[vega_protos.vega.Account]:
        """
        Output infrastructure fee accounts
        """
        return data_raw.infrastructure_fee_accounts(
            asset_id=asset_id, data_client=self.trading_data_client_v2
        )

    @raw_data
    def market_accounts(
        self,
        asset_id: str,
        market_id: str,
    ) -> data_raw.MarketAccount:
        """
        Output liquidity fee account/ insurance pool in the market
        """
        return data_raw.market_accounts(
            asset_id=asset_id,
            market_id=market_id,
            data_client=self.trading_data_client_v2,
        )

    def get_latest_market_data(
        self,
        market_id: str,
    ) -> vega_protos.vega.MarketData:
        """
        Output market info.
        """
        return data.get_latest_market_data(
            market_id=market_id,
            data_client=self.trading_data_client_v2,
            market_price_decimals_map=self.market_price_decimals,
            market_position_decimals_map=self.market_pos_decimals,
            market_to_asset_map=self.market_to_asset,
            asset_decimals_map=self.asset_decimals,
        )

    def market_account(
        self,
        market_id: str,
        account_type: vega_protos.vega.AccountType,
    ) -> float:
        """
        Returns the current asset value in the Market's fee account

        Args:
            market_id:
                str, The ID of the market to check
            account_type:
                vega.AccountType, the account type to check for

        Returns:
            float, the current balance in the market's fee asset
        """
        return data.market_account(
            market_id=market_id,
            account_type=account_type,
            data_client=self.trading_data_client_v2,
        )

    def best_prices(
        self,
        market_id: str,
    ) -> Tuple[float, float]:
        """
        Output the best static bid price and best static ask price in current market.
        """
        market_data = self.get_latest_market_data(
            market_id=market_id,
        )

        return (
            market_data.best_static_bid_price,
            market_data.best_static_offer_price,
        )

    def price_bounds(
        self,
        market_id: str,
    ) -> Tuple[Optional[float], Optional[float]]:
        """
        Output the tightest price bounds in the current market.
        """
        market_data = self.get_latest_market_data(
            market_id=market_id,
        )

        lower_bounds = [
            price_monitoring_bound.min_valid_price
            for price_monitoring_bound in market_data.price_monitoring_bounds
        ]
        upper_bounds = [
            price_monitoring_bound.max_valid_price
            for price_monitoring_bound in market_data.price_monitoring_bounds
        ]

        return (
            max(lower_bounds) if lower_bounds else None,
            min(upper_bounds) if upper_bounds else None,
        )

    def order_book_by_market(
        self,
        market_id: str,
    ) -> data.OrderBook:
        return data.order_book_by_market(
            market_id=market_id, data_client=self.trading_data_client_v2
        )

    def market_depth(self, market_id: str, num_levels: int = 5) -> data.MarketDepth:
        return data.market_depth(
            market_id=market_id,
            data_client=self.trading_data_client_v2,
            max_depth=num_levels,
            price_decimals=self.market_price_decimals[market_id],
            position_decimals=self.market_pos_decimals[market_id],
        )

    def open_orders_by_market(
        self,
        market_id: str,
    ) -> data.OrderBook:
        return data.open_orders_by_market(
            market_id=market_id,
            data_client=self.trading_data_client_v2,
            price_decimals=self.market_price_decimals[market_id],
            position_decimals=self.market_pos_decimals[market_id],
        )

    def submit_simple_liquidity(
        self,
        key_name: str,
        market_id: str,
        commitment_amount: float,
        fee: float,
        reference_buy: str,
        reference_sell: str,
        delta_buy: float,
        delta_sell: float,
        is_amendment: Optional[bool] = None,
        wallet_name: Optional[str] = None,
    ):
        """Submit/Amend a simple liquidity commitment (LP) with a single amount on each side.

        Args:
            key_name:
                str, The name of the key which is placing the order
            market_id:
                str, The ID of the market to place the commitment on
            commitment_amount:
                int, The amount in asset decimals of market asset to commit to
                 liquidity provision
            fee:
                float, The fee level at which to set the LP fee
                 (in %, e.g. 0.01 == 1% and 1 == 100%)
            reference_buy:
                str, the reference point to use for the buy side of LP
            reference_sell:
                str, the reference point to use for the sell side of LP
            delta_buy:
                float, the offset from reference point for the buy side of LP
            delta_sell:
                float, the offset from reference point for the sell side of LP
            wallet_name:
                str, The name of the wallet which is placing the order
        """
        asset_id = data_raw.market_info(
            market_id=market_id, data_client=self.trading_data_client_v2
        ).tradable_instrument.instrument.future.settlement_asset

        market_decimals = data.market_price_decimals(
            market_id=market_id, data_client=self.trading_data_client_v2
        )
        is_amendment = (
            is_amendment
            if is_amendment is not None
            else self.has_liquidity_provision(
                market_id=market_id,
                wallet_name=wallet_name,
                key_name=key_name,
            )
        )
        return trading.submit_simple_liquidity(
            market_id=market_id,
            commitment_amount=num_to_padded_int(
                commitment_amount, self.asset_decimals[asset_id]
            ),
            fee=fee,
            reference_buy=reference_buy,
            reference_sell=reference_sell,
            delta_buy=num_to_padded_int(delta_buy, market_decimals),
            delta_sell=num_to_padded_int(delta_sell, market_decimals),
            wallet=self.wallet,
            wallet_name=wallet_name,
            is_amendment=is_amendment,
            key_name=key_name,
        )

    def has_liquidity_provision(
        self,
        key_name: str,
        market_id: str,
        wallet_name: Optional[str] = None,
    ):
        return data.has_liquidity_provision(
            self.trading_data_client_v2,
            market_id,
            party_id=self.wallet.public_key(wallet_name=wallet_name, name=key_name),
        )

    def submit_liquidity(
        self,
        key_name: str,
        market_id: str,
        commitment_amount: float,
        fee: float,
        buy_specs: List[Tuple[str, float, int]],
        sell_specs: List[Tuple[str, float, int]],
        is_amendment: Optional[bool] = None,
        wallet_name: Optional[str] = None,
    ):
        """Submit/Amend a custom liquidity profile.

        Args:
            key_name:
                str, the key name performing the action
            market_id:
                str, The ID of the market to place the commitment on
            commitment_amount:
                int, The amount in asset decimals of market asset to commit
                to liquidity provision
            fee:
                float, The fee level at which to set the LP fee
                 (in %, e.g. 0.01 == 1% and 1 == 100%)
            buy_specs:
                List[Tuple[str, int, int]], List of tuples, each containing a reference
                point in their first position, a desired offset in their second and
                a proportion in third
            sell_specs:
                List[Tuple[str, int, int]], List of tuples, each containing a reference
                point in their first position, a desired offset in their second and
                a proportion in third
            is_amendment:
                Optional bool, Is the submission an amendment to an existing provision
                    If None, will query the network to check.
            wallet_name:
                optional, str name of wallet to use
        """
        asset_id = self.market_to_asset[market_id]
        market_decimals = self.market_price_decimals[market_id]

        buy_specs = [
            (s[0], num_to_padded_int(s[1], market_decimals), s[2]) for s in buy_specs
        ]
        sell_specs = [
            (s[0], num_to_padded_int(s[1], market_decimals), s[2]) for s in sell_specs
        ]
        is_amendment = (
            is_amendment
            if is_amendment is not None
            else self.has_liquidity_provision(
                market_id=market_id,
                wallet_name=wallet_name,
                key_name=key_name,
            )
        )

        return trading.submit_liquidity(
            market_id=market_id,
            commitment_amount=num_to_padded_int(
                commitment_amount, self.asset_decimals[asset_id]
            ),
            fee=fee,
            buy_specs=buy_specs,
            sell_specs=sell_specs,
            wallet=self.wallet,
            wallet_name=wallet_name,
            is_amendment=is_amendment,
            key_name=key_name,
        )

    def find_market_id(self, name: str, raise_on_missing: bool = False) -> str:
        """Looks up the Market ID of a given market name

        Args:
            name:
                str, the name of the market to look for
            raise_on_missing:
                bool, whether to raise an Error or silently return if the market does
                not exist

        Returns:
            str, the ID of the market
        """
        return data.find_market_id(
            name=name,
            raise_on_missing=raise_on_missing,
            data_client=self.trading_data_client_v2,
        )

    def find_asset_id(
        self, symbol: str, enabled: bool = True, raise_on_missing: bool = False
    ) -> str:
        """Looks up the Asset ID of a given asset name

        Args:
            symbol:
                str, The symbol of the asset to look up
            enabled:
                bool, whether the asset must be enabled for the id to be returned
            raise_on_missing:
                bool, whether to raise an Error or silently return if the asset
                 does not exist

        Returns:
            str, the ID of the asset
        """
        return data.find_asset_id(
            symbol=symbol,
            raise_on_missing=raise_on_missing,
            enabled=enabled,
            data_client=self.trading_data_client_v2,
        )

    @raw_data
    def order_status(
        self, order_id: str, version: int = 0
    ) -> Optional[vega_protos.vega.Order]:
        """Loads information about a specific order identified by the ID.
        Optionally return historic order versions.

        Args:
            order_id:
                str, the order identifier as specified by Vega when originally placed
            version:
                int, Optional, Version of the order:
                    - Set `version` to 0 for most recent version of the order
                    - Set `1` for original version of the order
                    - Set `2` for first amendment, `3` for second amendment, etc
        Returns:
            Optional[vega.Order], the requested Order object or None if nothing found
        """
        return data_raw.order_status(
            order_id=order_id, data_client=self.trading_data_client_v2, version=version
        )

    def get_blockchain_time_from_feed(self):
        return self.data_cache.time_update_from_feed()

    def order_status_from_feed(
        self, live_only: bool = True
    ) -> Dict[str, Dict[str, Dict[str, data.Order]]]:
        """Returns a copy of current order status based on Order feed if started.
        If order feed has not been started, dict will be empty

        Args:
            live_only:
                bool, default True, whether to filter out dead/cancelled deals
                    from result

        Returns:
            Dictionary mapping market ID -> Party ID -> Order ID -> Order detaails"""
        return self.data_cache.order_status_from_feed(live_only=live_only)

    def orders_for_party_from_feed(
        self,
        key_name: str,
        market_id: str,
        live_only: bool = True,
        wallet_name: Optional[str] = None,
    ) -> Dict[str, data.Order]:
        party_id = self.wallet.public_key(wallet_name=wallet_name, name=key_name)
        return self.data_cache.orders_for_party_from_feed(
            party_id=party_id, market_id=market_id, live_only=live_only
        )

    def transfer_status_from_feed(
        self, live_only: bool = True, blockchain_time: Optional[int] = None
    ):
        blockchain_time = (
            blockchain_time
            if blockchain_time is not None or not live_only
            else self.get_blockchain_time()
        )
        return self.data_cache.transfer_status_from_feed(
            live_only=live_only, blockchain_time=blockchain_time
        )

    @raw_data
    def liquidity_provisions(
        self,
        market_id: Optional[str] = None,
        party_id: Optional[str] = None,
    ) -> Optional[List[vega_protos.vega.LiquidityProvision]]:
        """Loads the current liquidity provision(s) for a given market and/or party.

        Args:
            market_id:
                Optional[str], the ID of the market from which to
                    pull liquidity provisions
            party_id:
                Optional[str], the ID of the party from which to
                    pull liquidity provisions

        Returns:
            List[LiquidityProvision], list of liquidity provisions (if any exist)
        """
        return data_raw.liquidity_provisions(
            self.trading_data_client_v2, market_id=market_id, party_id=party_id
        )

    def party_liquidity_provisions(
        self,
        key_name: str,
        market_id: Optional[str] = None,
        wallet_name: Optional[str] = None,
    ) -> Optional[List[vega_protos.vega.LiquidityProvision]]:
        """Loads the current liquidity provision(s) for a given market and/or party.

        Args:
            key_name:
                str, key name stored in metadata.
            market_id:
                Optional[str], the ID of the market from which to
                    pull liquidity provisions
            party_id:
                Optional[str], the ID of the party from which to
                    pull liquidity provisions
            wallet_name:
                Optional[str], Specify a different wallet name to default

        Returns:
            List[LiquidityProvision], list of liquidity provisions (if any exist)
        """
        return self.liquidity_provisions(
            market_id=market_id,
            party_id=self.wallet.public_key(wallet_name=wallet_name, name=key_name),
        )

    def margin_levels(
        self,
        key_name: str = None,
        market_id: Optional[str] = None,
        wallet_name: Optional[str] = None,
    ) -> List[data.MarginLevels]:
        return data.margin_levels(
            self.trading_data_client_v2,
            party_id=self.wallet.public_key(wallet_name=wallet_name, name=key_name),
            market_id=market_id,
        )

    def list_orders(
        self,
        key_name: str,
        market_id: str,
        wallet_name: Optional[str] = None,
        reference: Optional[str] = None,
        live_only: Optional[bool] = True,
    ) -> List[data.Order]:
        """Return a list of orders for the specified market and party.

        Args:
            key_name (str):
                Name of key to return orders for.
            wallet_name (str):
                Name of wallet to return orders for.
            market_id (str):
                Id of market to return orders from.
            reference (Optional[str]):
                Reference of matching orders to return.
            live_only (Optional[bool]):
                Whether to return only live orders. Defaults to True.

        Returns:
            List[data.Order]:
                List of orders for the specified market and party.
        """
        return data.list_orders(
            data_client=self.trading_data_client_v2,
            market_id=market_id,
            party_id=self.wallet.public_key(wallet_name=wallet_name, name=key_name),
            reference=reference,
            live_only=live_only,
        )

    def get_ledger_entries_from_stream(
        self,
        wallet_name_from: Optional[str] = None,
        key_name_from: Optional[str] = None,
        wallet_name_to: Optional[str] = None,
        key_name_to: Optional[str] = None,
        transfer_type: Optional[str] = None,
    ) -> List[data.LedgerEntry]:
        return self.data_cache.get_ledger_entries_from_stream(
            party_id_from=(
                self.wallet.public_key(wallet_name=wallet_name_from, name=key_name_from)
                if wallet_name_from is not None
                else None
            ),
            party_id_to=(
                self.wallet.public_key(wallet_name=wallet_name_to, name=key_name_to)
                if wallet_name_to is not None
                else None
            ),
            transfer_type=transfer_type,
        )

    def get_trades_from_stream(
        self,
        market_id: Optional[str] = None,
        wallet_name: Optional[str] = None,
        key_name: Optional[str] = None,
        order_id: Optional[str] = None,
        exclude_trade_ids: Optional[Set[str]] = None,
    ) -> List[data.Trade]:
        """Loads executed trades for a given query of party/market/specific order from
        data node. Converts values to proper decimal output.

        Args:
            market_id:
                optional str, Restrict to trades on a specific market
            wallet_name:
                optional str, Restrict to trades for a specific wallet
            key_name:
                optional str, Select a different key to the default within a given wallet
            order_id:
                optional str, Restrict to trades for a specific order
            exclude_trade_ids:
                optional set[str], Do not return trades with ID in this set

        Returns:
            List[Trade], list of formatted trade objects which match the required
                restrictions.
        """
        party_id = (
            self.wallet.public_key(wallet_name=wallet_name, name=key_name)
            if key_name is not None
            else None
        )
        return self.data_cache.get_trades_from_stream(
            market_id=market_id,
            party_id=party_id,
            order_id=order_id,
            exclude_trade_ids=exclude_trade_ids,
        )

    def get_trades(
        self,
        market_id: str,
        wallet_name: Optional[str] = None,
        key_name: Optional[str] = None,
        order_id: Optional[str] = None,
    ) -> List[data.Trade]:
        """Loads executed trades for a given query of party/market/specific order from
        data node. Converts values to proper decimal output.

        Args:
            market_id:
                str, Restrict to trades on a specific market
            wallet_name:
                optional str, Restrict to trades for a specific wallet
            key_name:
                optional str, Select a different key to the default within a given wallet
            order_id:
                optional str, Restrict to trades for a specific order

        Returns:
            List[Trade], list of formatted trade objects which match the required
                restrictions.
        """
        if market_id is not None:
            self.market_pos_decimals[market_id]
            self.market_price_decimals[market_id]
            asset_dp = self.asset_decimals[self.market_to_asset[market_id]]
        return data.get_trades(
            self.trading_data_client_v2,
            party_id=(
                self.wallet.public_key(wallet_name=wallet_name, name=key_name)
                if key_name is not None
                else None
            ),
            market_id=market_id,
            order_id=order_id,
            market_asset_decimals_map=(
                {market_id: asset_dp} if market_id is not None else None
            ),
            market_position_decimals_map=self.market_pos_decimals,
            market_price_decimals_map=self.market_price_decimals,
        )

    def create_order_amendment(
        self,
        order_id: str,
        market_id: str,
        price: Optional[float] = None,
        size_delta: Optional[float] = None,
        expires_at: Optional[int] = None,
        time_in_force: Optional[Union[vega_protos.vega.Order.TimeInForce, str]] = None,
        pegged_offset: Optional[float] = None,
        pegged_reference: Optional[Union[vega_protos.vega.PeggedReference, str]] = None,
    ) -> OrderAmendment:
        """Creates a Vega OrderAmendment object.

        Method can be used to create a Vega OrderCancellation object of which multiples
        can be passed in a list to submit batch market instructions.

        Args:
            order_id (str):
                Id of order to amend.
            market_id (str):
                Id of market containing order to amend.
            price (Optional[float], optional):
                New price of order. Defaults to None (no change).
            size_delta (Optional[float]):
                Amount to amend order size by. Defaults to None (no change).
            expires_at (Optional[int]):
                New expiry timestamp for order. Defaults to None (no change).
            time_in_force (Optional[Union[vega_protos.vega.Order.TimeInForce, str]]):
                New time_in_force for order. Defaults to None (no change).
            pegged_offset (Optional[float]):
                New value to offset price by for order. Defaults to None (no change).
            pegged_reference (Optional[Union[vega_protos.vega.PeggedReference, str]]):
                New reference for offset for order. Defaults to None (no change).

        Returns:
            OrderAmendment:
                The created Vega OrderAmendment object
        """

        price = (
            price
            if price is None
            else num_to_padded_int(
                to_convert=price, decimals=self.market_price_decimals[market_id]
            )
        )

        pegged_offset = (
            pegged_offset
            if pegged_offset is None
            else num_to_padded_int(
                to_convert=pegged_offset,
                decimals=self.market_price_decimals[market_id],
            )
        )

        size_delta = (
            size_delta
            if size_delta is None
            else num_to_padded_int(
                to_convert=size_delta, decimals=self.market_pos_decimals[market_id]
            )
        )

        if price is not None and price <= 0:
            msg = "Not submitting order as price is 0 or less."
            logger.debug(msg)
            return

        return trading.order_amendment(
            order_id=order_id,
            market_id=market_id,
            price=str(price) if price is not None else price,
            size_delta=size_delta,
            expires_at=expires_at,
            time_in_force=time_in_force,
            pegged_offset=(
                str(pegged_offset) if pegged_offset is not None else pegged_offset
            ),
            pegged_reference=pegged_reference,
        )

    def create_order_cancellation(
        self,
        order_id: str,
        market_id: str,
    ) -> OrderCancellation:
        """Returns a Vega OrderCancellation object

        Method can be used to create a Vega OrderCancellation object of which multiples
        can be passed in a list to submit batch market instructions.

        Args:
            order_id (str):
                Id of order to cancel.
            market_id (str):
                Id of market containing order to cancel.

        Returns:
            OrderCancellation:
                The created OrderCancellation object
        """
        return trading.order_cancellation(
            order_id=order_id,
            market_id=market_id,
        )

    def create_order_submission(
        self,
        market_id: str,
        size: float,
        side: Union[vega_protos.vega.Side, str],
        order_type: Optional[Union[vega_protos.vega.Order.Type, str]],
        time_in_force: Optional[Union[vega_protos.vega.Order.TimeInForce, str]],
        price: Optional[float] = None,
        expires_at: Optional[int] = None,
        reference: Optional[str] = None,
        pegged_reference: Optional[str] = None,
        pegged_offset: Optional[float] = None,
        reduce_only: bool = False,
        post_only: bool = False,
    ) -> OrderSubmission:
        """Returns a Vega OrderSubmission object

        Method can be used to create a Vega OrderSubmission object of which multiples
        can be combined in a list to submit batch market instructions.

        Args:
            market_id (str):
                Id of market to place order in.
            size (float):
                Size of order.
            side (Union[vega_protos.vega.Side, str]):
                Side of order, "SIDE_BUY" or "SIDE_SELL".
            order_type (Optional[Union[vega_protos.vega.Order.Type, str]]):
                Type of order, "TYPE_MARKET" or "TYPE_LIMIT".
            time_in_force (Optional[Union[vega_protos.vega.Order.TimeInForce, str]]):
                Time in force of order, determines how long order remains active.
            price (Optional[float]):
                Price of order, not required for "TYPE_LIMIT" orders. Defaults to None.
            expires_at (Optional[int]):
                Determines timestamp at which order expires, only required for orders of
                "TYPE_LIMIT" and "TIME_IN_FORCE_GTT". Defaults to None.
            reference (Optional[str]):
                Reference to assign to order. Defaults to None.
            pegged_reference (Optional[str]):
                Reference for price offset for order. Defaults to None.
            pegged_offset (Optional[float]):
                Value for price offset from reference for order. Defaults to None.
            reduce_only (bool):
                Whether the order should only reduce a parties position. Defaults to
                False.
            post_only (bool):
                Whether order should be prevented from trading immediately. Defaults to
                False.

        Returns:
            OrderSubmission:
                The created Vega OrderSubmission object
        """

        price = (
            price
            if price is None
            else (
                num_to_padded_int(
                    to_convert=price, decimals=self.market_price_decimals[market_id]
                )
            )
        )
        pegged_offset = (
            pegged_offset
            if pegged_offset is None
            else (
                num_to_padded_int(
                    to_convert=pegged_offset,
                    decimals=self.market_price_decimals[market_id],
                )
            )
        )
        size = (
            size
            if size is None
            else num_to_padded_int(
                to_convert=size, decimals=self.market_pos_decimals[market_id]
            )
        )
        if (pegged_offset is not None) and (pegged_reference is not None):
            pegged_order = trading.build_pegged_order(
                pegged_reference=pegged_reference,
                pegged_offset=pegged_offset,
            )
        else:
            pegged_order = None

        if price is not None and price <= 0:
            msg = "Not submitting order as price is 0 or less."
            logger.debug(msg)
            return
        if size is not None and size <= 0:
            msg = "Not submitting order as size is 0 or less."
            logger.debug(msg)
            return

        return trading.order_submission(
            data_client=self.trading_data_client_v2,
            market_id=market_id,
            price=str(price) if price is not None else None,
            size=size,
            side=side,
            time_in_force=time_in_force,
            expires_at=expires_at,
            order_type=order_type,
            reference=reference,
            pegged_order=pegged_order,
            reduce_only=reduce_only,
            post_only=post_only,
        )

    def submit_instructions(
        self,
        key_name: str,
        wallet_name: Optional[str] = None,
        cancellations: Optional[List[OrderCancellation]] = None,
        amendments: Optional[List[OrderAmendment]] = None,
        submissions: Optional[List[OrderSubmission]] = None,
    ):
        """Submits a batch of market instructions to be processed sequentially.

        Method allows lists of order cancellations, order amendments, and order
        submissions to be submitted as a batch and processed sequentially in the
        order cancellations, amendments, then submissions.

        If the number of cancellation, amendment, and submission instructions exceed
        the network parameter spam.protection.max.batchSize, the function will submit
        the instructions in multiple batches adhering to the above rules.

        Args:
            key_name (str):
                Name of key to submit transaction from.
            wallet_name (Optional str):
                Name of wallet to submit transaction from.
            cancellations (Optional[ List[OrderCancellation] ]):
                List of OrderCancellation objects to submit. Defaults to None.
            amendments (Optional[ List[OrderAmendment] ]):
                List of OrderAmendment objects to submit. Defaults to None.
            submissions (Optional[ List[OrderSubmission] ]):
                List of OrderSubmission objects to submit. Defaults to None.
        """

        max_batch_size = self.get_network_parameter(
            key="spam.protection.max.batchSize", to_type="int"
        )

        instructions = cancellations + amendments + submissions

        batch_size = 0

        batch_of_cancellations = []
        batch_of_amendments = []
        batch_of_submissions = []

        for i, instruction in enumerate(instructions):
            if instruction is None:
                continue
            elif isinstance(instruction, OrderCancellation):
                batch_of_cancellations.append(instruction)
            elif isinstance(instruction, OrderAmendment):
                batch_of_amendments.append(instruction)
            elif isinstance(instruction, OrderSubmission):
                batch_of_submissions.append(instruction)
            else:
                batch_size += -1
                raise ValueError(f"Invalid instruction type {type(instruction)}.")

            batch_size += 1

            if (batch_size >= max_batch_size) or (i == len(instructions) - 1):
                trading.batch_market_instructions(
                    wallet=self.wallet,
                    wallet_name=wallet_name,
                    key_name=key_name,
                    cancellations=batch_of_cancellations,
                    amendments=batch_of_amendments,
                    submissions=batch_of_submissions,
                )

                batch_size = 0

                batch_of_cancellations = []
                batch_of_amendments = []
                batch_of_submissions = []

    def get_network_parameter(
        self, key: str, to_type: Optional[Union[str, int, float]] = None
    ) -> Union[str, int, float]:
        """Returns the value of the specified network parameter.

        Args:
            key (str):
                The key identifying the network parameter.
            to_type (str, float, int, optional):
                Type to convert raw value to. Defaults to type of raw value.

        Returns:
            Any:
                The value of the specified network parameter in the specified type.

        Raises:
            ValueError:
                If an invalid to_type arg is specified (i.e. not str, int, or float).
        """

        raw_val = data_raw.get_network_parameter(
            data_client=self.trading_data_client_v2,
            key=key,
        ).value

        if to_type is None:
            return raw_val
        elif to_type == "str":
            return str(raw_val)
        elif to_type == "int":
            return int(raw_val)
        elif to_type == "float":
            return float(raw_val)
        else:
            raise ValueError(f"Invalid value '{to_type}' specified for 'to_type' arg.")

    def ping_datanode(self, max_time_diff: float = 30, max_response_time: float = 0.5):
        """Ping datanode endpoint to check health of connection

        Args:
            max_time_diff (int, optional):
                The maximum allowable deviation between the time reported by datanode
                and the time reported by the system in seconds. Defaults to 30

        """

        t = time.time()
        data.ping(data_client=self.trading_data_client_v2)

        t_response = abs(time.time() - t)
        t_delay = abs(self.get_blockchain_time(in_seconds=True) - t)

        if t_response > max_response_time:
            raise DatanodeSlowResponseError

        if t_delay > max_time_diff:
            raise DatanodeBehindError

    def one_off_transfer(
        self,
        from_key_name: str,
        to_key_name: str,
        from_account_type: vega_protos.vega.AccountType,
        to_account_type: vega_protos.vega.AccountType,
        asset: str,
        amount: float,
        reference: Optional[str] = None,
        from_wallet_name: Optional[str] = None,
        to_wallet_name: Optional[str] = None,
        delay: Optional[int] = None,
    ):
        """Submit a one off transfer command.

        Args:
            from_key_name (str):
                Name of key in wallet to send from.
            to_key_name (str):
                Name of key in wallet to send to.
            from_account_type (vega_protos.vega.AccountType):
                Type of Vega account to transfer from.
            to_account_type (vega_protos.vega.AccountType):
                Type of Vega account to transfer to.
            asset (str):
                Id of asset to transfer.
            amount (float):
                Amount of asset to transfer.
            reference (Optional[str], optional):
                Reference to assign to transfer. Defaults to None.
            from_wallet_name (Optional[str], optional):
                Name of wallet to transfer from.
            to_wallet_name (Optional[str], optional):
                Name of wallet to transfer to.
            delay (Optional[int], optional):
                Delay in nanoseconds to add before transfer is sent. Defaults to None.
        """

        adp = self.asset_decimals[asset]

        one_off = vega_protos.commands.v1.commands.OneOffTransfer()
        if delay is not None:
            setattr(one_off, "deliver_on", int(self.get_blockchain_time() + delay))

        trading.transfer(
            wallet=self.wallet,
            wallet_name=from_wallet_name,
            key_name=from_key_name,
            from_account_type=from_account_type,
            to=self.wallet.public_key(wallet_name=to_wallet_name, name=to_key_name),
            to_account_type=to_account_type,
            asset=asset,
            amount=str(num_to_padded_int(amount, adp)),
            reference=reference,
            one_off=one_off,
        )

    def recurring_transfer(
        self,
        from_key_name: str,
        from_account_type: vega_protos.vega.AccountType,
        to_account_type: vega_protos.vega.AccountType,
        asset: str,
        amount: float,
        to_key_name: Optional[str] = None,
        reference: Optional[str] = None,
        from_wallet_name: Optional[str] = None,
        to_wallet_name: Optional[str] = None,
        start_epoch: Optional[int] = None,
        end_epoch: Optional[int] = None,
        factor: float = 1,
        asset_for_metric: Optional[str] = None,
        metric: Optional[vega_protos.vega.DispatchMetric] = None,
        markets: Optional[List[str]] = None,
    ):
        """Create a recurring transfer of funds.

        Function can be used to setup a recurring transfer of funds between two keys or
        between a key and a network reward pool. If funding a reward pool, a dispatch
        strategy can be specified to fund a specific pool.

        Args:
            from_key_name (str):
                The key name of the source account.
            from_account_type (vega_protos.vega.AccountType):
                The account type of the source account.
            to_account_type (vega_protos.vega.AccountType):
                The account type of the destination account.
            asset (str):
                The id of the asset to transfer.
            amount (float):
                The amount of the asset to transfer.
            to_key_name (Optional[str], optional):
                The key name of the destination account. Defaults to None.
            reference (Optional[str], optional):
                A reference string for the transfer. Defaults to None.
            from_wallet_name (Optional[str], optional):
                The name of the source wallet. Defaults to None.
            to_wallet_name (Optional[str], optional):
                The name of the destination wallet. Defaults to None.
            start_epoch (Optional[int], optional):
                The epoch to start the transfer. Defaults to None (next epoch).
            end_epoch (Optional[int], optional):
                The epoch to end the transfer. Defaults to None (never ends).
            factor (float, optional):
                The factor to adjust the transfer amount by each epoch. Defaults to 1.
            asset_for_metric (Optional[str], optional):
                The asset to use for the dispatch metric. Defaults to None.
            metric (Optional[vega_protos.vega.DispatchMetric], optional):
                The dispatch metric. Defaults to None.
            markets (Optional[List[str]], optional):
                The list of markets to apply the dispatch strategy. Defaults to None.

        Raises:
            Exception:
                If a value is provided for one but not all non-optional
                DispatchStrategy fields.

        Returns:
            None
        """

        # Create the RecurringTransfer message
        recurring_transfer = vega_protos.commands.v1.commands.RecurringTransfer(
            start_epoch=(
                start_epoch
                if start_epoch is not None
                else int(self.statistics().epoch_seq)
            )
        )
        # Set the optional RecurringTransfer fields
        if start_epoch is not None:
            setattr(recurring_transfer, "start_epoch", start_epoch)
        if end_epoch is not None:
            setattr(recurring_transfer, "end_epoch", end_epoch)
        if factor is not None:
            setattr(recurring_transfer, "factor", str(factor))
        if any([val is not None for val in [asset_for_metric, metric, markets]]):
            if any([val is None for val in [asset_for_metric, metric]]):
                raise Exception(
                    "Value for one but not all non-optional DispatchStrategy fields"
                    " given."
                )
            dispatch_strategy = vega_protos.vega.DispatchStrategy(
                asset_for_metric=asset_for_metric,
                metric=metric,
            )
            # Set the optional DispatchStrategy fields
            if markets is not None:
                dispatch_strategy.markets.extend(markets)
            recurring_transfer.dispatch_strategy.CopyFrom(dispatch_strategy)

        trading.transfer(
            wallet=self.wallet,
            wallet_name=from_wallet_name,
            key_name=from_key_name,
            from_account_type=from_account_type,
            to=(
                self.wallet.public_key(wallet_name=to_wallet_name, name=to_key_name)
                if to_key_name is not None
                else "0000000000000000000000000000000000000000000000000000000000000000"
            ),
            to_account_type=to_account_type,
            asset=asset,
            amount=str(num_to_padded_int(amount, self.asset_decimals[asset])),
            reference=reference,
            recurring=recurring_transfer,
        )

    def list_transfers(
        self,
        wallet_name: Optional[str] = None,
        key_name: Optional[str] = None,
        direction: Optional[data_node_protos_v2.trading_data.TransferDirection] = None,
    ) -> List[data.Transfer]:
        """Returns a list of processed transfers.

        Args:
            wallet_name (Optional[str], optional):
                Name of wallet to return transfers for. Defaults to None.
            key_name (Optional[str], optional):
                Name of key to return transfers for. Defaults to None.
            direction (Optional[data_node_protos_v2.trading_data.TransferDirection], optional):
                Direction of transfers to return. Defaults to None.

        Returns:
            List[Transfer]:
                A list of processed Transfer objects for the specified party and direction.
        """

        party_id = (
            self.wallet.public_key(wallet_name=wallet_name, name=key_name)
            if wallet_name is not None
            else None
        )

        return data.list_transfers(
            data_client=self.trading_data_client_v2,
            party_id=party_id,
            direction=direction,
        )

    def get_liquidity_fee_shares(
        self,
        market_id: str,
        wallet_name: Optional[str] = None,
        key_name: Optional[str] = None,
    ) -> Union[Dict, float]:
        """Gets the current liquidity fee share for each party or a specified party.

        Args:
            market_id (str):
                Id of market.
            wallet_name (Optional[str] = None):
                Name of wallet to get public key from.
            key_name (Optional[str], optional):
                Name of specific key in wallet to get public key for. Defaults to None.
        """

        market_data = self.get_latest_market_data(market_id=market_id)

        # Calculate share of fees for each LP
        shares = {
            lp.party: float(lp.equity_like_share) * float(lp.average_score)
            for lp in market_data.liquidity_provider_fee_share
        }
        total_shares = sum(shares.values())

        # Scale share of fees for each LP pro rata
        if total_shares != 0:
            pro_rata_shares = {key: val / total_shares for key, val in shares.items()}
        else:
            pro_rata_shares = {key: 1 / len(shares) for key, val in shares.items()}

        if key_name is None:
            return pro_rata_shares
        else:
            return pro_rata_shares[
                self.wallet.public_key(name=key_name, wallet_name=wallet_name)
            ]

    def list_ledger_entries(
        self,
        close_on_account_filters: bool = False,
        asset_id: Optional[str] = None,
        from_party_ids: Optional[List[str]] = None,
        to_party_ids: Optional[List[str]] = None,
        from_account_types: Optional[list[vega_protos.vega.AccountType]] = None,
        from_market_ids: Optional[List[str]] = None,
        to_market_ids: Optional[List[str]] = None,
        to_account_types: Optional[list[vega_protos.vega.AccountType]] = None,
        transfer_types: Optional[list[vega_protos.vega.TransferType]] = None,
        from_datetime: Optional[datetime.datetime] = None,
        to_datetime: Optional[datetime.datetime] = None,
    ) -> List[data.AggregatedLedgerEntry]:
        """Returns a list of ledger entries matching specific filters as provided.
        These detail every transfer of funds between accounts within the Vega system,
        including fee/rewards payments and transfers between user margin/general/bond
        accounts.

        Note: At least one of the from_*/to_* filters, or asset ID, must be specified.

        Args:
            data_client:
                vac.VegaTradingDataClientV2, An instantiated gRPC trading data client
            close_on_account_filters:
                bool, default False, Whether both 'from' and 'to' filters must both match
                    a given transfer for inclusion. If False, entries matching either
                    'from' or 'to' will also be included.
            asset_id:
                Optional[str], filter to only transfers of specific asset ID
            from_party_ids:
                Optional[List[str]], Only include transfers from specified parties
            from_market_ids:
                Optional[List[str]], Only include transfers from specified markets
            from_account_types:
                Optional[List[str]], Only include transfers from specified account types
            to_party_ids:
                Optional[List[str]], Only include transfers to specified parties
            to_market_ids:
                Optional[List[str]], Only include transfers to specified markets
            to_account_types:
                Optional[List[str]], Only include transfers to specified account types
            transfer_types:
                Optional[List[vega_protos.vega.AccountType]], Only include transfers
                    of specified types
            from_datetime:
                Optional[datetime.datetime], Only include transfers occurring after
                    this time
            to_datetime:
                Optional[datetime.datetime], Only include transfers occurring before
                    this time
        Returns:
            List[data.AggregatedLedgerEntry]
                A list of all transfers matching the requested criteria
        """

        return data.list_ledger_entries(
            data_client=self.trading_data_client_v2,
            asset_id=asset_id,
            close_on_account_filters=close_on_account_filters,
            from_party_ids=from_party_ids,
            from_market_ids=from_market_ids,
            from_account_types=from_account_types,
            to_party_ids=to_party_ids,
            to_market_ids=to_market_ids,
            to_account_types=to_account_types,
            transfer_types=transfer_types,
            from_datetime=from_datetime,
            to_datetime=to_datetime,
            asset_decimals_map=self.asset_decimals,
        )

    def get_risk_factors(self, market_id: str):
        return data.get_risk_factors(
            data_client=self.trading_data_client_v2, market_id=market_id
        )

    def estimate_position(
        self,
        market_id: str,
        open_volume: float,
        side: List[str] = None,
        price: List[float] = None,
        remaining: List[float] = None,
        is_market_order: List[bool] = None,
        collateral_available: float = None,
    ) -> Tuple[data.MarginEstimate, data.LiquidationEstimate]:
        """
        Estimates the best and worst case margin requirements and liquidation prices.

        For a given market, position size, and optional list of open orders; method
        will return a best-case and worst-case estimate for the margin requirements. If
        the optional collateral_available field is specified, the method will also
        return a best-case and worst-case estimate for the liquidation price.

        Args:
            self: The object instance.
            market_id (str): The ID of the market.
            open_volume (float): The open volume to estimate the position for.
            side (List[str], optional): List of order sides. Defaults to None.
            price (List[float], optional): List of order prices. Defaults to None.
            remaining (List[float], optional): List of order sizes. Defaults to None.
            is_market_order (List[bool], optional): List of flags defining whether an
                order is a market order. Defaults to None.
            collateral_available (float, optional): The amount of available collateral.
                Defaults to None.

        Returns:
            Tuple[data.MarginEstimate, data.LiquidationEstimate]: A tuple containing a
                MarginEstimate dataclass and a LiquidationEstimate dataclass. If no
                available collateral was specified the LiquidationEstimate fields will
                all be zero.

        Raises:
            ValueError: If any of the order info fields are given, all order info fields
                must be given.
        """

        # If any order info field is given, all order info fields must be given
        if any([field is not None for field in [price, remaining, is_market_order]]):
            if any([field is None for field in [price, remaining, is_market_order]]):
                raise ValueError(
                    "All order info fields must be given if at least one is given"
                )
            # No exception so handle conversion
            padded_int_prices = [
                str(
                    num_to_padded_int(
                        individual_price, self.market_price_decimals[market_id]
                    )
                )
                for individual_price in price
            ]
            padded_int_remaining = [
                num_to_padded_int(
                    individual_remaining, self.market_price_decimals[market_id]
                )
                for individual_remaining in remaining
            ]
            enum_side = [
                get_enum(individual_side, vega_protos.vega.Side)
                for individual_side in side
            ]
            orders = list(
                zip(enum_side, padded_int_prices, padded_int_remaining, is_market_order)
            )
        else:
            orders = None

        return data.estimate_position(
            data_client=self.trading_data_client_v2,
            market_id=market_id,
            open_volume=num_to_padded_int(
                open_volume, decimals=self.market_pos_decimals[market_id]
            ),
            orders=orders,
            collateral_available=(
                str(
                    num_to_padded_int(
                        collateral_available,
                        self.asset_decimals[self.market_to_asset[market_id]],
                    )
                )
                if collateral_available is not None
                else None
            ),
            asset_decimals=self.asset_decimals,
        )

    def get_stake(
        self,
        party_id: Optional[str] = None,
    ):
        asset_id = self.find_asset_id(symbol=self.governance_symbol)
        return data.get_stake(
            data_client=self.trading_data_client_v2,
            party_id=party_id,
            asset_decimals=self.asset_decimals[asset_id],
        )

    def get_asset(self, asset_id: str):
        return data.get_asset(
            data_client=self.trading_data_client_v2, asset_id=asset_id
        )

    def list_all_network_history_segments(self):
        return data_raw.list_all_network_history_segments(
            data_client=self.trading_data_client_v2
        )

    def statistics(self):
        return statistics(core_data_client=self.core_client)

    def list_assets(self):
        return self.data_cache._asset_from_feed.values()

    def stake(self, **kwargs):
        pass<|MERGE_RESOLUTION|>--- conflicted
+++ resolved
@@ -547,47 +547,12 @@
         ] = None,
         wallet_name: Optional[str] = None,
         termination_wallet_name: Optional[str] = None,
-<<<<<<< HEAD
-        parent_market_id: Optional[str] = None,
-        parent_market_insurance_pool_fraction: float = 1,
-    ) -> None:
-        """Creates a simple futures market with a predefined reasonable set of parameters.
-
-        Args:
-            market_name:
-                str, name of the market
-            proposal_key:
-                str, the name of the key to use for proposing the market
-            settlement_asset_id:
-                str, the asset id the market will use for settlement
-            termination_key:
-                str, the name of the key which will be used to send termination data
-            position_decimals:
-                int, the decimal place precision to use for positions
-                    (e.g. 2 means 2dp, so 200 => 2.00, 3 would mean 200 => 0.2)
-           market_decimals:
-                int, the decimal place precision to use for market prices
-                    (e.g. 2 means 2dp, so 200 => 2.00, 3 would mean 200 => 0.2)
-            price_monitoring_parameters:
-                PriceMonitoringParameters, A set of parameters determining when the
-                    market will drop into a price auction. If not passed defaults
-                    to a very permissive setup
-                    wallet_name: Optional[str] = None,
-            wallet_name:
-                Optional[str], name of wallet proposing market. Defaults to None.
-            termination_wallet_name:
-                Optional[str], name of wallet settling market. Defaults to None.
-            parent_market_id:
-                Optional[str], Market to set as the parent market on the proposal
-            parent_market_insurance_pool_fraction:
-                float, Fraction of parent market insurance pool to carry over.
-                    defaults to 1. No-op if parent_market_id is not set.
-
-=======
         vote_closing_time: Optional[datetime.datetime] = None,
         vote_enactment_time: Optional[datetime.datetime] = None,
         approve_proposal: bool = True,
         forward_time_to_enactment: bool = True,
+        parent_market_id: Optional[str] = None,
+        parent_market_insurance_pool_fraction: float = 1,
     ) -> str:
         """Creates a simple futures market with a predefined reasonable set of parameters.
 
@@ -626,8 +591,11 @@
                     forward_time_to_enactment:
                         bool, default True, whether to forward time until this proposal has already
                             been enacted
->>>>>>> 00cc6d05
-
+                    parent_market_id:
+                        Optional[str], Market to set as the parent market on the proposal
+                    parent_market_insurance_pool_fraction:
+                        float, Fraction of parent market insurance pool to carry over.
+                            defaults to 1. No-op if parent_market_id is not set.
         """
         additional_kwargs = {}
         if future_asset is not None:
@@ -846,7 +814,8 @@
             peak_size is not None and minimum_visible_size is None
         ):
             raise ValueError(
-                "Both 'peak_size' and 'minimum_visible_size' must be specified or none at all."
+                "Both 'peak_size' and 'minimum_visible_size' must be specified or none"
+                " at all."
             )
 
         return trading.submit_order(
@@ -878,16 +847,18 @@
             key_name=trading_key,
             reduce_only=reduce_only,
             post_only=post_only,
-            iceberg_opts=vega_protos.commands.v1.commands.IcebergOpts(
-                peak_size=num_to_padded_int(
-                    peak_size, self.market_pos_decimals[market_id]
-                ),
-                minimum_visible_size=num_to_padded_int(
-                    minimum_visible_size, self.market_pos_decimals[market_id]
-                ),
-            )
-            if (peak_size is not None and minimum_visible_size is not None)
-            else None,
+            iceberg_opts=(
+                vega_protos.commands.v1.commands.IcebergOpts(
+                    peak_size=num_to_padded_int(
+                        peak_size, self.market_pos_decimals[market_id]
+                    ),
+                    minimum_visible_size=num_to_padded_int(
+                        minimum_visible_size, self.market_pos_decimals[market_id]
+                    ),
+                )
+                if (peak_size is not None and minimum_visible_size is not None)
+                else None
+            ),
         )
 
     def get_blockchain_time(self, in_seconds: bool = False) -> int:
