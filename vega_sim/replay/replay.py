--- conflicted
+++ resolved
@@ -24,16 +24,14 @@
             warn_on_raw_data_access=False,
             store_transactions=True,
             retain_log_files=True,
+            store_transactions=True,
+            retain_log_files=True,
         ) as vega:
             vega.wait_for_total_catchup()
             next_tx_type = tx_history.read(TRANSACTION_LEN_BYTES)
 
             while next_tx_type:
-<<<<<<< HEAD
                 time.sleep(0.0001)
-=======
-                time.sleep(0.001)
->>>>>>> d12abad2
                 vega.wait_for_total_catchup()
                 tx_type = TransactionType._value2member_map_[
                     int.from_bytes(next_tx_type, "big")
