from dataclasses import dataclass
<<<<<<< HEAD
from optparse import Option
=======
>>>>>>> 3978a4a4
import numpy as np
from collections import namedtuple
from typing import Callable, List, Optional, Tuple, TypeVar


import vega_sim.grpc.client as vac
import vega_sim.proto.data_node.api.v1 as data_node_protos
import vega_sim.proto.vega as vega_protos
import vega_sim.api.data_raw as data_raw
from vega_sim.api.helpers import num_from_padded_int


class MissingAssetError(Exception):
    pass


T = TypeVar("T")
S = TypeVar("S")

AccountData = namedtuple("AccountData", ["general", "margin", "bond"])
OrderBook = namedtuple("OrderBook", ["bids", "asks"])
Order = namedtuple(
    "Order",
    [
        "price",
        "size",
        "id",
        "reference",
        "side",
        "status",
        "remaining",
        "time_in_force",
        "order_type",
        "created_at",
        "expires_at",
        "party_id",
        "updated_at",
        "version",
    ],
)


@dataclass
class OrdersBySide:
    bids: List[Order]
    asks: List[Order]


def _unroll_pagination(
    base_request: S, extraction_func: Callable[[S], List[T]], step_size: int = 50
) -> List[T]:
    skip = 0
    base_request.pagination.CopyFrom(
        data_node_protos.trading_data.Pagination(skip=skip, limit=step_size)
    )
    curr_list = extraction_func(base_request)
    full_list = curr_list
    while len(curr_list) == step_size:
        skip += step_size
        base_request.pagination.skip = skip
        curr_list = extraction_func(base_request)
        full_list.extend(curr_list)
    return full_list


def _order_from_proto(
    order: vega_protos.vega.Order, price_decimals: int, position_decimals: int
) -> Order:
    return Order(
        id=order.id,
        price=num_from_padded_int(order.price, price_decimals),
        size=num_from_padded_int(order.size, position_decimals),
        reference=order.reference,
        side=order.side,
        status=order.status,
        remaining=num_from_padded_int(order.remaining, position_decimals),
        time_in_force=order.time_in_force,
        order_type=order.type,
        created_at=order.created_at,
        expires_at=order.expires_at,
        party_id=order.party_id,
        updated_at=order.updated_at,
        version=order.version,
    )


def party_account(
    pub_key: str,
    asset_id: str,
    market_id: str,
    data_client: vac.VegaTradingDataClient,
    asset_dp: Optional[int] = None,
) -> AccountData:
    """Output money in general accounts/margin accounts/bond accounts (if exists)
    of a party."""
    account_req = data_node_protos.trading_data.PartyAccountsRequest(
        party_id=pub_key,
        asset=asset_id,
    )
    accounts = data_client.PartyAccounts(account_req).accounts

    asset_dp = (
        asset_dp if asset_dp is not None else asset_decimals(asset_id, data_client)
    )

    general, margin, bond = np.nan, np.nan, np.nan
    for account in accounts:
        if account.market_id and account.market_id != market_id:
            # The 'general' account type has no market ID, so we have to pull
            # all markets then filter down here
            continue
        if account.type == vega_protos.vega.ACCOUNT_TYPE_GENERAL:
            general = num_from_padded_int(float(account.balance), asset_dp)
        if account.type == vega_protos.vega.ACCOUNT_TYPE_MARGIN:
            margin = num_from_padded_int(float(account.balance), asset_dp)
        if account.type == vega_protos.vega.ACCOUNT_TYPE_BOND:
            bond = num_from_padded_int(float(account.balance), asset_dp)

    return AccountData(general, margin, bond)


def find_asset_id(
    symbol: str, data_client: vac.VegaTradingDataClient, raise_on_missing: bool = False
) -> str:
    """Looks up the Asset ID of a given asset name

    Args:
        symbol:
            str, The symbol of the asset to look up
        data_client:
            VegaTradingDataClient, the gRPC data client
        raise_on_missing:
            bool, whether to raise an Error or silently return
                if the asset does not exist

    Returns:
        str, the ID of the asset
    """
    asset_request = data_node_protos.trading_data.AssetsRequest()
    assets = data_client.Assets(asset_request).assets
    # Find settlement asset
    for asset in assets:
        if asset.details.symbol == symbol:
            return asset.id
    if raise_on_missing:
        raise MissingAssetError(
            f"{symbol} asset not found on specified Vega network, "
            + "please propose and create this asset first"
        )


def market_price_decimals(
    market_id: str,
    data_client: vac.VegaTradingDataClient,
) -> int:
    """Returns the number of decimal places a specified market uses for price units.

    Args:
        market_id:
            str, The ID of the market requested
        data_client:
            VegaTradingDataClient, an instantiated gRPC data client

    Returns:
        int, The number of decimal places the market uses
    """
    return data_raw.market_info(
        market_id=market_id, data_client=data_client
    ).decimal_places


def market_position_decimals(
    market_id: str,
    data_client: vac.VegaTradingDataClient,
) -> int:
    """Returns the number of decimal places a specified market uses for position units.

    Args:
        market_id:
            str, The ID of the market requested
        data_client:
            VegaTradingDataClient, an instantiated gRPC data client

    Returns:
        int, The number of decimal places the market uses for positions
    """
    return data_raw.market_info(
        market_id=market_id, data_client=data_client
    ).position_decimal_places


def asset_decimals(
    asset_id: str,
    data_client: vac.VegaTradingDataClient,
) -> int:
    """Returns the number of decimal places a specified asset uses for price.

    Args:
        asset_id:
            str, The ID of the asset requested
        data_client:
            VegaTradingDataClient, an instantiated gRPC data client

    Returns:
        int, The number of decimal places the asset uses
    """
    return data_raw.asset_info(
        asset_id=asset_id, data_client=data_client
    ).details.decimals


def best_prices(
    market_id: str,
    data_client: vac.VegaTradingDataClient,
    price_decimals: Optional[int] = None,
) -> Tuple[float, float]:
    """
    Output the best static bid price and best static ask price in current market.
    """
    mkt_data = data_raw.market_data(market_id=market_id, data_client=data_client)
    mkt_price_dp = (
        price_decimals
        if price_decimals is not None
        else market_price_decimals(market_id=market_id, data_client=data_client)
    )

    return num_from_padded_int(
        mkt_data.best_static_bid_price, mkt_price_dp
    ), num_from_padded_int(mkt_data.best_static_ask_price, mkt_price_dp)


def open_orders_by_market(
    market_id: str,
    data_client: vac.VegaTradingDataClient,
    price_decimals: Optional[int] = None,
    position_decimals: Optional[int] = None,
) -> OrdersBySide:
    """
    Output all active limit orders in current market.

    Args:
        market_id:
            str, ID for the market to load
        data_client:
            VegaTradingDataClient, instantiated gRPC client

    Returns:
        OrdersBySide, Live orders segregated by side
<<<<<<< HEAD
    """
    orders = _unroll_pagination(
        data_node_protos.trading_data.OrdersByMarketRequest(market_id=market_id),
        lambda x: data_client.OrdersByMarket(x).orders,
    )

    mkt_price_dp = (
        price_decimals
        if price_decimals is not None
        else market_price_decimals(market_id=market_id, data_client=data_client)
    )
    mkt_pos_dp = (
        position_decimals
        if position_decimals is not None
        else market_position_decimals(market_id=market_id, data_client=data_client)
    )

    bids = []
    asks = []
    for order in orders:
        if order.status != vega_protos.vega.Order.Status.STATUS_ACTIVE:
            continue
        converted_order = _order_from_proto(
            order, price_decimals=mkt_price_dp, position_decimals=mkt_pos_dp
        )
        bids.append(
            converted_order
        ) if converted_order.side == vega_protos.vega.SIDE_BUY else asks.append(
            converted_order
        )

    return OrdersBySide(bids, asks)


def order_book_by_market(
    market_id: str,
    data_client: vac.VegaTradingDataClient,
) -> OrderBook:
    """
    Output state of order book for a given market.
    """
=======
    """
    orders = _unroll_pagination(
        data_node_protos.trading_data.OrdersByMarketRequest(market_id=market_id),
        lambda x: data_client.OrdersByMarket(x).orders,
    )

    mkt_price_dp = (
        price_decimals
        if price_decimals is not None
        else market_price_decimals(market_id=market_id, data_client=data_client)
    )
    mkt_pos_dp = (
        position_decimals
        if position_decimals is not None
        else market_position_decimals(market_id=market_id, data_client=data_client)
    )

    bids = []
    asks = []
    for order in orders:
        if order.status != vega_protos.vega.Order.Status.STATUS_ACTIVE:
            continue
        converted_order = _order_from_proto(
            order, price_decimals=mkt_price_dp, position_decimals=mkt_pos_dp
        )
        bids.append(
            converted_order
        ) if converted_order.side == vega_protos.vega.SIDE_BUY else asks.append(
            converted_order
        )

    return OrdersBySide(bids, asks)


def order_book_by_market(
    market_id: str,
    data_client: vac.VegaTradingDataClient,
) -> OrderBook:
    """
    Output state of order book for a given market.
    """
>>>>>>> 3978a4a4

    orders = _unroll_pagination(
        data_node_protos.trading_data.OrdersByMarketRequest(market_id=market_id),
        lambda x: data_client.OrdersByMarket(x).orders,
    )

    mkt_price_dp = market_price_decimals(market_id=market_id, data_client=data_client)
    mkt_pos_dp = market_position_decimals(market_id=market_id, data_client=data_client)

    bids = {}
    asks = {}

    for order in orders:
        if order.status == vega_protos.vega.Order.Status.STATUS_ACTIVE:
            if order.side == vega_protos.vega.Side.SIDE_BUY:
                price = num_from_padded_int(order.price, mkt_price_dp)
                volume = num_from_padded_int(order.remaining, mkt_pos_dp)
                bids[price] = bids.get(price, 0) + volume
            else:
                price = num_from_padded_int(order.price, mkt_price_dp)
                volume = num_from_padded_int(order.remaining, mkt_pos_dp)
                asks[price] = bids.get(price, 0) + volume
<<<<<<< HEAD

    return OrderBook(bids, asks)


=======

    return OrderBook(bids, asks)


>>>>>>> 3978a4a4
def order_status_by_reference(
    reference: str,
    data_client: vac.VegaTradingDataClient,
    price_decimals: Optional[int] = None,
    position_decimals: Optional[int] = None,
) -> Optional[vega_protos.vega.Order]:
    """Loads information about a specific order identified by the reference.
    Optionally return historic order versions.

    Args:
        reference:
            str, the order reference as specified by Vega when originally placed
                or assigned by Vega
        data_client:
            VegaTradingDataClient, an instantiated gRPC trading data client
        price_decimals:
            int, the decimal precision used when specifying prices on the market
        position_decimals:
            int, the decimal precision used when specifying positions on the market

    Returns:
        Optional[vega.Order], the requested Order object or None if nothing found
    """
    return _order_from_proto(
        data_raw.order_status_by_reference(
            reference=reference, data_client=data_client
        ),
        price_decimals=price_decimals,
        position_decimals=position_decimals,
    )


def market_account(
    market_id: str,
    account_type: vega_protos.vega.AccountType,
    data_client: vac.VegaTradingDataClient,
) -> float:
    """
    Returns the current asset value in the Market's fee account

    Args:
        market_id:
            str, The ID of the market to check
        account_type:
            vega.AccountType, the account type to check for

    Returns:
        float, the current balance in the market's fee asset
    """
    accounts = data_raw.all_market_accounts(
        asset_id=None, market_id=market_id, data_client=data_client
    )
    acct = accounts[account_type]

    asset_dp = asset_decimals(asset_id=acct.asset, data_client=data_client)
    return num_from_padded_int(
        acct.balance,
        asset_dp,
    )<|MERGE_RESOLUTION|>--- conflicted
+++ resolved
@@ -1,8 +1,4 @@
 from dataclasses import dataclass
-<<<<<<< HEAD
-from optparse import Option
-=======
->>>>>>> 3978a4a4
 import numpy as np
 from collections import namedtuple
 from typing import Callable, List, Optional, Tuple, TypeVar
@@ -251,7 +247,6 @@
 
     Returns:
         OrdersBySide, Live orders segregated by side
-<<<<<<< HEAD
     """
     orders = _unroll_pagination(
         data_node_protos.trading_data.OrdersByMarketRequest(market_id=market_id),
@@ -293,49 +288,6 @@
     """
     Output state of order book for a given market.
     """
-=======
-    """
-    orders = _unroll_pagination(
-        data_node_protos.trading_data.OrdersByMarketRequest(market_id=market_id),
-        lambda x: data_client.OrdersByMarket(x).orders,
-    )
-
-    mkt_price_dp = (
-        price_decimals
-        if price_decimals is not None
-        else market_price_decimals(market_id=market_id, data_client=data_client)
-    )
-    mkt_pos_dp = (
-        position_decimals
-        if position_decimals is not None
-        else market_position_decimals(market_id=market_id, data_client=data_client)
-    )
-
-    bids = []
-    asks = []
-    for order in orders:
-        if order.status != vega_protos.vega.Order.Status.STATUS_ACTIVE:
-            continue
-        converted_order = _order_from_proto(
-            order, price_decimals=mkt_price_dp, position_decimals=mkt_pos_dp
-        )
-        bids.append(
-            converted_order
-        ) if converted_order.side == vega_protos.vega.SIDE_BUY else asks.append(
-            converted_order
-        )
-
-    return OrdersBySide(bids, asks)
-
-
-def order_book_by_market(
-    market_id: str,
-    data_client: vac.VegaTradingDataClient,
-) -> OrderBook:
-    """
-    Output state of order book for a given market.
-    """
->>>>>>> 3978a4a4
 
     orders = _unroll_pagination(
         data_node_protos.trading_data.OrdersByMarketRequest(market_id=market_id),
@@ -358,17 +310,10 @@
                 price = num_from_padded_int(order.price, mkt_price_dp)
                 volume = num_from_padded_int(order.remaining, mkt_pos_dp)
                 asks[price] = bids.get(price, 0) + volume
-<<<<<<< HEAD
 
     return OrderBook(bids, asks)
 
 
-=======
-
-    return OrderBook(bids, asks)
-
-
->>>>>>> 3978a4a4
 def order_status_by_reference(
     reference: str,
     data_client: vac.VegaTradingDataClient,
