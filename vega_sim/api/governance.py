--- conflicted
+++ resolved
@@ -74,7 +74,6 @@
     return int(blockchain_time / 1e9)
 
 
-<<<<<<< HEAD
 def openoracle_oracle(
     pub_key: str,
     instrument_name: str,
@@ -137,7 +136,8 @@
             )
         ],
     )
-=======
+
+
 def propose_market_from_config(
     data_client: vac.VegaTradingDataClientV2,
     wallet: Wallet,
@@ -191,7 +191,6 @@
         data_client=data_client,
         time_forward_fn=time_forward_fn,
     ).proposal.id
->>>>>>> 49a835f8
 
 
 def propose_future_market(
@@ -212,18 +211,15 @@
     price_monitoring_parameters: Optional[
         vega_protos.markets.PriceMonitoringParameters
     ] = None,
-<<<<<<< HEAD
-    oracle_spec_for_settlement_price: Optional[
-        oracles_protos.spec.OracleSpecConfiguration
+    data_source_spec_for_settlement_data: Optional[
+        data_source_protos.DataSourceDefinition
     ] = None,
-    oracle_spec_for_trading_termination: Optional[
-        oracles_protos.spec.OracleSpecConfiguration
+    data_source_spec_for_trading_termination: Optional[
+        data_source_protos.DataSourceDefinition
     ] = None,
     settlement_price_decimals: Optional[int] = 2,
-=======
     lp_price_range: float = 1,
     key_name: Optional[str] = None,
->>>>>>> 49a835f8
 ) -> str:
     """Propose a future market as specified user.
 
@@ -239,8 +235,8 @@
         settlement_asset_id:
             str, the asset id the market will use for settlement
         data_client:
-            VegaTradingDataClientV2, an instantiated gRPC client for interacting with the
-                Vega data node
+            VegaTradingDataClientV2, an instantiated gRPC client for interacting with
+                the Vega data node
         termination_pub_key:
             str, the public key of the oracle to be used for trading termination
         governance_asset:
@@ -260,20 +256,17 @@
             PriceMonitoringParameters, A set of parameters determining when the market
                 will drop into a price auction. If not passed defaults to a very
                 permissive setup
-<<<<<<< HEAD
-        oracle_spec_for_settlement_price:
-            Optional[OracleSpecConfiguration], Spec configuration for oracle used to
+        data_source_spec_for_settlement_data:
+            Optional[DataSourceDefinition], Spec configuration for oracle used to
                 determine settlement price.
-        oracle_spec_for_trading_termination:
-            Optional[OracleSpecConfiguration], Spec configuration for oracle used to
+        data_source_spec_for_trading_termination:
+            Optional[DataSourceDefinition], Spec configuration for oracle used to
                 close market termination
-=======
         lp_price_range:
             float, Range allowed for LP price commitments from mid price
             (e.g. 2 allows mid-price +/- 2 * mid-price )
         key_name:
             Optional[str], key name stored in metadata. Defaults to None.
->>>>>>> 49a835f8
 
     Returns:
         str, the ID of the future market proposal on chain
@@ -307,91 +300,62 @@
         else _default_price_monitoring_parameters()
     )
 
-<<<<<<< HEAD
-    oracle_spec_for_settlement_price = (
-        oracle_spec_for_settlement_price
-        if oracle_spec_for_settlement_price is not None
-        else oracles_protos.spec.OracleSpecConfiguration(
-            pub_keys=[termination_pub_key],
-            filters=[
-                oracles_protos.spec.Filter(
-                    key=oracles_protos.spec.PropertyKey(
-                        name=f"price.{future_asset}.value",
-                        type=oracles_protos.spec.PropertyKey.Type.TYPE_INTEGER,
-                    ),
-                    conditions=[],
-                )
-            ],
-        )
-    )
-    oracle_spec_for_trading_termination = (
-        oracle_spec_for_trading_termination
-        if oracle_spec_for_trading_termination is not None
-        else oracles_protos.spec.OracleSpecConfiguration(
-            pub_keys=[termination_pub_key],
-            filters=[
-                oracles_protos.spec.Filter(
-                    key=oracles_protos.spec.PropertyKey(
-                        name="trading.terminated",
-                        type=oracles_protos.spec.PropertyKey.Type.TYPE_BOOLEAN,
-                    ),
-                    conditions=[],
-                )
-            ],
-        )
-    )
-
     price_decimals = 5 if market_decimals is None else market_decimals
     settlement_price_decimals = (
         price_decimals
         if settlement_price_decimals is None
         else settlement_price_decimals
     )
-=======
-    price_decimals = 5 if market_decimals is None else market_decimals
-    data_source_spec_for_settlement_data = data_source_protos.DataSourceDefinition(
-        external=data_source_protos.DataSourceDefinitionExternal(
-            oracle=data_source_protos.DataSourceSpecConfiguration(
-                signers=[
-                    oracles_protos.data.Signer(
-                        pub_key=oracles_protos.data.PubKey(key=termination_pub_key)
-                    )
-                ],
-                filters=[
-                    oracles_protos.spec.Filter(
-                        key=oracles_protos.spec.PropertyKey(
-                            name=f"price.{future_asset}.value",
-                            type=oracles_protos.spec.PropertyKey.Type.TYPE_INTEGER,
-                            number_decimal_places=price_decimals,
-                        ),
-                        conditions=[],
-                    )
-                ],
+    data_source_spec_for_settlement_data = (
+        data_source_spec_for_settlement_data
+        if data_source_spec_for_settlement_data is not None
+        else data_source_protos.DataSourceDefinition(
+            external=data_source_protos.DataSourceDefinitionExternal(
+                oracle=data_source_protos.DataSourceSpecConfiguration(
+                    signers=[
+                        oracles_protos.data.Signer(
+                            pub_key=oracles_protos.data.PubKey(key=termination_pub_key)
+                        )
+                    ],
+                    filters=[
+                        oracles_protos.spec.Filter(
+                            key=oracles_protos.spec.PropertyKey(
+                                name=f"price.{future_asset}.value",
+                                type=oracles_protos.spec.PropertyKey.Type.TYPE_INTEGER,
+                                number_decimal_places=settlement_price_decimals,
+                            ),
+                            conditions=[],
+                        )
+                    ],
+                )
             )
         )
     )
-    data_source_spec_for_trading_termination = data_source_protos.DataSourceDefinition(
-        external=data_source_protos.DataSourceDefinitionExternal(
-            oracle=data_source_protos.DataSourceSpecConfiguration(
-                signers=[
-                    oracles_protos.data.Signer(
-                        pub_key=oracles_protos.data.PubKey(key=termination_pub_key)
-                    )
-                ],
-                filters=[
-                    oracles_protos.spec.Filter(
-                        key=oracles_protos.spec.PropertyKey(
-                            name="trading.terminated",
-                            type=oracles_protos.spec.PropertyKey.Type.TYPE_BOOLEAN,
-                        ),
-                        conditions=[],
-                    )
-                ],
+    data_source_spec_for_trading_termination = (
+        data_source_spec_for_trading_termination
+        if data_source_spec_for_trading_termination is not None
+        else data_source_protos.DataSourceDefinition(
+            external=data_source_protos.DataSourceDefinitionExternal(
+                oracle=data_source_protos.DataSourceSpecConfiguration(
+                    signers=[
+                        oracles_protos.data.Signer(
+                            pub_key=oracles_protos.data.PubKey(key=termination_pub_key)
+                        )
+                    ],
+                    filters=[
+                        oracles_protos.spec.Filter(
+                            key=oracles_protos.spec.PropertyKey(
+                                name="trading.terminated",
+                                type=oracles_protos.spec.PropertyKey.Type.TYPE_BOOLEAN,
+                            ),
+                            conditions=[],
+                        )
+                    ],
+                )
             )
         )
     )
 
->>>>>>> 49a835f8
     market_proposal = vega_protos.governance.NewMarket(
         changes=vega_protos.governance.NewMarketConfiguration(
             instrument=vega_protos.governance.InstrumentConfiguration(
@@ -400,26 +364,12 @@
                 future=vega_protos.governance.FutureProduct(
                     settlement_asset=settlement_asset_id,
                     quote_name=future_asset,
-<<<<<<< HEAD
-                    oracle_spec_for_settlement_price=oracle_spec_for_settlement_price,
-                    oracle_spec_for_trading_termination=oracle_spec_for_trading_termination,
-                    oracle_spec_binding=vega_protos.markets.OracleSpecToFutureBinding(
-                        settlement_price_property=oracle_spec_for_settlement_price.filters[
-                            0
-                        ].key.name,
-                        trading_termination_property=oracle_spec_for_trading_termination.filters[
-                            0
-                        ].key.name,
-                    ),
-                    settlement_price_decimals=settlement_price_decimals,
-=======
                     data_source_spec_for_settlement_data=data_source_spec_for_settlement_data,
                     data_source_spec_for_trading_termination=data_source_spec_for_trading_termination,
                     data_source_spec_binding=vega_protos.markets.DataSourceSpecToFutureBinding(
                         settlement_data_property=f"price.{future_asset}.value",
                         trading_termination_property="trading.terminated",
                     ),
->>>>>>> 49a835f8
                 ),
             ),
             lp_price_range=str(lp_price_range),
@@ -720,7 +670,7 @@
         transaction=oracle_submission,
         name=wallet_name,
         transaction_type="oracle_data_submission",
-<<<<<<< HEAD
+        key_name=key_name,
     )
 
 
@@ -758,7 +708,4 @@
         transaction=oracle_submission,
         name=wallet_name,
         transaction_type="oracle_data_submission",
-=======
-        key_name=key_name,
->>>>>>> 49a835f8
     )