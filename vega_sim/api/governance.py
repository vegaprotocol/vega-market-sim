--- conflicted
+++ resolved
@@ -1,14 +1,8 @@
 import base64
 import json
 import logging
-<<<<<<< HEAD
 from typing import Optional
-=======
-from typing import Callable, Optional
-from google.protobuf.json_format import MessageToDict
->>>>>>> 3978a4a4
-
-import requests
+
 import vega_sim.grpc.client as vac
 import vega_sim.proto.data_node.api.v1 as data_node_protos
 import vega_sim.proto.vega as vega_protos
