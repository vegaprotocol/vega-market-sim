"""market.py

Module contains classes to build a MarketConfig object containing market parameters
which can be passed to service methods or market manager agents to propose markets.

A MarketConfig class has the following attributes which can be set:

• decimal_places
• position_decimal_places
• meta_data
• price_monitoring_parameters.horizon
• price_monitoring_parameters.probability
• price_monitoring_parameters.auction_extension
• liquidity_monitoring_parameters.triggering_ratio
• liquidity_monitoring_parameters.auction_extension
• liquidity_monitoring_parameters.target_stake_parameters.time_window
• liquidity_monitoring_parameters.target_stake_parameters.scaling_factor
• log_normal.tau
• log_normal.risk_aversion_parameters
• log_normal.params.mu
• log_normal.params.r
• log_normal.params.sigma
• instrument.name
• instrument.code
• instrument.future.settlement_asset
• instrument.future.quote_name
• instrument.future.settlement_data_decimals
• instrument.future.terminating_key


Examples:

    A default MarketConfig object can be built with the following:

    $ market_config = MarketConfig("default")


    Pre-configured liquidity monitoring parameters can be loaded with the following:

    $ market_config = market_config.liquidity_monitoring_parameters.load("strict")


    Individual market parameter settings can be set with the following:

    $ market_config = market_config.set("decimal_places", 4)


    The NewMarketConfiguration proto can be built with the following:

    $ new_market_configuration_proto = market_config.build()

"""

import functools
import logging
from typing import Optional

import vega_sim.proto.vega as vega_protos
import vega_sim.proto.vega.data.v1 as oracles_protos
<<<<<<< HEAD
=======
import vega_sim.proto.vega.data_source_pb2 as data_source_protos
>>>>>>> 48df4ca2


def rsetattr(obj, attr, val):
    pre, _, post = attr.rpartition(".")
    return setattr(rgetattr(obj, pre) if pre else obj, post, val)


def rgetattr(obj, attr, *args):
    def _getattr(obj, attr):
        return getattr(obj, attr, *args)

    return functools.reduce(_getattr, [obj] + attr.split("."))


class Config:
    OPTS = {}

    def __init__(self, opt: Optional[str] = None) -> None:
        self.load(opt=opt)

    def load(self, opt: Optional[str] = None):
        if opt is None:
            opt = list(self.OPTS.keys())[0]
            logging.debug(f"No 'opt' arg given. Using default value '{opt}'.")

        if opt not in self.OPTS:
            raise ValueError(f"Invalid 'opt' arg '{opt}' specified.")

        return opt


class MarketConfig(Config):
    OPTS = {
        "default": {
            "decimal_places": 4,
            "position_decimal_places": 2,
            "metadata": None,
            "price_monitoring_parameters": "default",
            "liquidity_monitoring_parameters": "default",
            "log_normal": "default",
            "instrument": "default",
        }
    }

    def load(self, opt: Optional[str] = None):
        opt = super().load(opt=opt)

        self.decimal_places = self.OPTS[opt]["decimal_places"]
        self.position_decimal_places = self.OPTS[opt]["position_decimal_places"]
        self.metadata = self.OPTS[opt]["metadata"]

        self.instrument = InstrumentConfiguration(opt=self.OPTS[opt]["instrument"])
        self.price_monitoring_parameters = PriceMonitoringParameters(
            opt=self.OPTS[opt]["price_monitoring_parameters"]
        )
        self.liquidity_monitoring_parameters = LiquidityMonitoringParameters(
            opt=self.OPTS[opt]["liquidity_monitoring_parameters"]
        )
        self.log_normal = LogNormalRiskModel(opt=self.OPTS[opt]["log_normal"])

    def build(self):
        return vega_protos.governance.NewMarket(
            changes=vega_protos.governance.NewMarketConfiguration(
                decimal_places=self.decimal_places,
                position_decimal_places=self.position_decimal_places,
                metadata=self.metadata,
                instrument=self.instrument.build(),
                price_monitoring_parameters=self.price_monitoring_parameters.build(),
                liquidity_monitoring_parameters=self.liquidity_monitoring_parameters.build(),
                log_normal=self.log_normal.build(),
            )
        )

    def set(self, parameter, value):
        rsetattr(self, attr=parameter, val=value)


class PriceMonitoringParameters(Config):
    OPTS = {
        "default": {
            "horizon": 24 * 3600,
            "probability": "0.999999",
            "auction_extension": 5,
        }
    }

    def load(self, opt: Optional[str] = None):
        opt = super().load(opt=opt)

        self.horizon = self.OPTS[opt]["horizon"]
        self.probability = self.OPTS[opt]["probability"]
        self.auction_extension = self.OPTS[opt]["auction_extension"]

    def build(self):
        return vega_protos.markets.PriceMonitoringParameters(
            triggers=[
                {
                    "horizon": self.horizon,
                    "probability": self.probability,
                    "auction_extension": self.auction_extension,
                }
            ]
        )


class LiquidityMonitoringParameters(Config):
    OPTS = {
        "default": {
            "triggering_ratio": 0.7,
            "auction_extension": 0,
            "target_stake_parameters": "default",
        }
    }

    def load(self, opt: Optional[str] = None):
        opt = super().load(opt=opt)

        self.triggering_ratio = self.OPTS[opt]["triggering_ratio"]
        self.auction_extension = self.OPTS[opt]["auction_extension"]

        self.target_stake_parameters = TargetStakeParameters(
            opt=self.OPTS[opt]["target_stake_parameters"]
        )

    def build(self):
        return vega_protos.markets.LiquidityMonitoringParameters(
            triggering_ratio=self.triggering_ratio,
            auction_extension=self.auction_extension,
            target_stake_parameters=self.target_stake_parameters.build(),
        )


class TargetStakeParameters(Config):
    OPTS = {
        "default": {
            "time_window": 60 * 60,
            "scaling_factor": 1,
        }
    }

    def load(self, opt: Optional[str] = None):
        opt = super().load(opt=opt)

        self.time_window = self.OPTS[opt]["time_window"]
        self.scaling_factor = self.OPTS[opt]["scaling_factor"]

    def build(self):
        return vega_protos.markets.TargetStakeParameters(
            time_window=self.time_window,
            scaling_factor=self.scaling_factor,
        )


class LogNormalRiskModel(Config):
    OPTS = {
        "default": {
            "risk_aversion_parameter": 0.01,
            "tau": 1.90128526884173e-06,
            "params": "default",
        }
    }

    def load(self, opt: Optional[str] = None):
        opt = super().load(opt=opt)

        self.risk_aversion_parameter = self.OPTS[opt]["risk_aversion_parameter"]
        self.tau = self.OPTS[opt]["tau"]

        self.params = LogNormalModelParams(opt=self.OPTS[opt]["params"])

    def build(self):
        return vega_protos.markets.LogNormalRiskModel(
            risk_aversion_parameter=self.risk_aversion_parameter,
            tau=self.tau,
            params=self.params.build(),
        )


class LogNormalModelParams(Config):
    OPTS = {
        "default": {
            "mu": 0,
            "r": 0.016,
            "sigma": 3.0,
        }
    }

    def __init__(self, opt: Optional[str] = None) -> None:
        super().__init__(opt)

    def load(self, opt: Optional[str] = None):
        opt = super().load(opt=opt)

        self.mu = self.OPTS[opt]["mu"]
        self.r = self.OPTS[opt]["r"]
        self.sigma = self.OPTS[opt]["sigma"]

    def build(self):
        return vega_protos.markets.LogNormalModelParams(
            mu=self.mu,
            r=self.r,
            sigma=self.sigma,
        )


class InstrumentConfiguration(Config):
    OPTS = {
        "default": {
            "name": None,
            "code": None,
            "future": "default",
        }
    }

    def load(self, opt: Optional[str] = None):
        opt = super().load(opt=opt)

        self.name = self.OPTS[opt]["name"]
        self.code = self.OPTS[opt]["code"]
        self.future = FutureProduct(opt=self.OPTS[opt]["future"])

    def build(self):
        return vega_protos.governance.InstrumentConfiguration(
            name=self.name, code=self.code, future=self.future.build()
        )


class FutureProduct(Config):
    OPTS = {
        "default": {
            "settlement_asset": None,
            "quote_name": None,
            "settlement_data_decimals": None,
            "terminating_key": None,
        }
    }

    def load(self, opt: Optional[str] = None):
        opt = super().load(opt=opt)

        self.settlement_asset = self.OPTS[opt]["settlement_asset"]
        self.quote_name = self.OPTS[opt]["quote_name"]
        self.settlement_data_decimals = self.OPTS[opt]["settlement_data_decimals"]
        self.terminating_key = self.OPTS[opt]["terminating_key"]

    def build(self):
        if None in [
            self.settlement_asset,
            self.quote_name,
            self.settlement_data_decimals,
            self.terminating_key,
        ]:
            print(
                [
                    self.settlement_asset,
                    self.quote_name,
                    self.settlement_data_decimals,
                    self.terminating_key,
                ]
            )
            raise ValueError(
                f"MarketConfig has not been updated with settlement asset information."
            )

<<<<<<< HEAD
        data_source_spec_for_settlement_data = (
            oracles_protos.spec.DataSourceSpecConfiguration(
                signers=[
                    oracles_protos.data.Signer(
                        pub_key=oracles_protos.data.PubKey(key=self.terminating_key)
                    )
                ],
                filters=[
                    oracles_protos.spec.Filter(
                        key=oracles_protos.spec.PropertyKey(
                            name=f"price.{self.quote_name}.value",
                            type=oracles_protos.spec.PropertyKey.Type.TYPE_INTEGER,
                        ),
                        conditions=[],
                    )
                ],
            )
        )
        data_source_spec_for_trading_termination = (
            oracles_protos.spec.DataSourceSpecConfiguration(
                signers=[
                    oracles_protos.data.Signer(
                        pub_key=oracles_protos.data.PubKey(key=self.terminating_key)
                    )
                ],
                filters=[
                    oracles_protos.spec.Filter(
                        key=oracles_protos.spec.PropertyKey(
                            name="trading.terminated",
                            type=oracles_protos.spec.PropertyKey.Type.TYPE_BOOLEAN,
                        ),
                        conditions=[],
                    )
                ],
=======
        data_source_spec_for_settlement_data = data_source_protos.DataSourceDefinition(
            external=data_source_protos.DataSourceDefinitionExternal(
                oracle=data_source_protos.DataSourceSpecConfiguration(
                    signers=[
                        oracles_protos.data.Signer(
                            pub_key=oracles_protos.data.PubKey(key=self.terminating_key)
                        )
                    ],
                    filters=[
                        oracles_protos.spec.Filter(
                            key=oracles_protos.spec.PropertyKey(
                                name=f"price.{self.quote_name}.value",
                                type=oracles_protos.spec.PropertyKey.Type.TYPE_INTEGER,
                            ),
                            conditions=[],
                        )
                    ],
                )
            )
        )
        data_source_spec_for_trading_termination = data_source_protos.DataSourceDefinition(
            external=data_source_protos.DataSourceDefinitionExternal(
                oracle=data_source_protos.DataSourceSpecConfiguration(
                    signers=[
                        oracles_protos.data.Signer(
                            pub_key=oracles_protos.data.PubKey(key=self.terminating_key)
                        )
                    ],
                    filters=[
                        oracles_protos.spec.Filter(
                            key=oracles_protos.spec.PropertyKey(
                                name="trading.terminated",
                                type=oracles_protos.spec.PropertyKey.Type.TYPE_BOOLEAN,
                            ),
                            conditions=[],
                        )
                    ],
                )
>>>>>>> 48df4ca2
            )
        )
        data_source_spec_binding = vega_protos.markets.DataSourceSpecToFutureBinding(
            settlement_data_property=f"price.{self.quote_name}.value",
            trading_termination_property="trading.terminated",
        )

        return vega_protos.governance.FutureProduct(
            settlement_asset=self.settlement_asset,
            quote_name=self.quote_name,
            data_source_spec_for_settlement_data=data_source_spec_for_settlement_data,
            data_source_spec_for_trading_termination=data_source_spec_for_trading_termination,
            data_source_spec_binding=data_source_spec_binding,
            settlement_data_decimals=self.settlement_data_decimals,
        )<|MERGE_RESOLUTION|>--- conflicted
+++ resolved
@@ -57,10 +57,7 @@
 
 import vega_sim.proto.vega as vega_protos
 import vega_sim.proto.vega.data.v1 as oracles_protos
-<<<<<<< HEAD
-=======
 import vega_sim.proto.vega.data_source_pb2 as data_source_protos
->>>>>>> 48df4ca2
 
 
 def rsetattr(obj, attr, val):
@@ -325,42 +322,6 @@
                 f"MarketConfig has not been updated with settlement asset information."
             )
 
-<<<<<<< HEAD
-        data_source_spec_for_settlement_data = (
-            oracles_protos.spec.DataSourceSpecConfiguration(
-                signers=[
-                    oracles_protos.data.Signer(
-                        pub_key=oracles_protos.data.PubKey(key=self.terminating_key)
-                    )
-                ],
-                filters=[
-                    oracles_protos.spec.Filter(
-                        key=oracles_protos.spec.PropertyKey(
-                            name=f"price.{self.quote_name}.value",
-                            type=oracles_protos.spec.PropertyKey.Type.TYPE_INTEGER,
-                        ),
-                        conditions=[],
-                    )
-                ],
-            )
-        )
-        data_source_spec_for_trading_termination = (
-            oracles_protos.spec.DataSourceSpecConfiguration(
-                signers=[
-                    oracles_protos.data.Signer(
-                        pub_key=oracles_protos.data.PubKey(key=self.terminating_key)
-                    )
-                ],
-                filters=[
-                    oracles_protos.spec.Filter(
-                        key=oracles_protos.spec.PropertyKey(
-                            name="trading.terminated",
-                            type=oracles_protos.spec.PropertyKey.Type.TYPE_BOOLEAN,
-                        ),
-                        conditions=[],
-                    )
-                ],
-=======
         data_source_spec_for_settlement_data = data_source_protos.DataSourceDefinition(
             external=data_source_protos.DataSourceDefinitionExternal(
                 oracle=data_source_protos.DataSourceSpecConfiguration(
@@ -399,7 +360,6 @@
                         )
                     ],
                 )
->>>>>>> 48df4ca2
             )
         )
         data_source_spec_binding = vega_protos.markets.DataSourceSpecToFutureBinding(
