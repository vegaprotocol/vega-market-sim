--- conflicted
+++ resolved
@@ -26,15 +26,10 @@
   - Run `make` to automatically pull install dependencies
     - If you have your own instances of the various service to run from elsewhere, you can skip this step
   - Install the package into your local environment. 
-<<<<<<< HEAD
-    - The process for this will vary depending upon your package manager of choice. We provide here a full Poetry `pyproject.toml` and a `requirements.txt` which is derived from it. These are kept in sync through a check on all pull requests. You can [install Poetry here](https://python-poetry.org/docs/#installation) and get everything ready by running `poetry shell` and `poetry install` (or `poetry install --with=all` to cover all optional extras too). 
+    - The process for this will vary depending upon your package manager of choice. We provide here a full Poetry `pyproject.toml` and a `requirements.txt` which is derived from it. These are kept in sync through a check on all pull requests. You can [install Poetry here](https://python-poetry.org/docs/#installation) and get everything ready by running `poetry shell` and `poetry install` (or `poetry install --all-extras` to cover all optional extras too). 
  -  Run `make test` which checks all the python environment + vega imports are set up correctly, doesn't run Vega yet.
  -  Run `make test_integration` which checks that everything is set up correctly. Takes about 5 minutes.
  -  You're good now.
-=======
-    - The process for this will vary depending upon your package manager of choice. We provide here a full Poetry `pyproject.toml` and a `requirements.txt` which is derived from it. These are kept in sync through a check on all pull requests. You can [install Poetry here](https://python-poetry.org/docs/#installation) and get everything ready by running `poetry shell` and `poetry install` (or `poetry install --all-extras` to ensure you get all optional dependencies too). 
- -  Then run your environment.
->>>>>>> 3372dcb1
 
 ### Setup if you're using `conda` as your python package manager
 
