--- conflicted
+++ resolved
@@ -414,7 +414,6 @@
 
     party_a_accounts_t2 = vega.list_accounts(key_name=PARTY_A.name, asset_id=asset_id)
 
-<<<<<<< HEAD
     assert party_a_accounts_t2[0].balance == 799.8
 
 
@@ -1359,7 +1358,3 @@
     assert(PARTY_A_account.general+PARTY_A_account.margin==0)
     assert(estimate_liquidation_price.best_case.including_buy_orders>=market_data.mark_price)
     assert(estimate_liquidation_price.worst_case.including_buy_orders<=market_data.mark_price)
-   
-=======
-    assert party_a_accounts_t2[0].balance == 799.8
->>>>>>> df983ea8
