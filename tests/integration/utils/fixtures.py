from collections import namedtuple
from typing import Optional

import pytest
from vega_sim.null_service import VegaServiceNull
import vega_sim.proto.vega.oracles.v1 as oracles_protos

WalletConfig = namedtuple("WalletConfig", ["name", "passphrase"])

MM_WALLET = WalletConfig("mm", "pin")

AUCTION1 = WalletConfig("auction1", "auction1")
AUCTION2 = WalletConfig("auction2", "auction2")

TERMINATE_WALLET = WalletConfig("TERMINATE", "TERMINATE")

TRADER_WALLET = WalletConfig("TRADER", "TRADER")

ASSET_NAME = "tDAI"

WALLETS = [MM_WALLET, AUCTION1, AUCTION2, TERMINATE_WALLET, TRADER_WALLET]


def create_and_faucet_wallet(
    vega: VegaServiceNull, wallet: WalletConfig, amount: float = 1e4
):
    asset_id = vega.find_asset_id(symbol=ASSET_NAME)
    vega.create_key(wallet.name)
    vega.mint(wallet.name, asset_id, amount)


def build_basic_market(
    vega: VegaServiceNull,
    mint_amount: float = 10000,
    initial_price: float = 1,
    initial_volume: float = 1,
    initial_spread: float = 0.1,
    initial_commitment: float = 100,
    market_decimals: int = 5,
    settlement_price_decimals: Optional[int] = None,
    oracle_spec_for_settlement_price: Optional[
        oracles_protos.spec.OracleSpecConfiguration
    ] = None,
    oracle_spec_for_trading_termination: Optional[
        oracles_protos.spec.OracleSpecConfiguration
    ] = None,
):
    vega.wait_for_total_catchup()
    for wallet in WALLETS:
        vega.create_key(wallet.name)

    vega.wait_for_total_catchup()
    vega.mint(
        MM_WALLET.name,
        asset="VOTE",
        amount=1e4,
    )
    vega.forward("10s")

    # Create asset
    vega.create_asset(
        MM_WALLET.name,
        name=ASSET_NAME,
        symbol=ASSET_NAME,
        decimals=5,
        max_faucet_amount=10 * mint_amount * 1e5,
    )
    vega.forward("10s")
    vega.wait_for_total_catchup()

    asset_id = vega.find_asset_id(symbol=ASSET_NAME)

    for wallet in WALLETS:
        vega.mint(
            wallet.name,
            asset=asset_id,
            amount=mint_amount,
        )
    vega.forward("10s")
    vega.create_simple_market(
        market_name="CRYPTO:BTCDAI/DEC22",
        proposal_key=MM_WALLET.name,
        settlement_asset_id=asset_id,
<<<<<<< HEAD
        termination_wallet=TERMINATE_WALLET.name,
        market_decimals=market_decimals,
        oracle_spec_for_settlement_price=oracle_spec_for_settlement_price,
        oracle_spec_for_trading_termination=oracle_spec_for_trading_termination,
        settlement_price_decimals=settlement_price_decimals,
        liquidity_commitment=vega.build_new_market_liquidity_commitment(
            asset_id=asset_id,
            commitment_amount=initial_commitment,
            fee=0.002,
            buy_specs=[("PEGGED_REFERENCE_MID", 0.0005, 1)],
            sell_specs=[("PEGGED_REFERENCE_MID", 0.0005, 1)],
            market_decimals=5,
        ),
=======
        termination_key=TERMINATE_WALLET.name,
        market_decimals=5,
>>>>>>> c484fc31
    )

    market_id = vega.all_markets()[0].id

    vega.submit_liquidity(
        key_name=MM_WALLET.name,
        market_id=market_id,
        commitment_amount=initial_commitment,
        fee=0.002,
        buy_specs=[("PEGGED_REFERENCE_MID", 0.0005, 1)],
        sell_specs=[("PEGGED_REFERENCE_MID", 0.0005, 1)],
        is_amendment=False,
    )
    # Add transactions in the proposed market to pass opening auction at price 0.3
    vega.submit_order(
        trading_key=AUCTION1.name,
        market_id=market_id,
        order_type="TYPE_LIMIT",
        time_in_force="TIME_IN_FORCE_GTC",
        side="SIDE_BUY",
        volume=initial_volume,
        price=initial_price,
    )

    vega.submit_order(
        trading_key=AUCTION2.name,
        market_id=market_id,
        order_type="TYPE_LIMIT",
        time_in_force="TIME_IN_FORCE_GTC",
        side="SIDE_SELL",
        volume=initial_volume,
        price=initial_price,
    )

    vega.submit_order(
        trading_key=TRADER_WALLET.name,
        market_id=market_id,
        order_type="TYPE_LIMIT",
        time_in_force="TIME_IN_FORCE_GTC",
        side="SIDE_BUY",
        volume=initial_volume,
        price=initial_price - initial_spread / 2,
    )

    vega.submit_order(
        trading_key=TRADER_WALLET.name,
        market_id=market_id,
        order_type="TYPE_LIMIT",
        time_in_force="TIME_IN_FORCE_GTC",
        side="SIDE_SELL",
        volume=initial_volume,
        price=initial_price + initial_spread / 2,
    )
    vega.wait_for_total_catchup()


@pytest.fixture
def vega_service():
    with VegaServiceNull(
        warn_on_raw_data_access=False,
        run_with_console=False,
        retain_log_files=True,
        transactions_per_block=1,
        listen_for_high_volume_stream_updates=False,
    ) as vega:
        yield vega


@pytest.fixture
def vega_service_with_market(vega_service):
    build_basic_market(vega_service, initial_price=0.3)
    return vega_service


@pytest.fixture
def vega_service_with_high_volume():
    with VegaServiceNull(
        warn_on_raw_data_access=False,
        run_with_console=False,
        retain_log_files=True,
        transactions_per_block=1,
        listen_for_high_volume_stream_updates=True,
    ) as vega:
        yield vega


@pytest.fixture
def vega_service_with_high_volume_with_market(vega_service_with_high_volume):
    build_basic_market(vega_service_with_high_volume, initial_price=0.3)
    return vega_service_with_high_volume<|MERGE_RESOLUTION|>--- conflicted
+++ resolved
@@ -81,24 +81,11 @@
         market_name="CRYPTO:BTCDAI/DEC22",
         proposal_key=MM_WALLET.name,
         settlement_asset_id=asset_id,
-<<<<<<< HEAD
-        termination_wallet=TERMINATE_WALLET.name,
-        market_decimals=market_decimals,
+        termination_key=TERMINATE_WALLET.name,
+        market_decimals=5,
         oracle_spec_for_settlement_price=oracle_spec_for_settlement_price,
         oracle_spec_for_trading_termination=oracle_spec_for_trading_termination,
         settlement_price_decimals=settlement_price_decimals,
-        liquidity_commitment=vega.build_new_market_liquidity_commitment(
-            asset_id=asset_id,
-            commitment_amount=initial_commitment,
-            fee=0.002,
-            buy_specs=[("PEGGED_REFERENCE_MID", 0.0005, 1)],
-            sell_specs=[("PEGGED_REFERENCE_MID", 0.0005, 1)],
-            market_decimals=5,
-        ),
-=======
-        termination_key=TERMINATE_WALLET.name,
-        market_decimals=5,
->>>>>>> c484fc31
     )
 
     market_id = vega.all_markets()[0].id
