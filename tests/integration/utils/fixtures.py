--- conflicted
+++ resolved
@@ -27,10 +27,6 @@
     vega.mint(wallet.name, asset_id, amount)
 
 
-<<<<<<< HEAD
-def build_basic_market(vega: VegaServiceNull):
-    vega.wait_for_datanode_sync()
-=======
 def build_basic_market(
     vega: VegaServiceNull,
     mint_amount: float = 10000,
@@ -39,7 +35,7 @@
     initial_spread: float = 0.1,
     initial_commitment: float = 100,
 ):
->>>>>>> 86347ba2
+    vega.wait_for_datanode_sync()
     for wallet in WALLETS:
         vega.create_wallet(wallet.name, wallet.passphrase)
 
