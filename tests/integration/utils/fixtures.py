from collections import namedtuple
from typing import Optional

import pytest
from vega_sim.null_service import VegaServiceNull
import vega_sim.proto.vega.oracles.v1 as oracles_protos

WalletConfig = namedtuple("WalletConfig", ["name", "passphrase"])

MM_WALLET = WalletConfig("mm", "pin")

AUCTION1 = WalletConfig("auction1", "auction1")
AUCTION2 = WalletConfig("auction2", "auction2")

TERMINATE_WALLET = WalletConfig("TERMINATE", "TERMINATE")

TRADER_WALLET = WalletConfig("TRADER", "TRADER")

ASSET_NAME = "tDAI"

WALLETS = [MM_WALLET, AUCTION1, AUCTION2, TERMINATE_WALLET, TRADER_WALLET]


def create_and_faucet_wallet(
    vega: VegaServiceNull, wallet: WalletConfig, amount: float = 1e4
):
    asset_id = vega.find_asset_id(symbol=ASSET_NAME)
    vega.create_wallet(wallet.name, wallet.passphrase)
    vega.mint(wallet.name, asset_id, amount)


def build_basic_market(
    vega: VegaServiceNull,
    mint_amount: float = 10000,
    initial_price: float = 1,
    initial_volume: float = 1,
    initial_spread: float = 0.1,
    initial_commitment: float = 100,
    market_decimals: int = 5,
    settlement_price_decimals: Optional[int] = None,
    oracle_spec_for_settlement_price: Optional[
        oracles_protos.spec.OracleSpecConfiguration
    ] = None,
    oracle_spec_for_trading_termination: Optional[
        oracles_protos.spec.OracleSpecConfiguration
    ] = None,
):
    vega.wait_for_total_catchup()
    for wallet in WALLETS:
        vega.create_wallet(wallet.name, wallet.passphrase)

    vega.wait_for_total_catchup()
    vega.mint(
        MM_WALLET.name,
        asset="VOTE",
        amount=1e4,
    )
    vega.forward("10s")

    # Create asset
    vega.create_asset(
        MM_WALLET.name,
        name=ASSET_NAME,
        symbol=ASSET_NAME,
        decimals=5,
        max_faucet_amount=10 * mint_amount * 1e5,
    )
    vega.forward("10s")
    vega.wait_for_total_catchup()

    asset_id = vega.find_asset_id(symbol=ASSET_NAME)

    for wallet in WALLETS:
        vega.mint(
            wallet.name,
            asset=asset_id,
            amount=mint_amount,
        )
    vega.forward("10s")
    vega.create_simple_market(
        market_name="CRYPTO:BTCDAI/DEC22",
        proposal_wallet=MM_WALLET.name,
        settlement_asset_id=asset_id,
        termination_wallet=TERMINATE_WALLET.name,
<<<<<<< HEAD
        market_decimals=market_decimals,
        oracle_spec_for_settlement_price=oracle_spec_for_settlement_price,
        oracle_spec_for_trading_termination=oracle_spec_for_trading_termination,
        settlement_price_decimals=settlement_price_decimals,
        liquidity_commitment=vega.build_new_market_liquidity_commitment(
            asset_id=asset_id,
            commitment_amount=initial_commitment,
            fee=0.002,
            buy_specs=[("PEGGED_REFERENCE_MID", 0.0005, 1)],
            sell_specs=[("PEGGED_REFERENCE_MID", 0.0005, 1)],
            market_decimals=5,
        ),
=======
        market_decimals=5,
>>>>>>> 49a835f8
    )

    market_id = vega.all_markets()[0].id

    vega.submit_liquidity(
        wallet_name=MM_WALLET.name,
        market_id=market_id,
        commitment_amount=initial_commitment,
        fee=0.002,
        buy_specs=[("PEGGED_REFERENCE_MID", 0.0005, 1)],
        sell_specs=[("PEGGED_REFERENCE_MID", 0.0005, 1)],
        is_amendment=False,
    )
    # Add transactions in the proposed market to pass opening auction at price 0.3
    vega.submit_order(
        trading_wallet=AUCTION1.name,
        market_id=market_id,
        order_type="TYPE_LIMIT",
        time_in_force="TIME_IN_FORCE_GTC",
        side="SIDE_BUY",
        volume=initial_volume,
        price=initial_price,
    )

    vega.submit_order(
        trading_wallet=AUCTION2.name,
        market_id=market_id,
        order_type="TYPE_LIMIT",
        time_in_force="TIME_IN_FORCE_GTC",
        side="SIDE_SELL",
        volume=initial_volume,
        price=initial_price,
    )

    vega.submit_order(
        trading_wallet=TRADER_WALLET.name,
        market_id=market_id,
        order_type="TYPE_LIMIT",
        time_in_force="TIME_IN_FORCE_GTC",
        side="SIDE_BUY",
        volume=initial_volume,
        price=initial_price - initial_spread / 2,
    )

    vega.submit_order(
        trading_wallet=TRADER_WALLET.name,
        market_id=market_id,
        order_type="TYPE_LIMIT",
        time_in_force="TIME_IN_FORCE_GTC",
        side="SIDE_SELL",
        volume=initial_volume,
        price=initial_price + initial_spread / 2,
    )
    vega.wait_for_total_catchup()


@pytest.fixture
def vega_service():
    with VegaServiceNull(
        warn_on_raw_data_access=False,
        run_with_console=False,
        start_order_feed=False,
        retain_log_files=True,
        transactions_per_block=1,
    ) as vega:
        yield vega


@pytest.fixture
def vega_service_with_order_feed():
    with VegaServiceNull(
        warn_on_raw_data_access=False,
        run_with_console=False,
        start_order_feed=True,
        retain_log_files=True,
        transactions_per_block=1,
    ) as vega:
        yield vega


@pytest.fixture
def vega_service_with_market(vega_service):
    build_basic_market(vega_service, initial_price=0.3)
    return vega_service<|MERGE_RESOLUTION|>--- conflicted
+++ resolved
@@ -82,7 +82,6 @@
         proposal_wallet=MM_WALLET.name,
         settlement_asset_id=asset_id,
         termination_wallet=TERMINATE_WALLET.name,
-<<<<<<< HEAD
         market_decimals=market_decimals,
         oracle_spec_for_settlement_price=oracle_spec_for_settlement_price,
         oracle_spec_for_trading_termination=oracle_spec_for_trading_termination,
@@ -95,9 +94,6 @@
             sell_specs=[("PEGGED_REFERENCE_MID", 0.0005, 1)],
             market_decimals=5,
         ),
-=======
-        market_decimals=5,
->>>>>>> 49a835f8
     )
 
     market_id = vega.all_markets()[0].id
