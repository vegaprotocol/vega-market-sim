[tool.poetry]
name = "vega_sim"
description = "Simulator for running self-contained Vega chain on local PC"
authors = ["Tom McLean <tom@vegaprotocol.io>"]
license = "MIT"
version = "0.67.0"

[tool.setuptools]
zip-safe = false

[tool.poetry.dependencies]
python = "^3.9,<3.11"
requests = "^2.28.0"
toml = "^0.10.2"
grpcio-tools = "1.48.1"
PyNaCl = "^1.5.0"
inflection = "^0.5.1"
scipy = "^1.8.1"
pandas = "^1.4.2"
numpy = "^1.22.4"
torch = {version = "1.12.1", optional = true}
jupyterlab = {version = "^3.4.3", optional = true}
jupyter = {version = "^1.0.0", optional = true}
tqdm = {version = "^4.64.0", optional = true}
matplotlib = {version = "^3.5.2", optional = true}
snakeviz = {version = "^2.1.1", optional = true}
pytest-profiling = {version = "^1.7.0", optional = true}
ipywidgets = {version = "^7.7.1", optional = true}
grpc-gateway-protoc-gen-openapiv2 = "^0.1.0"
plotly = {version = "^5.10.0", optional = true}
TA-Lib = {version = "^0.4.25", optional = true}
python-dotenv = "^0.21.0"
deprecated = "^1.2.13"

[tool.poetry.group.dev.dependencies]
black = "^23.1.0"
pytest = "^7.1.2"
requests-mock = "^1.9.3"
flake8 = "^4.0.1"
Jinja2 = "^3.1.2"
nbmake = "^1.3.2"
matplotlib = "^3.5.2"
pytest-xdist = "^2.5.0"

[build-system]
requires = ["poetry-core>=1.0.0"]
build-backend = "poetry.core.masonry.api"

<<<<<<< HEAD


=======
>>>>>>> 9f376e83
[tool.poetry.extras]
learning = ["matplotlib", "tqdm", "torch"]
jupyter = ["jupyterlab", "jupyter", "matplotlib", "plotly", "ipywidgets"]
profile = ["snakeviz", "pytest-profiling"]
agents = ["TA-Lib"]<|MERGE_RESOLUTION|>--- conflicted
+++ resolved
@@ -46,11 +46,6 @@
 requires = ["poetry-core>=1.0.0"]
 build-backend = "poetry.core.masonry.api"
 
-<<<<<<< HEAD
-
-
-=======
->>>>>>> 9f376e83
 [tool.poetry.extras]
 learning = ["matplotlib", "tqdm", "torch"]
 jupyter = ["jupyterlab", "jupyter", "matplotlib", "plotly", "ipywidgets"]
